--- conflicted
+++ resolved
@@ -198,11 +198,7 @@
 	 * pattern detection.
 	 */
 	cpu_data->intervals[cpu_data->interval_idx++] = measured_ns;
-<<<<<<< HEAD
-	if (cpu_data->interval_idx > INTERVALS)
-=======
 	if (cpu_data->interval_idx >= INTERVALS)
->>>>>>> a7196caf
 		cpu_data->interval_idx = 0;
 }
 
