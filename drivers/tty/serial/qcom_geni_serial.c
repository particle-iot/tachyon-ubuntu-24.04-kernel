--- conflicted
+++ resolved
@@ -95,11 +95,7 @@
 #define STALE_TIMEOUT			16
 #define DEFAULT_BITS_PER_CHAR		10
 #define GENI_UART_CONS_PORTS		1
-<<<<<<< HEAD
-#define GENI_UART_PORTS			5
-=======
 #define GENI_UART_PORTS			13
->>>>>>> 381cd246
 #define DEF_FIFO_DEPTH_WORDS		16
 #define DEF_TX_WM			2
 #define DEF_FIFO_WIDTH_BITS		32
