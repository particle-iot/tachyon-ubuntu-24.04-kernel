--- conflicted
+++ resolved
@@ -31,22 +31,6 @@
 
 config QCOM_TZMEM_MODE_SHMBRIDGE
 	bool "SHM Bridge"
-<<<<<<< HEAD
-	help
-	  Use Qualcomm Shared Memory Bridge. The memory has the same alignment as
-	  in the 'Generic' allocator but is also explicitly marked as an SHM Bridge
-	  buffer.
-
-	  With this selected, all buffers passed to the TrustZone must be allocated
-	  using the TZMem allocator or else the TrustZone will refuse to use them.
-
-endchoice
-
-config QCOM_SCM_DOWNLOAD_MODE_DEFAULT
-	bool "Qualcomm download mode enabled by default"
-	depends on QCOM_SCM
-=======
->>>>>>> 381cd246
 	help
 	  Use Qualcomm Shared Memory Bridge. The memory has the same alignment as
 	  in the 'Generic' allocator but is also explicitly marked as an SHM Bridge
@@ -63,23 +47,6 @@
 	help
 	  QCOM SCM addon provision APIs for client like kgsl, SHMBridge, etc,
 	  once enable it provides extra API via QCOM_SCM.
-
-config QCOM_SCM_ADDON
-	bool "Qualcomm SCM Addon Support"
-	depends on QCOM_SCM
-	help
-	  QCOM SCM addon provision APIs for client like kgsl, SHMBridge, etc,
-	  once enable it provides extra API via QCOM_SCM.
-
-config QTEE_SHM_BRIDGE
-	bool "QTI TEE shared memory bridge"
-	depends on QCOM_SCM && QCOM_SCM_ADDON
-	help
-	  QTEE shared memory bridge driver provides kernel APIs to share
-	  memory between trustzone & other VMs through shared memory bridge.
-	  It allows kernel clients to create bridge, delete bridge, and do
-	  memory sub-allocation and free from the default kernel bridge
-	  created by bridge driver.
 
 config QCOM_QSEECOM
 	bool "Qualcomm QSEECOM interface driver"
@@ -122,9 +89,6 @@
 	  by the Secure code (Trust zone). These messages provide diagnostic information
 	  about TZ operations.
 
-<<<<<<< HEAD
-=======
 source "drivers/firmware/qcom/si_core/Kconfig"
 
->>>>>>> 381cd246
 endmenu