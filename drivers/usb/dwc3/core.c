// SPDX-License-Identifier: GPL-2.0
/*
 * core.c - DesignWare USB3 DRD Controller Core file
 *
 * Copyright (C) 2010-2011 Texas Instruments Incorporated - https://www.ti.com
 *
 * Authors: Felipe Balbi <balbi@ti.com>,
 *	    Sebastian Andrzej Siewior <bigeasy@linutronix.de>
 */

#include <linux/clk.h>
#include <linux/version.h>
#include <linux/module.h>
#include <linux/kernel.h>
#include <linux/slab.h>
#include <linux/spinlock.h>
#include <linux/platform_device.h>
#include <linux/pm_runtime.h>
#include <linux/interrupt.h>
#include <linux/ioport.h>
#include <linux/io.h>
#include <linux/list.h>
#include <linux/delay.h>
#include <linux/dma-mapping.h>
#include <linux/of.h>
#include <linux/of_graph.h>
#include <linux/acpi.h>
#include <linux/pinctrl/consumer.h>
#include <linux/reset.h>
#include <linux/bitfield.h>

#include <linux/usb/ch9.h>
#include <linux/usb/gadget.h>
#include <linux/usb/of.h>
#include <linux/usb/otg.h>

#include "core.h"
#include "gadget.h"
#include "io.h"

#include "debug.h"

#define DWC3_DEFAULT_AUTOSUSPEND_DELAY	5000 /* ms */

/**
 * dwc3_get_dr_mode - Validates and sets dr_mode
 * @dwc: pointer to our context structure
 */
static int dwc3_get_dr_mode(struct dwc3 *dwc)
{
	enum usb_dr_mode mode;
	struct device *dev = dwc->dev;
	unsigned int hw_mode;

	if (dwc->dr_mode == USB_DR_MODE_UNKNOWN)
		dwc->dr_mode = USB_DR_MODE_OTG;

	mode = dwc->dr_mode;
	hw_mode = DWC3_GHWPARAMS0_MODE(dwc->hwparams.hwparams0);

	switch (hw_mode) {
	case DWC3_GHWPARAMS0_MODE_GADGET:
		if (IS_ENABLED(CONFIG_USB_DWC3_HOST)) {
			dev_err(dev,
				"Controller does not support host mode.\n");
			return -EINVAL;
		}
		mode = USB_DR_MODE_PERIPHERAL;
		break;
	case DWC3_GHWPARAMS0_MODE_HOST:
		if (IS_ENABLED(CONFIG_USB_DWC3_GADGET)) {
			dev_err(dev,
				"Controller does not support device mode.\n");
			return -EINVAL;
		}
		mode = USB_DR_MODE_HOST;
		break;
	default:
		if (IS_ENABLED(CONFIG_USB_DWC3_HOST))
			mode = USB_DR_MODE_HOST;
		else if (IS_ENABLED(CONFIG_USB_DWC3_GADGET))
			mode = USB_DR_MODE_PERIPHERAL;

		/*
		 * DWC_usb31 and DWC_usb3 v3.30a and higher do not support OTG
		 * mode. If the controller supports DRD but the dr_mode is not
		 * specified or set to OTG, then set the mode to peripheral.
		 */
		if (mode == USB_DR_MODE_OTG && !dwc->edev &&
		    (!IS_ENABLED(CONFIG_USB_ROLE_SWITCH) ||
		     !device_property_read_bool(dwc->dev, "usb-role-switch")) &&
		    !DWC3_VER_IS_PRIOR(DWC3, 330A))
			mode = USB_DR_MODE_PERIPHERAL;
	}

	if (mode != dwc->dr_mode) {
		dev_warn(dev,
			 "Configuration mismatch. dr_mode forced to %s\n",
			 mode == USB_DR_MODE_HOST ? "host" : "gadget");

		dwc->dr_mode = mode;
	}

	return 0;
}

void dwc3_enable_susphy(struct dwc3 *dwc, bool enable)
{
	u32 reg;

	reg = dwc3_readl(dwc->regs, DWC3_GUSB3PIPECTL(0));
	if (enable && !dwc->dis_u3_susphy_quirk)
		reg |= DWC3_GUSB3PIPECTL_SUSPHY;
	else
		reg &= ~DWC3_GUSB3PIPECTL_SUSPHY;

	dwc3_writel(dwc->regs, DWC3_GUSB3PIPECTL(0), reg);

	reg = dwc3_readl(dwc->regs, DWC3_GUSB2PHYCFG(0));
	if (enable && !dwc->dis_u2_susphy_quirk)
		reg |= DWC3_GUSB2PHYCFG_SUSPHY;
	else
		reg &= ~DWC3_GUSB2PHYCFG_SUSPHY;

	dwc3_writel(dwc->regs, DWC3_GUSB2PHYCFG(0), reg);
}

void dwc3_set_prtcap(struct dwc3 *dwc, u32 mode, bool ignore_susphy)
{
	unsigned int hw_mode;
	u32 reg;

	reg = dwc3_readl(dwc->regs, DWC3_GCTL);

	 /*
	  * For DRD controllers, GUSB3PIPECTL.SUSPENDENABLE and
	  * GUSB2PHYCFG.SUSPHY should be cleared during mode switching,
	  * and they can be set after core initialization.
	  */
	hw_mode = DWC3_GHWPARAMS0_MODE(dwc->hwparams.hwparams0);
	if (hw_mode == DWC3_GHWPARAMS0_MODE_DRD && !ignore_susphy) {
		if (DWC3_GCTL_PRTCAP(reg) != mode)
			dwc3_enable_susphy(dwc, false);
	}

	reg &= ~(DWC3_GCTL_PRTCAPDIR(DWC3_GCTL_PRTCAP_OTG));
	reg |= DWC3_GCTL_PRTCAPDIR(mode);
	dwc3_writel(dwc->regs, DWC3_GCTL, reg);

	dwc->current_dr_role = mode;
}

static void __dwc3_set_mode(struct work_struct *work)
{
	struct dwc3 *dwc = work_to_dwc(work);
	unsigned long flags;
	int ret = 0;
	u32 reg;
	u32 desired_dr_role;

	mutex_lock(&dwc->mutex);
	spin_lock_irqsave(&dwc->lock, flags);
	desired_dr_role = dwc->desired_dr_role;
	spin_unlock_irqrestore(&dwc->lock, flags);

	pm_runtime_get_sync(dwc->dev);

	if (dwc->current_dr_role == DWC3_GCTL_PRTCAP_OTG)
		dwc3_otg_update(dwc, 0);

	if (!desired_dr_role)
		goto out;

	if (!dwc->cable_disconnected)
		dwc3_notify_set_mode(dwc, desired_dr_role);

	if (desired_dr_role == dwc->current_dr_role)
		goto out;

	if (desired_dr_role == DWC3_GCTL_PRTCAP_OTG && dwc->edev)
		goto out;

	switch (dwc->current_dr_role) {
	case DWC3_GCTL_PRTCAP_HOST:
		dwc3_host_exit(dwc);
		break;
	case DWC3_GCTL_PRTCAP_DEVICE:
		dwc3_gadget_exit(dwc);
		dwc3_event_buffers_cleanup(dwc);
		break;
	case DWC3_GCTL_PRTCAP_OTG:
		dwc3_otg_exit(dwc);
		spin_lock_irqsave(&dwc->lock, flags);
		dwc->desired_otg_role = DWC3_OTG_ROLE_IDLE;
		spin_unlock_irqrestore(&dwc->lock, flags);
		dwc3_otg_update(dwc, 1);
		break;
	default:
		break;
	}

	/*
	 * When current_dr_role is not set, there's no role switching.
	 * Only perform GCTL.CoreSoftReset when there's DRD role switching.
	 */
	if (dwc->current_dr_role && ((DWC3_IP_IS(DWC3) ||
			DWC3_VER_IS_PRIOR(DWC31, 190A)) &&
			desired_dr_role != DWC3_GCTL_PRTCAP_OTG)) {
		reg = dwc3_readl(dwc->regs, DWC3_GCTL);
		reg |= DWC3_GCTL_CORESOFTRESET;
		dwc3_writel(dwc->regs, DWC3_GCTL, reg);

		/*
		 * Wait for internal clocks to synchronized. DWC_usb31 and
		 * DWC_usb32 may need at least 50ms (less for DWC_usb3). To
		 * keep it consistent across different IPs, let's wait up to
		 * 100ms before clearing GCTL.CORESOFTRESET.
		 */
		msleep(100);

		reg = dwc3_readl(dwc->regs, DWC3_GCTL);
		reg &= ~DWC3_GCTL_CORESOFTRESET;
		dwc3_writel(dwc->regs, DWC3_GCTL, reg);
	}

	spin_lock_irqsave(&dwc->lock, flags);

	dwc3_set_prtcap(dwc, desired_dr_role, false);

	spin_unlock_irqrestore(&dwc->lock, flags);

	switch (desired_dr_role) {
	case DWC3_GCTL_PRTCAP_HOST:
		if (dwc->dwc3_guctl_resbwhseps_quirk) {
			reg = dwc3_readl(dwc->regs, DWC3_GUCTL);
			reg |= DWC3_GUCTL_RESBWHSEPS;
			dwc3_writel(dwc->regs, DWC3_GUCTL, reg);
		}
		ret = dwc3_host_init(dwc);
		if (ret) {
			dev_err(dwc->dev, "failed to initialize host\n");
		} else {
			if (dwc->usb2_phy)
				otg_set_vbus(dwc->usb2_phy->otg, true);
			phy_set_mode(dwc->usb2_generic_phy, PHY_MODE_USB_HOST);
			phy_set_mode(dwc->usb3_generic_phy, PHY_MODE_USB_HOST);
			if (dwc->dis_split_quirk) {
				reg = dwc3_readl(dwc->regs, DWC3_GUCTL3);
				reg |= DWC3_GUCTL3_SPLITDISABLE;
				dwc3_writel(dwc->regs, DWC3_GUCTL3, reg);
			}
		}
		break;
	case DWC3_GCTL_PRTCAP_DEVICE:
		dwc3_core_soft_reset(dwc);

		dwc3_event_buffers_setup(dwc);

		if (dwc->usb2_phy)
			otg_set_vbus(dwc->usb2_phy->otg, false);
		phy_set_mode(dwc->usb2_generic_phy, PHY_MODE_USB_DEVICE);
		phy_set_mode(dwc->usb3_generic_phy, PHY_MODE_USB_DEVICE);

		ret = dwc3_gadget_init(dwc);
		if (ret)
			dev_err(dwc->dev, "failed to initialize peripheral\n");
		break;
	case DWC3_GCTL_PRTCAP_OTG:
		dwc3_otg_init(dwc);
		dwc3_otg_update(dwc, 0);
		break;
	default:
		break;
	}

	if (!ret)
		dwc3_notify_mode_changed(dwc, dwc->current_dr_role);

out:
	pm_runtime_mark_last_busy(dwc->dev);
	pm_runtime_put_autosuspend(dwc->dev);
	mutex_unlock(&dwc->mutex);
}

void dwc3_set_mode(struct dwc3 *dwc, u32 mode)
{
	unsigned long flags;

	if (dwc->dr_mode != USB_DR_MODE_OTG)
		return;

	spin_lock_irqsave(&dwc->lock, flags);
	dwc->desired_dr_role = mode;
	spin_unlock_irqrestore(&dwc->lock, flags);

	queue_work(system_freezable_wq, &dwc->drd_work);
}

u32 dwc3_core_fifo_space(struct dwc3_ep *dep, u8 type)
{
	struct dwc3		*dwc = dep->dwc;
	u32			reg;

	dwc3_writel(dwc->regs, DWC3_GDBGFIFOSPACE,
			DWC3_GDBGFIFOSPACE_NUM(dep->number) |
			DWC3_GDBGFIFOSPACE_TYPE(type));

	reg = dwc3_readl(dwc->regs, DWC3_GDBGFIFOSPACE);

	return DWC3_GDBGFIFOSPACE_SPACE_AVAILABLE(reg);
}

/**
 * dwc3_core_soft_reset - Issues core soft reset and PHY reset
 * @dwc: pointer to our context structure
 */
int dwc3_core_soft_reset(struct dwc3 *dwc)
{
	u32		reg;
	int		retries = 1000;

	/*
	 * We're resetting only the device side because, if we're in host mode,
	 * XHCI driver will reset the host block. If dwc3 was configured for
	 * host-only mode, then we can return early.
	 */
	if (dwc->current_dr_role == DWC3_GCTL_PRTCAP_HOST)
		return 0;

	reg = dwc3_readl(dwc->regs, DWC3_DCTL);
	reg |= DWC3_DCTL_CSFTRST;
	reg &= ~DWC3_DCTL_RUN_STOP;
	dwc3_gadget_dctl_write_safe(dwc, reg);

	/*
	 * For DWC_usb31 controller 1.90a and later, the DCTL.CSFRST bit
	 * is cleared only after all the clocks are synchronized. This can
	 * take a little more than 50ms. Set the polling rate at 20ms
	 * for 10 times instead.
	 */
	if (DWC3_VER_IS_WITHIN(DWC31, 190A, ANY) || DWC3_IP_IS(DWC32))
		retries = 10;

	do {
		reg = dwc3_readl(dwc->regs, DWC3_DCTL);
		if (!(reg & DWC3_DCTL_CSFTRST))
			goto done;

		if (DWC3_VER_IS_WITHIN(DWC31, 190A, ANY) || DWC3_IP_IS(DWC32))
			msleep(20);
		else
			udelay(1);
	} while (--retries);

	dev_warn(dwc->dev, "DWC3 controller soft reset failed.\n");
	return -ETIMEDOUT;

done:
	/*
	 * For DWC_usb31 controller 1.80a and prior, once DCTL.CSFRST bit
	 * is cleared, we must wait at least 50ms before accessing the PHY
	 * domain (synchronization delay).
	 */
	if (DWC3_VER_IS_WITHIN(DWC31, ANY, 180A))
		msleep(50);

	return 0;
}

/*
 * dwc3_frame_length_adjustment - Adjusts frame length if required
 * @dwc3: Pointer to our controller context structure
 */
static void dwc3_frame_length_adjustment(struct dwc3 *dwc)
{
	u32 reg;
	u32 dft;

	if (DWC3_VER_IS_PRIOR(DWC3, 250A))
		return;

	if (dwc->fladj == 0)
		return;

	reg = dwc3_readl(dwc->regs, DWC3_GFLADJ);
	dft = reg & DWC3_GFLADJ_30MHZ_MASK;
	if (dft != dwc->fladj) {
		reg &= ~DWC3_GFLADJ_30MHZ_MASK;
		reg |= DWC3_GFLADJ_30MHZ_SDBND_SEL | dwc->fladj;
		dwc3_writel(dwc->regs, DWC3_GFLADJ, reg);
	}
}

/**
 * dwc3_ref_clk_period - Reference clock period configuration
 *		Default reference clock period depends on hardware
 *		configuration. For systems with reference clock that differs
 *		from the default, this will set clock period in DWC3_GUCTL
 *		register.
 * @dwc: Pointer to our controller context structure
 */
static void dwc3_ref_clk_period(struct dwc3 *dwc)
{
	unsigned long period;
	unsigned long fladj;
	unsigned long decr;
	unsigned long rate;
	u32 reg;

	if (dwc->ref_clk) {
		rate = clk_get_rate(dwc->ref_clk);
		if (!rate)
			return;
		period = NSEC_PER_SEC / rate;
	} else if (dwc->ref_clk_per) {
		period = dwc->ref_clk_per;
		rate = NSEC_PER_SEC / period;
	} else {
		return;
	}

	reg = dwc3_readl(dwc->regs, DWC3_GUCTL);
	reg &= ~DWC3_GUCTL_REFCLKPER_MASK;
	reg |=  FIELD_PREP(DWC3_GUCTL_REFCLKPER_MASK, period);
	dwc3_writel(dwc->regs, DWC3_GUCTL, reg);

	if (DWC3_VER_IS_PRIOR(DWC3, 250A))
		return;

	/*
	 * The calculation below is
	 *
	 * 125000 * (NSEC_PER_SEC / (rate * period) - 1)
	 *
	 * but rearranged for fixed-point arithmetic. The division must be
	 * 64-bit because 125000 * NSEC_PER_SEC doesn't fit in 32 bits (and
	 * neither does rate * period).
	 *
	 * Note that rate * period ~= NSEC_PER_SECOND, minus the number of
	 * nanoseconds of error caused by the truncation which happened during
	 * the division when calculating rate or period (whichever one was
	 * derived from the other). We first calculate the relative error, then
	 * scale it to units of 8 ppm.
	 */
	fladj = div64_u64(125000ULL * NSEC_PER_SEC, (u64)rate * period);
	fladj -= 125000;

	/*
	 * The documented 240MHz constant is scaled by 2 to get PLS1 as well.
	 */
	decr = 480000000 / rate;

	reg = dwc3_readl(dwc->regs, DWC3_GFLADJ);
	reg &= ~DWC3_GFLADJ_REFCLK_FLADJ_MASK
	    &  ~DWC3_GFLADJ_240MHZDECR
	    &  ~DWC3_GFLADJ_240MHZDECR_PLS1;
	reg |= FIELD_PREP(DWC3_GFLADJ_REFCLK_FLADJ_MASK, fladj)
	    |  FIELD_PREP(DWC3_GFLADJ_240MHZDECR, decr >> 1)
	    |  FIELD_PREP(DWC3_GFLADJ_240MHZDECR_PLS1, decr & 1);

	if (dwc->gfladj_refclk_lpm_sel)
		reg |=  DWC3_GFLADJ_REFCLK_LPM_SEL;

	dwc3_writel(dwc->regs, DWC3_GFLADJ, reg);
}

/**
 * dwc3_free_one_event_buffer - Frees one event buffer
 * @dwc: Pointer to our controller context structure
 * @evt: Pointer to event buffer to be freed
 */
static void dwc3_free_one_event_buffer(struct dwc3 *dwc,
		struct dwc3_event_buffer *evt)
{
	dma_free_coherent(dwc->sysdev, evt->length, evt->buf, evt->dma);
}

/**
 * dwc3_alloc_one_event_buffer - Allocates one event buffer structure
 * @dwc: Pointer to our controller context structure
 * @length: size of the event buffer
 *
 * Returns a pointer to the allocated event buffer structure on success
 * otherwise ERR_PTR(errno).
 */
static struct dwc3_event_buffer *dwc3_alloc_one_event_buffer(struct dwc3 *dwc,
		unsigned int length)
{
	struct dwc3_event_buffer	*evt;

	evt = devm_kzalloc(dwc->dev, sizeof(*evt), GFP_KERNEL);
	if (!evt)
		return ERR_PTR(-ENOMEM);

	evt->dwc	= dwc;
	evt->length	= length;
	evt->cache	= devm_kzalloc(dwc->dev, length, GFP_KERNEL);
	if (!evt->cache)
		return ERR_PTR(-ENOMEM);

	evt->buf	= dma_alloc_coherent(dwc->sysdev, length,
			&evt->dma, GFP_KERNEL);
	if (!evt->buf)
		return ERR_PTR(-ENOMEM);

	return evt;
}

/**
 * dwc3_free_event_buffers - frees all allocated event buffers
 * @dwc: Pointer to our controller context structure
 */
void dwc3_free_event_buffers(struct dwc3 *dwc)
{
	struct dwc3_event_buffer	*evt;

	evt = dwc->ev_buf;
	if (evt)
		dwc3_free_one_event_buffer(dwc, evt);
}
EXPORT_SYMBOL_GPL(dwc3_free_event_buffers);

/**
 * dwc3_alloc_event_buffers - Allocates @num event buffers of size @length
 * @dwc: pointer to our controller context structure
 * @length: size of event buffer
 *
 * Returns 0 on success otherwise negative errno. In the error case, dwc
 * may contain some buffers allocated but not all which were requested.
 */
static int dwc3_alloc_event_buffers(struct dwc3 *dwc, unsigned int length)
{
	struct dwc3_event_buffer *evt;
	unsigned int hw_mode;

	hw_mode = DWC3_GHWPARAMS0_MODE(dwc->hwparams.hwparams0);
	if (hw_mode == DWC3_GHWPARAMS0_MODE_HOST) {
		dwc->ev_buf = NULL;
		return 0;
	}

	evt = dwc3_alloc_one_event_buffer(dwc, length);
	if (IS_ERR(evt)) {
		dev_err(dwc->dev, "can't allocate event buffer\n");
		return PTR_ERR(evt);
	}
	dwc->ev_buf = evt;

	return 0;
}

/**
 * dwc3_event_buffers_setup - setup our allocated event buffers
 * @dwc: pointer to our controller context structure
 *
 * Returns 0 on success otherwise negative errno.
 */
int dwc3_event_buffers_setup(struct dwc3 *dwc)
{
	struct dwc3_event_buffer	*evt;
	u32				reg;

	if (!dwc->ev_buf)
		return 0;

	evt = dwc->ev_buf;
	evt->lpos = 0;
	dwc3_writel(dwc->regs, DWC3_GEVNTADRLO(0),
			lower_32_bits(evt->dma));
	dwc3_writel(dwc->regs, DWC3_GEVNTADRHI(0),
			upper_32_bits(evt->dma));
	dwc3_writel(dwc->regs, DWC3_GEVNTSIZ(0),
			DWC3_GEVNTSIZ_SIZE(evt->length));

	/* Clear any stale event */
	reg = dwc3_readl(dwc->regs, DWC3_GEVNTCOUNT(0));
	dwc3_writel(dwc->regs, DWC3_GEVNTCOUNT(0), reg);
	return 0;
}

void dwc3_event_buffers_cleanup(struct dwc3 *dwc)
{
	struct dwc3_event_buffer	*evt;
	u32				reg;

	if (!dwc->ev_buf)
		return;
	/*
	 * Exynos platforms may not be able to access event buffer if the
	 * controller failed to halt on dwc3_core_exit().
	 */
	reg = dwc3_readl(dwc->regs, DWC3_DSTS);
	if (!(reg & DWC3_DSTS_DEVCTRLHLT))
		return;

	evt = dwc->ev_buf;

	evt->lpos = 0;

	dwc3_writel(dwc->regs, DWC3_GEVNTADRLO(0), 0);
	dwc3_writel(dwc->regs, DWC3_GEVNTADRHI(0), 0);
	dwc3_writel(dwc->regs, DWC3_GEVNTSIZ(0), DWC3_GEVNTSIZ_INTMASK
			| DWC3_GEVNTSIZ_SIZE(0));

	/* Clear any stale event */
	reg = dwc3_readl(dwc->regs, DWC3_GEVNTCOUNT(0));
	dwc3_writel(dwc->regs, DWC3_GEVNTCOUNT(0), reg);
}

static void dwc3_core_num_eps(struct dwc3 *dwc)
{
	struct dwc3_hwparams	*parms = &dwc->hwparams;

	dwc->num_eps = DWC3_NUM_EPS(parms);
}

static void dwc3_cache_hwparams(struct dwc3 *dwc)
{
	struct dwc3_hwparams	*parms = &dwc->hwparams;

	parms->hwparams0 = dwc3_readl(dwc->regs, DWC3_GHWPARAMS0);
	parms->hwparams1 = dwc3_readl(dwc->regs, DWC3_GHWPARAMS1);
	parms->hwparams2 = dwc3_readl(dwc->regs, DWC3_GHWPARAMS2);
	parms->hwparams3 = dwc3_readl(dwc->regs, DWC3_GHWPARAMS3);
	parms->hwparams4 = dwc3_readl(dwc->regs, DWC3_GHWPARAMS4);
	parms->hwparams5 = dwc3_readl(dwc->regs, DWC3_GHWPARAMS5);
	parms->hwparams6 = dwc3_readl(dwc->regs, DWC3_GHWPARAMS6);
	parms->hwparams7 = dwc3_readl(dwc->regs, DWC3_GHWPARAMS7);
	parms->hwparams8 = dwc3_readl(dwc->regs, DWC3_GHWPARAMS8);

	if (DWC3_IP_IS(DWC32))
		parms->hwparams9 = dwc3_readl(dwc->regs, DWC3_GHWPARAMS9);
}

static int dwc3_core_ulpi_init(struct dwc3 *dwc)
{
	int intf;
	int ret = 0;

	intf = DWC3_GHWPARAMS3_HSPHY_IFC(dwc->hwparams.hwparams3);

	if (intf == DWC3_GHWPARAMS3_HSPHY_IFC_ULPI ||
	    (intf == DWC3_GHWPARAMS3_HSPHY_IFC_UTMI_ULPI &&
	     dwc->hsphy_interface &&
	     !strncmp(dwc->hsphy_interface, "ulpi", 4)))
		ret = dwc3_ulpi_init(dwc);

	return ret;
}

/**
 * dwc3_phy_setup - Configure USB PHY Interface of DWC3 Core
 * @dwc: Pointer to our controller context structure
 *
 * Returns 0 on success. The USB PHY interfaces are configured but not
 * initialized. The PHY interfaces and the PHYs get initialized together with
 * the core in dwc3_core_init.
 */
static int dwc3_phy_setup(struct dwc3 *dwc)
{
	u32 reg;

	reg = dwc3_readl(dwc->regs, DWC3_GUSB3PIPECTL(0));

	/*
	 * Make sure UX_EXIT_PX is cleared as that causes issues with some
	 * PHYs. Also, this bit is not supposed to be used in normal operation.
	 */
	reg &= ~DWC3_GUSB3PIPECTL_UX_EXIT_PX;

	/* Ensure the GUSB3PIPECTL.SUSPENDENABLE is cleared prior to phy init. */
	reg &= ~DWC3_GUSB3PIPECTL_SUSPHY;

	if (dwc->u2ss_inp3_quirk)
		reg |= DWC3_GUSB3PIPECTL_U2SSINP3OK;

	if (dwc->dis_rxdet_inp3_quirk)
		reg |= DWC3_GUSB3PIPECTL_DISRXDETINP3;

	if (dwc->req_p1p2p3_quirk)
		reg |= DWC3_GUSB3PIPECTL_REQP1P2P3;

	if (dwc->del_p1p2p3_quirk)
		reg |= DWC3_GUSB3PIPECTL_DEP1P2P3_EN;

	if (dwc->del_phy_power_chg_quirk)
		reg |= DWC3_GUSB3PIPECTL_DEPOCHANGE;

	if (dwc->lfps_filter_quirk)
		reg |= DWC3_GUSB3PIPECTL_LFPSFILT;

	if (dwc->rx_detect_poll_quirk)
		reg |= DWC3_GUSB3PIPECTL_RX_DETOPOLL;

	if (dwc->tx_de_emphasis_quirk)
		reg |= DWC3_GUSB3PIPECTL_TX_DEEPH(dwc->tx_de_emphasis);

	if (dwc->dis_del_phy_power_chg_quirk)
		reg &= ~DWC3_GUSB3PIPECTL_DEPOCHANGE;

	dwc3_writel(dwc->regs, DWC3_GUSB3PIPECTL(0), reg);

	reg = dwc3_readl(dwc->regs, DWC3_GUSB2PHYCFG(0));

	/* Select the HS PHY interface */
	switch (DWC3_GHWPARAMS3_HSPHY_IFC(dwc->hwparams.hwparams3)) {
	case DWC3_GHWPARAMS3_HSPHY_IFC_UTMI_ULPI:
		if (dwc->hsphy_interface &&
				!strncmp(dwc->hsphy_interface, "utmi", 4)) {
			reg &= ~DWC3_GUSB2PHYCFG_ULPI_UTMI;
			break;
		} else if (dwc->hsphy_interface &&
				!strncmp(dwc->hsphy_interface, "ulpi", 4)) {
			reg |= DWC3_GUSB2PHYCFG_ULPI_UTMI;
			dwc3_writel(dwc->regs, DWC3_GUSB2PHYCFG(0), reg);
		} else {
			/* Relying on default value. */
			if (!(reg & DWC3_GUSB2PHYCFG_ULPI_UTMI))
				break;
		}
		fallthrough;
	case DWC3_GHWPARAMS3_HSPHY_IFC_ULPI:
	default:
		break;
	}

	switch (dwc->hsphy_mode) {
	case USBPHY_INTERFACE_MODE_UTMI:
		reg &= ~(DWC3_GUSB2PHYCFG_PHYIF_MASK |
		       DWC3_GUSB2PHYCFG_USBTRDTIM_MASK);
		reg |= DWC3_GUSB2PHYCFG_PHYIF(UTMI_PHYIF_8_BIT) |
		       DWC3_GUSB2PHYCFG_USBTRDTIM(USBTRDTIM_UTMI_8_BIT);
		break;
	case USBPHY_INTERFACE_MODE_UTMIW:
		reg &= ~(DWC3_GUSB2PHYCFG_PHYIF_MASK |
		       DWC3_GUSB2PHYCFG_USBTRDTIM_MASK);
		reg |= DWC3_GUSB2PHYCFG_PHYIF(UTMI_PHYIF_16_BIT) |
		       DWC3_GUSB2PHYCFG_USBTRDTIM(USBTRDTIM_UTMI_16_BIT);
		break;
	default:
		break;
	}

	/* Ensure the GUSB2PHYCFG.SUSPHY is cleared prior to phy init. */
	reg &= ~DWC3_GUSB2PHYCFG_SUSPHY;

	if (dwc->dis_enblslpm_quirk)
		reg &= ~DWC3_GUSB2PHYCFG_ENBLSLPM;
	else
		reg |= DWC3_GUSB2PHYCFG_ENBLSLPM;

	if (dwc->dis_u2_freeclk_exists_quirk || dwc->gfladj_refclk_lpm_sel)
		reg &= ~DWC3_GUSB2PHYCFG_U2_FREECLK_EXISTS;

	/*
	 * Some ULPI USB PHY does not support internal VBUS supply, to drive
	 * the CPEN pin requires the configuration of the ULPI DRVVBUSEXTERNAL
	 * bit of OTG_CTRL register. Controller configures the USB2 PHY
	 * ULPIEXTVBUSDRV bit[17] of the GUSB2PHYCFG register to drive vBus
	 * with an external supply.
	 */
	if (dwc->ulpi_ext_vbus_drv)
		reg |= DWC3_GUSB2PHYCFG_ULPIEXTVBUSDRV;

	dwc3_writel(dwc->regs, DWC3_GUSB2PHYCFG(0), reg);

	return 0;
}

static int dwc3_phy_init(struct dwc3 *dwc)
{
	int ret;

	usb_phy_init(dwc->usb2_phy);
	usb_phy_init(dwc->usb3_phy);

	ret = phy_init(dwc->usb2_generic_phy);
	if (ret < 0)
		goto err_shutdown_usb3_phy;

	ret = phy_init(dwc->usb3_generic_phy);
	if (ret < 0)
		goto err_exit_usb2_phy;

	return 0;

err_exit_usb2_phy:
	phy_exit(dwc->usb2_generic_phy);
err_shutdown_usb3_phy:
	usb_phy_shutdown(dwc->usb3_phy);
	usb_phy_shutdown(dwc->usb2_phy);

	return ret;
}

static void dwc3_phy_exit(struct dwc3 *dwc)
{
	phy_exit(dwc->usb3_generic_phy);
	phy_exit(dwc->usb2_generic_phy);

	usb_phy_shutdown(dwc->usb3_phy);
	usb_phy_shutdown(dwc->usb2_phy);
}

static int dwc3_phy_power_on(struct dwc3 *dwc)
{
	int ret;

	usb_phy_set_suspend(dwc->usb2_phy, 0);
	usb_phy_set_suspend(dwc->usb3_phy, 0);

	ret = phy_power_on(dwc->usb2_generic_phy);
	if (ret < 0)
		goto err_suspend_usb3_phy;

	ret = phy_power_on(dwc->usb3_generic_phy);
	if (ret < 0)
		goto err_power_off_usb2_phy;

	return 0;

err_power_off_usb2_phy:
	phy_power_off(dwc->usb2_generic_phy);
err_suspend_usb3_phy:
	usb_phy_set_suspend(dwc->usb3_phy, 1);
	usb_phy_set_suspend(dwc->usb2_phy, 1);

	return ret;
}

static void dwc3_phy_power_off(struct dwc3 *dwc)
{
	phy_power_off(dwc->usb3_generic_phy);
	phy_power_off(dwc->usb2_generic_phy);

	usb_phy_set_suspend(dwc->usb3_phy, 1);
	usb_phy_set_suspend(dwc->usb2_phy, 1);
}

static int dwc3_clk_enable(struct dwc3 *dwc)
{
	int ret;

	ret = clk_prepare_enable(dwc->bus_clk);
	if (ret)
		return ret;

	ret = clk_prepare_enable(dwc->ref_clk);
	if (ret)
		goto disable_bus_clk;

	ret = clk_prepare_enable(dwc->susp_clk);
	if (ret)
		goto disable_ref_clk;

	ret = clk_prepare_enable(dwc->utmi_clk);
	if (ret)
		goto disable_susp_clk;

	ret = clk_prepare_enable(dwc->pipe_clk);
	if (ret)
		goto disable_utmi_clk;

	return 0;

disable_utmi_clk:
	clk_disable_unprepare(dwc->utmi_clk);
disable_susp_clk:
	clk_disable_unprepare(dwc->susp_clk);
disable_ref_clk:
	clk_disable_unprepare(dwc->ref_clk);
disable_bus_clk:
	clk_disable_unprepare(dwc->bus_clk);
	return ret;
}

static void dwc3_clk_disable(struct dwc3 *dwc)
{
	clk_disable_unprepare(dwc->pipe_clk);
	clk_disable_unprepare(dwc->utmi_clk);
	clk_disable_unprepare(dwc->susp_clk);
	clk_disable_unprepare(dwc->ref_clk);
	clk_disable_unprepare(dwc->bus_clk);
}

static void dwc3_core_exit(struct dwc3 *dwc)
{
	dwc3_event_buffers_cleanup(dwc);
	dwc3_phy_power_off(dwc);
	dwc3_phy_exit(dwc);
	dwc3_clk_disable(dwc);
	reset_control_assert(dwc->reset);
}

static bool dwc3_core_is_valid(struct dwc3 *dwc)
{
	u32 reg;

	reg = dwc3_readl(dwc->regs, DWC3_GSNPSID);
	dwc->ip = DWC3_GSNPS_ID(reg);

	/* This should read as U3 followed by revision number */
	if (DWC3_IP_IS(DWC3)) {
		dwc->revision = reg;
	} else if (DWC3_IP_IS(DWC31) || DWC3_IP_IS(DWC32)) {
		dwc->revision = dwc3_readl(dwc->regs, DWC3_VER_NUMBER);
		dwc->version_type = dwc3_readl(dwc->regs, DWC3_VER_TYPE);
	} else {
		return false;
	}

	return true;
}

static void dwc3_core_setup_global_control(struct dwc3 *dwc)
{
	unsigned int power_opt;
	unsigned int hw_mode;
	u32 reg;

	reg = dwc3_readl(dwc->regs, DWC3_GCTL);
	reg &= ~DWC3_GCTL_SCALEDOWN_MASK;
	hw_mode = DWC3_GHWPARAMS0_MODE(dwc->hwparams.hwparams0);
	power_opt = DWC3_GHWPARAMS1_EN_PWROPT(dwc->hwparams.hwparams1);

	switch (power_opt) {
	case DWC3_GHWPARAMS1_EN_PWROPT_CLK:
		/**
		 * WORKAROUND: DWC3 revisions between 2.10a and 2.50a have an
		 * issue which would cause xHCI compliance tests to fail.
		 *
		 * Because of that we cannot enable clock gating on such
		 * configurations.
		 *
		 * Refers to:
		 *
		 * STAR#9000588375: Clock Gating, SOF Issues when ref_clk-Based
		 * SOF/ITP Mode Used
		 */
		if ((dwc->dr_mode == USB_DR_MODE_HOST ||
				dwc->dr_mode == USB_DR_MODE_OTG) &&
				DWC3_VER_IS_WITHIN(DWC3, 210A, 250A))
			reg |= DWC3_GCTL_DSBLCLKGTNG | DWC3_GCTL_SOFITPSYNC;
		else
			reg &= ~DWC3_GCTL_DSBLCLKGTNG;
		break;
	case DWC3_GHWPARAMS1_EN_PWROPT_HIB:
		/*
		 * REVISIT Enabling this bit so that host-mode hibernation
		 * will work. Device-mode hibernation is not yet implemented.
		 */
		reg |= DWC3_GCTL_GBLHIBERNATIONEN;
		break;
	default:
		/* nothing */
		break;
	}

	/*
	 * This is a workaround for STAR#4846132, which only affects
	 * DWC_usb31 version2.00a operating in host mode.
	 *
	 * There is a problem in DWC_usb31 version 2.00a operating
	 * in host mode that would cause a CSR read timeout When CSR
	 * read coincides with RAM Clock Gating Entry. By disable
	 * Clock Gating, sacrificing power consumption for normal
	 * operation.
	 */
	if (power_opt != DWC3_GHWPARAMS1_EN_PWROPT_NO &&
	    hw_mode != DWC3_GHWPARAMS0_MODE_GADGET && DWC3_VER_IS(DWC31, 200A))
		reg |= DWC3_GCTL_DSBLCLKGTNG;

	/* check if current dwc3 is on simulation board */
	if (dwc->hwparams.hwparams6 & DWC3_GHWPARAMS6_EN_FPGA) {
		dev_info(dwc->dev, "Running with FPGA optimizations\n");
		dwc->is_fpga = true;
	}

	WARN_ONCE(dwc->disable_scramble_quirk && !dwc->is_fpga,
			"disable_scramble cannot be used on non-FPGA builds\n");

	if (dwc->disable_scramble_quirk && dwc->is_fpga)
		reg |= DWC3_GCTL_DISSCRAMBLE;
	else
		reg &= ~DWC3_GCTL_DISSCRAMBLE;

	if (dwc->u2exit_lfps_quirk)
		reg |= DWC3_GCTL_U2EXIT_LFPS;

	/*
	 * WORKAROUND: DWC3 revisions <1.90a have a bug
	 * where the device can fail to connect at SuperSpeed
	 * and falls back to high-speed mode which causes
	 * the device to enter a Connect/Disconnect loop
	 */
	if (DWC3_VER_IS_PRIOR(DWC3, 190A))
		reg |= DWC3_GCTL_U2RSTECN;

	dwc3_writel(dwc->regs, DWC3_GCTL, reg);
}

static int dwc3_core_get_phy(struct dwc3 *dwc);
static int dwc3_core_ulpi_init(struct dwc3 *dwc);

/* set global incr burst type configuration registers */
static void dwc3_set_incr_burst_type(struct dwc3 *dwc)
{
	struct device *dev = dwc->dev;
	/* incrx_mode : for INCR burst type. */
	bool incrx_mode;
	/* incrx_size : for size of INCRX burst. */
	u32 incrx_size;
	u32 *vals;
	u32 cfg;
	int ntype;
	int ret;
	int i;

	cfg = dwc3_readl(dwc->regs, DWC3_GSBUSCFG0);

	/*
	 * Handle property "snps,incr-burst-type-adjustment".
	 * Get the number of value from this property:
	 * result <= 0, means this property is not supported.
	 * result = 1, means INCRx burst mode supported.
	 * result > 1, means undefined length burst mode supported.
	 */
	ntype = device_property_count_u32(dev, "snps,incr-burst-type-adjustment");
	if (ntype <= 0)
		return;

	vals = kcalloc(ntype, sizeof(u32), GFP_KERNEL);
	if (!vals)
		return;

	/* Get INCR burst type, and parse it */
	ret = device_property_read_u32_array(dev,
			"snps,incr-burst-type-adjustment", vals, ntype);
	if (ret) {
		kfree(vals);
		dev_err(dev, "Error to get property\n");
		return;
	}

	incrx_size = *vals;

	if (ntype > 1) {
		/* INCRX (undefined length) burst mode */
		incrx_mode = INCRX_UNDEF_LENGTH_BURST_MODE;
		for (i = 1; i < ntype; i++) {
			if (vals[i] > incrx_size)
				incrx_size = vals[i];
		}
	} else {
		/* INCRX burst mode */
		incrx_mode = INCRX_BURST_MODE;
	}

	kfree(vals);

	/* Enable Undefined Length INCR Burst and Enable INCRx Burst */
	cfg &= ~DWC3_GSBUSCFG0_INCRBRST_MASK;
	if (incrx_mode)
		cfg |= DWC3_GSBUSCFG0_INCRBRSTENA;
	switch (incrx_size) {
	case 256:
		cfg |= DWC3_GSBUSCFG0_INCR256BRSTENA;
		break;
	case 128:
		cfg |= DWC3_GSBUSCFG0_INCR128BRSTENA;
		break;
	case 64:
		cfg |= DWC3_GSBUSCFG0_INCR64BRSTENA;
		break;
	case 32:
		cfg |= DWC3_GSBUSCFG0_INCR32BRSTENA;
		break;
	case 16:
		cfg |= DWC3_GSBUSCFG0_INCR16BRSTENA;
		break;
	case 8:
		cfg |= DWC3_GSBUSCFG0_INCR8BRSTENA;
		break;
	case 4:
		cfg |= DWC3_GSBUSCFG0_INCR4BRSTENA;
		break;
	case 1:
		break;
	default:
		dev_err(dev, "Invalid property\n");
		break;
	}

	dwc3_writel(dwc->regs, DWC3_GSBUSCFG0, cfg);
}

static void dwc3_set_power_down_clk_scale(struct dwc3 *dwc)
{
	u32 scale;
	u32 reg;

	if (!dwc->susp_clk)
		return;

	/*
	 * The power down scale field specifies how many suspend_clk
	 * periods fit into a 16KHz clock period. When performing
	 * the division, round up the remainder.
	 *
	 * The power down scale value is calculated using the fastest
	 * frequency of the suspend_clk. If it isn't fixed (but within
	 * the accuracy requirement), the driver may not know the max
	 * rate of the suspend_clk, so only update the power down scale
	 * if the default is less than the calculated value from
	 * clk_get_rate() or if the default is questionably high
	 * (3x or more) to be within the requirement.
	 */
	scale = DIV_ROUND_UP(clk_get_rate(dwc->susp_clk), 16000);
	reg = dwc3_readl(dwc->regs, DWC3_GCTL);
	if ((reg & DWC3_GCTL_PWRDNSCALE_MASK) < DWC3_GCTL_PWRDNSCALE(scale) ||
	    (reg & DWC3_GCTL_PWRDNSCALE_MASK) > DWC3_GCTL_PWRDNSCALE(scale*3)) {
		reg &= ~(DWC3_GCTL_PWRDNSCALE_MASK);
		reg |= DWC3_GCTL_PWRDNSCALE(scale);
		dwc3_writel(dwc->regs, DWC3_GCTL, reg);
	}
}

static void dwc3_config_threshold(struct dwc3 *dwc)
{
	u32 reg;
	u8 rx_thr_num;
	u8 rx_maxburst;
	u8 tx_thr_num;
	u8 tx_maxburst;

	/*
	 * Must config both number of packets and max burst settings to enable
	 * RX and/or TX threshold.
	 */
	if (!DWC3_IP_IS(DWC3) && dwc->dr_mode == USB_DR_MODE_HOST) {
		rx_thr_num = dwc->rx_thr_num_pkt_prd;
		rx_maxburst = dwc->rx_max_burst_prd;
		tx_thr_num = dwc->tx_thr_num_pkt_prd;
		tx_maxburst = dwc->tx_max_burst_prd;

		if (rx_thr_num && rx_maxburst) {
			reg = dwc3_readl(dwc->regs, DWC3_GRXTHRCFG);
			reg |= DWC31_RXTHRNUMPKTSEL_PRD;

			reg &= ~DWC31_RXTHRNUMPKT_PRD(~0);
			reg |= DWC31_RXTHRNUMPKT_PRD(rx_thr_num);

			reg &= ~DWC31_MAXRXBURSTSIZE_PRD(~0);
			reg |= DWC31_MAXRXBURSTSIZE_PRD(rx_maxburst);

			dwc3_writel(dwc->regs, DWC3_GRXTHRCFG, reg);
		}

		if (tx_thr_num && tx_maxburst) {
			reg = dwc3_readl(dwc->regs, DWC3_GTXTHRCFG);
			reg |= DWC31_TXTHRNUMPKTSEL_PRD;

			reg &= ~DWC31_TXTHRNUMPKT_PRD(~0);
			reg |= DWC31_TXTHRNUMPKT_PRD(tx_thr_num);

			reg &= ~DWC31_MAXTXBURSTSIZE_PRD(~0);
			reg |= DWC31_MAXTXBURSTSIZE_PRD(tx_maxburst);

			dwc3_writel(dwc->regs, DWC3_GTXTHRCFG, reg);
		}
	}

	rx_thr_num = dwc->rx_thr_num_pkt;
	rx_maxburst = dwc->rx_max_burst;
	tx_thr_num = dwc->tx_thr_num_pkt;
	tx_maxburst = dwc->tx_max_burst;

	if (DWC3_IP_IS(DWC3)) {
		if (rx_thr_num && rx_maxburst) {
			reg = dwc3_readl(dwc->regs, DWC3_GRXTHRCFG);
			reg |= DWC3_GRXTHRCFG_PKTCNTSEL;

			reg &= ~DWC3_GRXTHRCFG_RXPKTCNT(~0);
			reg |= DWC3_GRXTHRCFG_RXPKTCNT(rx_thr_num);

			reg &= ~DWC3_GRXTHRCFG_MAXRXBURSTSIZE(~0);
			reg |= DWC3_GRXTHRCFG_MAXRXBURSTSIZE(rx_maxburst);

			dwc3_writel(dwc->regs, DWC3_GRXTHRCFG, reg);
		}

		if (tx_thr_num && tx_maxburst) {
			reg = dwc3_readl(dwc->regs, DWC3_GTXTHRCFG);
			reg |= DWC3_GTXTHRCFG_PKTCNTSEL;

			reg &= ~DWC3_GTXTHRCFG_TXPKTCNT(~0);
			reg |= DWC3_GTXTHRCFG_TXPKTCNT(tx_thr_num);

			reg &= ~DWC3_GTXTHRCFG_MAXTXBURSTSIZE(~0);
			reg |= DWC3_GTXTHRCFG_MAXTXBURSTSIZE(tx_maxburst);

			dwc3_writel(dwc->regs, DWC3_GTXTHRCFG, reg);
		}
	} else {
		if (rx_thr_num && rx_maxburst) {
			reg = dwc3_readl(dwc->regs, DWC3_GRXTHRCFG);
			reg |= DWC31_GRXTHRCFG_PKTCNTSEL;

			reg &= ~DWC31_GRXTHRCFG_RXPKTCNT(~0);
			reg |= DWC31_GRXTHRCFG_RXPKTCNT(rx_thr_num);

			reg &= ~DWC31_GRXTHRCFG_MAXRXBURSTSIZE(~0);
			reg |= DWC31_GRXTHRCFG_MAXRXBURSTSIZE(rx_maxburst);

			dwc3_writel(dwc->regs, DWC3_GRXTHRCFG, reg);
		}

		if (tx_thr_num && tx_maxburst) {
			reg = dwc3_readl(dwc->regs, DWC3_GTXTHRCFG);
			reg |= DWC31_GTXTHRCFG_PKTCNTSEL;

			reg &= ~DWC31_GTXTHRCFG_TXPKTCNT(~0);
			reg |= DWC31_GTXTHRCFG_TXPKTCNT(tx_thr_num);

			reg &= ~DWC31_GTXTHRCFG_MAXTXBURSTSIZE(~0);
			reg |= DWC31_GTXTHRCFG_MAXTXBURSTSIZE(tx_maxburst);

			dwc3_writel(dwc->regs, DWC3_GTXTHRCFG, reg);
		}
	}
}

/**
 * dwc3_core_init - Low-level initialization of DWC3 Core
 * @dwc: Pointer to our controller context structure
 *
 * Returns 0 on success otherwise negative errno.
 */
static int dwc3_core_init(struct dwc3 *dwc)
{
	unsigned int		hw_mode;
	u32			reg;
	int			ret;

	hw_mode = DWC3_GHWPARAMS0_MODE(dwc->hwparams.hwparams0);

	/*
	 * Write Linux Version Code to our GUID register so it's easy to figure
	 * out which kernel version a bug was found.
	 */
	dwc3_writel(dwc->regs, DWC3_GUID, LINUX_VERSION_CODE);

	ret = dwc3_phy_setup(dwc);
	if (ret)
		return ret;

	if (!dwc->ulpi_ready) {
		ret = dwc3_core_ulpi_init(dwc);
		if (ret) {
			if (ret == -ETIMEDOUT) {
				dwc3_core_soft_reset(dwc);
				ret = -EPROBE_DEFER;
			}
			return ret;
		}
		dwc->ulpi_ready = true;
	}

	if (!dwc->phys_ready) {
		ret = dwc3_core_get_phy(dwc);
		if (ret)
			goto err_exit_ulpi;
		dwc->phys_ready = true;
	}

	ret = dwc3_phy_init(dwc);
	if (ret)
		goto err_exit_ulpi;

	ret = dwc3_core_soft_reset(dwc);
	if (ret)
		goto err_exit_phy;

	dwc3_core_setup_global_control(dwc);
	dwc3_core_num_eps(dwc);

	/* Set power down scale of suspend_clk */
	dwc3_set_power_down_clk_scale(dwc);

	/* Adjust Frame Length */
	dwc3_frame_length_adjustment(dwc);

	/* Adjust Reference Clock Period */
	dwc3_ref_clk_period(dwc);

	dwc3_set_incr_burst_type(dwc);

	ret = dwc3_phy_power_on(dwc);
	if (ret)
		goto err_exit_phy;

	ret = dwc3_event_buffers_setup(dwc);
	if (ret) {
		dev_err(dwc->dev, "failed to setup event buffers\n");
		goto err_power_off_phy;
	}

	/*
	 * ENDXFER polling is available on version 3.10a and later of
	 * the DWC_usb3 controller. It is NOT available in the
	 * DWC_usb31 controller.
	 */
	if (DWC3_VER_IS_WITHIN(DWC3, 310A, ANY)) {
		reg = dwc3_readl(dwc->regs, DWC3_GUCTL2);
		reg |= DWC3_GUCTL2_RST_ACTBITLATER;
		dwc3_writel(dwc->regs, DWC3_GUCTL2, reg);
	}

	/*
	 * STAR 9001285599: This issue affects DWC_usb3 version 3.20a
	 * only. If the PM TIMER ECM is enabled through GUCTL2[19], the
	 * link compliance test (TD7.21) may fail. If the ECN is not
	 * enabled (GUCTL2[19] = 0), the controller will use the old timer
	 * value (5us), which is still acceptable for the link compliance
	 * test. Therefore, do not enable PM TIMER ECM in 3.20a by
	 * setting GUCTL2[19] by default; instead, use GUCTL2[19] = 0.
	 */
	if (DWC3_VER_IS(DWC3, 320A)) {
		reg = dwc3_readl(dwc->regs, DWC3_GUCTL2);
		reg &= ~DWC3_GUCTL2_LC_TIMER;
		dwc3_writel(dwc->regs, DWC3_GUCTL2, reg);
	}

	/*
	 * When configured in HOST mode, after issuing U3/L2 exit controller
	 * fails to send proper CRC checksum in CRC5 feild. Because of this
	 * behaviour Transaction Error is generated, resulting in reset and
	 * re-enumeration of usb device attached. All the termsel, xcvrsel,
	 * opmode becomes 0 during end of resume. Enabling bit 10 of GUCTL1
	 * will correct this problem. This option is to support certain
	 * legacy ULPI PHYs.
	 */
	if (dwc->resume_hs_terminations) {
		reg = dwc3_readl(dwc->regs, DWC3_GUCTL1);
		reg |= DWC3_GUCTL1_RESUME_OPMODE_HS_HOST;
		dwc3_writel(dwc->regs, DWC3_GUCTL1, reg);
	}

	if (!DWC3_VER_IS_PRIOR(DWC3, 250A)) {
		reg = dwc3_readl(dwc->regs, DWC3_GUCTL1);

		/*
		 * Enable hardware control of sending remote wakeup
		 * in HS when the device is in the L1 state.
		 */
		if (!DWC3_VER_IS_PRIOR(DWC3, 290A))
			reg |= DWC3_GUCTL1_DEV_L1_EXIT_BY_HW;

		/*
		 * Decouple USB 2.0 L1 & L2 events which will allow for
		 * gadget driver to only receive U3/L2 suspend & wakeup
		 * events and prevent the more frequent L1 LPM transitions
		 * from interrupting the driver.
		 */
		if (!DWC3_VER_IS_PRIOR(DWC3, 300A))
			reg |= DWC3_GUCTL1_DEV_DECOUPLE_L1L2_EVT;

		if (dwc->dis_tx_ipgap_linecheck_quirk)
			reg |= DWC3_GUCTL1_TX_IPGAP_LINECHECK_DIS;

		if (dwc->parkmode_disable_ss_quirk)
			reg |= DWC3_GUCTL1_PARKMODE_DISABLE_SS;

		if (dwc->parkmode_disable_hs_quirk)
			reg |= DWC3_GUCTL1_PARKMODE_DISABLE_HS;

		if (DWC3_VER_IS_WITHIN(DWC3, 290A, ANY) &&
		    (dwc->maximum_speed == USB_SPEED_HIGH ||
		     dwc->maximum_speed == USB_SPEED_FULL))
			reg |= DWC3_GUCTL1_DEV_FORCE_20_CLK_FOR_30_CLK;

		dwc3_writel(dwc->regs, DWC3_GUCTL1, reg);
	}

	dwc3_config_threshold(dwc);

<<<<<<< HEAD
=======
	/*
	 * Modify this for all supported Super Speed ports when
	 * multiport support is added.
	 */
	if (hw_mode != DWC3_GHWPARAMS0_MODE_GADGET &&
	    (DWC3_IP_IS(DWC31)) &&
	    dwc->maximum_speed == USB_SPEED_SUPER) {
		reg = dwc3_readl(dwc->regs, DWC3_LLUCTL);
		reg |= DWC3_LLUCTL_FORCE_GEN1;
		dwc3_writel(dwc->regs, DWC3_LLUCTL, reg);
	}

	/*
	 * Above DWC_usb3.0 1.94a, it is recommended to set
	 * DWC3_GUSB3PIPECTL_SUSPHY and DWC3_GUSB2PHYCFG_SUSPHY to '0' during
	 * coreConsultant configuration. So default value will be '0' when the
	 * core is reset. Application needs to set it to '1' after the core
	 * initialization is completed.
	 *
	 * Certain phy requires to be in P0 power state during initialization.
	 * Make sure GUSB3PIPECTL.SUSPENDENABLE and GUSB2PHYCFG.SUSPHY are clear
	 * prior to phy init to maintain in the P0 state.
	 *
	 * After phy initialization, some phy operations can only be executed
	 * while in lower P states. Ensure GUSB3PIPECTL.SUSPENDENABLE and
	 * GUSB2PHYCFG.SUSPHY are set soon after initialization to avoid
	 * blocking phy ops.
	 */
	if (!DWC3_VER_IS_WITHIN(DWC3, ANY, 194A))
		dwc3_enable_susphy(dwc, true);

>>>>>>> 381cd246
	return 0;

err_power_off_phy:
	dwc3_phy_power_off(dwc);
err_exit_phy:
	dwc3_phy_exit(dwc);
err_exit_ulpi:
	dwc3_ulpi_exit(dwc);

	return ret;
}

static int dwc3_core_get_phy(struct dwc3 *dwc)
{
	struct device		*dev = dwc->dev;
	struct device_node	*node = dev->of_node;
	int ret;

	if (node) {
		dwc->usb2_phy = devm_usb_get_phy_by_phandle(dev, "usb-phy", 0);
		dwc->usb3_phy = devm_usb_get_phy_by_phandle(dev, "usb-phy", 1);
	} else {
		dwc->usb2_phy = devm_usb_get_phy(dev, USB_PHY_TYPE_USB2);
		dwc->usb3_phy = devm_usb_get_phy(dev, USB_PHY_TYPE_USB3);
	}

	if (IS_ERR(dwc->usb2_phy)) {
		ret = PTR_ERR(dwc->usb2_phy);
		if (ret == -ENXIO || ret == -ENODEV)
			dwc->usb2_phy = NULL;
		else
			return dev_err_probe(dev, ret, "no usb2 phy configured\n");
	}

	if (IS_ERR(dwc->usb3_phy)) {
		ret = PTR_ERR(dwc->usb3_phy);
		if (ret == -ENXIO || ret == -ENODEV)
			dwc->usb3_phy = NULL;
		else
			return dev_err_probe(dev, ret, "no usb3 phy configured\n");
	}

	dwc->usb2_generic_phy = devm_phy_get(dev, "usb2-phy");
	if (IS_ERR(dwc->usb2_generic_phy)) {
		ret = PTR_ERR(dwc->usb2_generic_phy);
		if (ret == -ENOSYS || ret == -ENODEV)
			dwc->usb2_generic_phy = NULL;
		else
			return dev_err_probe(dev, ret, "no usb2 phy configured\n");
	}

	dwc->usb3_generic_phy = devm_phy_get(dev, "usb3-phy");
	if (IS_ERR(dwc->usb3_generic_phy)) {
		ret = PTR_ERR(dwc->usb3_generic_phy);
		if (ret == -ENOSYS || ret == -ENODEV)
			dwc->usb3_generic_phy = NULL;
		else
			return dev_err_probe(dev, ret, "no usb3 phy configured\n");
	}

	return 0;
}

static int dwc3_core_init_mode(struct dwc3 *dwc)
{
	struct device *dev = dwc->dev;
	int ret;
	u32 reg;

	switch (dwc->dr_mode) {
	case USB_DR_MODE_PERIPHERAL:
		dwc3_set_prtcap(dwc, DWC3_GCTL_PRTCAP_DEVICE, false);

		if (dwc->usb2_phy)
			otg_set_vbus(dwc->usb2_phy->otg, false);
		phy_set_mode(dwc->usb2_generic_phy, PHY_MODE_USB_DEVICE);
		phy_set_mode(dwc->usb3_generic_phy, PHY_MODE_USB_DEVICE);

		ret = dwc3_gadget_init(dwc);
		if (ret)
			return dev_err_probe(dev, ret, "failed to initialize gadget\n");
		break;
	case USB_DR_MODE_HOST:
		dwc3_set_prtcap(dwc, DWC3_GCTL_PRTCAP_HOST, false);

		if (dwc->usb2_phy)
			otg_set_vbus(dwc->usb2_phy->otg, true);
		phy_set_mode(dwc->usb2_generic_phy, PHY_MODE_USB_HOST);
		phy_set_mode(dwc->usb3_generic_phy, PHY_MODE_USB_HOST);

		if (dwc->dwc3_guctl_resbwhseps_quirk) {
			reg = dwc3_readl(dwc->regs, DWC3_GUCTL);
			reg |= DWC3_GUCTL_RESBWHSEPS;
			dwc3_writel(dwc->regs, DWC3_GUCTL, reg);
		}
		ret = dwc3_host_init(dwc);
		if (ret)
			return dev_err_probe(dev, ret, "failed to initialize host\n");
		break;
	case USB_DR_MODE_OTG:
		INIT_WORK(&dwc->drd_work, __dwc3_set_mode);
		ret = dwc3_drd_init(dwc);
		if (ret)
			return dev_err_probe(dev, ret, "failed to initialize dual-role\n");
		break;
	default:
		dev_err(dev, "Unsupported mode of operation %d\n", dwc->dr_mode);
		return -EINVAL;
	}

	return 0;
}

void dwc3_core_exit_mode(struct dwc3 *dwc)
{
	switch (dwc->dr_mode) {
	case USB_DR_MODE_PERIPHERAL:
		dwc3_gadget_exit(dwc);
		break;
	case USB_DR_MODE_HOST:
		dwc3_host_exit(dwc);
		break;
	case USB_DR_MODE_OTG:
		dwc3_drd_exit(dwc);
		break;
	default:
		/* do nothing */
		break;
	}

	/* de-assert DRVVBUS for HOST and OTG mode */
	dwc3_set_prtcap(dwc, DWC3_GCTL_PRTCAP_DEVICE, true);
}
EXPORT_SYMBOL_GPL(dwc3_core_exit_mode);

static void dwc3_get_properties(struct dwc3 *dwc)
{
	struct device		*dev = dwc->dev;
	u8			lpm_nyet_threshold;
	u8			tx_de_emphasis;
	u8			hird_threshold;
	u8			rx_thr_num_pkt = 0;
	u8			rx_max_burst = 0;
	u8			tx_thr_num_pkt = 0;
	u8			tx_max_burst = 0;
	u8			rx_thr_num_pkt_prd = 0;
	u8			rx_max_burst_prd = 0;
	u8			tx_thr_num_pkt_prd = 0;
	u8			tx_max_burst_prd = 0;
	u8			tx_fifo_resize_max_num;

	/* default to highest possible threshold */
	lpm_nyet_threshold = 0xf;

	/* default to -3.5dB de-emphasis */
	tx_de_emphasis = 1;

	/*
	 * default to assert utmi_sleep_n and use maximum allowed HIRD
	 * threshold value of 0b1100
	 */
	hird_threshold = 12;

	/*
	 * default to a TXFIFO size large enough to fit 6 max packets.  This
	 * allows for systems with larger bus latencies to have some headroom
	 * for endpoints that have a large bMaxBurst value.
	 */
	tx_fifo_resize_max_num = 6;

	dwc->maximum_speed = usb_get_maximum_speed(dev);
	dwc->max_ssp_rate = usb_get_maximum_ssp_rate(dev);
	dwc->dr_mode = usb_get_dr_mode(dev);
	dwc->hsphy_mode = of_usb_get_phy_mode(dev->of_node);

	dwc->sysdev_is_parent = device_property_read_bool(dev,
				"linux,sysdev_is_parent");
	if (dwc->sysdev_is_parent)
		dwc->sysdev = dwc->dev->parent;
	else
		dwc->sysdev = dwc->dev;

	dwc->sys_wakeup = device_may_wakeup(dwc->sysdev);

	dwc->has_lpm_erratum = device_property_read_bool(dev,
				"snps,has-lpm-erratum");
	device_property_read_u8(dev, "snps,lpm-nyet-threshold",
				&lpm_nyet_threshold);
	dwc->is_utmi_l1_suspend = device_property_read_bool(dev,
				"snps,is-utmi-l1-suspend");
	device_property_read_u8(dev, "snps,hird-threshold",
				&hird_threshold);
	dwc->dis_start_transfer_quirk = device_property_read_bool(dev,
				"snps,dis-start-transfer-quirk");
	dwc->usb3_lpm_capable = device_property_read_bool(dev,
				"snps,usb3_lpm_capable");
	dwc->usb2_lpm_disable = device_property_read_bool(dev,
				"snps,usb2-lpm-disable");
	dwc->usb2_gadget_lpm_disable = device_property_read_bool(dev,
				"snps,usb2-gadget-lpm-disable");
	device_property_read_u8(dev, "snps,rx-thr-num-pkt",
				&rx_thr_num_pkt);
	device_property_read_u8(dev, "snps,rx-max-burst",
				&rx_max_burst);
	device_property_read_u8(dev, "snps,tx-thr-num-pkt",
				&tx_thr_num_pkt);
	device_property_read_u8(dev, "snps,tx-max-burst",
				&tx_max_burst);
	device_property_read_u8(dev, "snps,rx-thr-num-pkt-prd",
				&rx_thr_num_pkt_prd);
	device_property_read_u8(dev, "snps,rx-max-burst-prd",
				&rx_max_burst_prd);
	device_property_read_u8(dev, "snps,tx-thr-num-pkt-prd",
				&tx_thr_num_pkt_prd);
	device_property_read_u8(dev, "snps,tx-max-burst-prd",
				&tx_max_burst_prd);
	dwc->do_fifo_resize = device_property_read_bool(dev,
							"tx-fifo-resize");
	if (dwc->do_fifo_resize)
		device_property_read_u8(dev, "tx-fifo-max-num",
					&tx_fifo_resize_max_num);

	dwc->disable_scramble_quirk = device_property_read_bool(dev,
				"snps,disable_scramble_quirk");
	dwc->u2exit_lfps_quirk = device_property_read_bool(dev,
				"snps,u2exit_lfps_quirk");
	dwc->u2ss_inp3_quirk = device_property_read_bool(dev,
				"snps,u2ss_inp3_quirk");
	dwc->req_p1p2p3_quirk = device_property_read_bool(dev,
				"snps,req_p1p2p3_quirk");
	dwc->del_p1p2p3_quirk = device_property_read_bool(dev,
				"snps,del_p1p2p3_quirk");
	dwc->del_phy_power_chg_quirk = device_property_read_bool(dev,
				"snps,del_phy_power_chg_quirk");
	dwc->lfps_filter_quirk = device_property_read_bool(dev,
				"snps,lfps_filter_quirk");
	dwc->rx_detect_poll_quirk = device_property_read_bool(dev,
				"snps,rx_detect_poll_quirk");
	dwc->dis_u3_susphy_quirk = device_property_read_bool(dev,
				"snps,dis_u3_susphy_quirk");
	dwc->dis_u2_susphy_quirk = device_property_read_bool(dev,
				"snps,dis_u2_susphy_quirk");
	dwc->dis_enblslpm_quirk = device_property_read_bool(dev,
				"snps,dis_enblslpm_quirk");
	dwc->dis_u1_entry_quirk = device_property_read_bool(dev,
				"snps,dis-u1-entry-quirk");
	dwc->dis_u2_entry_quirk = device_property_read_bool(dev,
				"snps,dis-u2-entry-quirk");
	dwc->dis_rxdet_inp3_quirk = device_property_read_bool(dev,
				"snps,dis_rxdet_inp3_quirk");
	dwc->dis_u2_freeclk_exists_quirk = device_property_read_bool(dev,
				"snps,dis-u2-freeclk-exists-quirk");
	dwc->dis_del_phy_power_chg_quirk = device_property_read_bool(dev,
				"snps,dis-del-phy-power-chg-quirk");
	dwc->dis_tx_ipgap_linecheck_quirk = device_property_read_bool(dev,
				"snps,dis-tx-ipgap-linecheck-quirk");
	dwc->resume_hs_terminations = device_property_read_bool(dev,
				"snps,resume-hs-terminations");
	dwc->ulpi_ext_vbus_drv = device_property_read_bool(dev,
				"snps,ulpi-ext-vbus-drv");
	dwc->parkmode_disable_ss_quirk = device_property_read_bool(dev,
				"snps,parkmode-disable-ss-quirk");
	dwc->parkmode_disable_hs_quirk = device_property_read_bool(dev,
				"snps,parkmode-disable-hs-quirk");
	dwc->gfladj_refclk_lpm_sel = device_property_read_bool(dev,
				"snps,gfladj-refclk-lpm-sel-quirk");
	dwc->dwc3_guctl_resbwhseps_quirk = device_property_read_bool(dev,
				"snps,dwc3_guctl_resbwhseps_quirk");

	dwc->tx_de_emphasis_quirk = device_property_read_bool(dev,
				"snps,tx_de_emphasis_quirk");
	device_property_read_u8(dev, "snps,tx_de_emphasis",
				&tx_de_emphasis);
	device_property_read_string(dev, "snps,hsphy_interface",
				    &dwc->hsphy_interface);
	device_property_read_u32(dev, "snps,quirk-frame-length-adjustment",
				 &dwc->fladj);
	device_property_read_u32(dev, "snps,ref-clock-period-ns",
				 &dwc->ref_clk_per);

	dwc->dis_metastability_quirk = device_property_read_bool(dev,
				"snps,dis_metastability_quirk");

	dwc->dis_split_quirk = device_property_read_bool(dev,
				"snps,dis-split-quirk");

	dwc->lpm_nyet_threshold = lpm_nyet_threshold;
	dwc->tx_de_emphasis = tx_de_emphasis;

	dwc->hird_threshold = hird_threshold;

	dwc->rx_thr_num_pkt = rx_thr_num_pkt;
	dwc->rx_max_burst = rx_max_burst;

	dwc->tx_thr_num_pkt = tx_thr_num_pkt;
	dwc->tx_max_burst = tx_max_burst;

	dwc->rx_thr_num_pkt_prd = rx_thr_num_pkt_prd;
	dwc->rx_max_burst_prd = rx_max_burst_prd;

	dwc->tx_thr_num_pkt_prd = tx_thr_num_pkt_prd;
	dwc->tx_max_burst_prd = tx_max_burst_prd;

	dwc->tx_fifo_resize_max_num = tx_fifo_resize_max_num;
}

/* check whether the core supports IMOD */
bool dwc3_has_imod(struct dwc3 *dwc)
{
	return DWC3_VER_IS_WITHIN(DWC3, 300A, ANY) ||
		DWC3_VER_IS_WITHIN(DWC31, 120A, ANY) ||
		DWC3_IP_IS(DWC32);
}

static void dwc3_check_params(struct dwc3 *dwc)
{
	struct device *dev = dwc->dev;
	unsigned int hwparam_gen =
		DWC3_GHWPARAMS3_SSPHY_IFC(dwc->hwparams.hwparams3);

	/*
	 * Enable IMOD for all supporting controllers.
	 *
	 * Particularly, DWC_usb3 v3.00a must enable this feature for
	 * the following reason:
	 *
	 * Workaround for STAR 9000961433 which affects only version
	 * 3.00a of the DWC_usb3 core. This prevents the controller
	 * interrupt from being masked while handling events. IMOD
	 * allows us to work around this issue. Enable it for the
	 * affected version.
	 */
	if (dwc3_has_imod((dwc)))
		dwc->imod_interval = 1;

	/* Check the maximum_speed parameter */
	switch (dwc->maximum_speed) {
	case USB_SPEED_FULL:
	case USB_SPEED_HIGH:
		break;
	case USB_SPEED_SUPER:
		if (hwparam_gen == DWC3_GHWPARAMS3_SSPHY_IFC_DIS)
			dev_warn(dev, "UDC doesn't support Gen 1\n");
		break;
	case USB_SPEED_SUPER_PLUS:
		if ((DWC3_IP_IS(DWC32) &&
		     hwparam_gen == DWC3_GHWPARAMS3_SSPHY_IFC_DIS) ||
		    (!DWC3_IP_IS(DWC32) &&
		     hwparam_gen != DWC3_GHWPARAMS3_SSPHY_IFC_GEN2))
			dev_warn(dev, "UDC doesn't support SSP\n");
		break;
	default:
		dev_err(dev, "invalid maximum_speed parameter %d\n",
			dwc->maximum_speed);
		fallthrough;
	case USB_SPEED_UNKNOWN:
		switch (hwparam_gen) {
		case DWC3_GHWPARAMS3_SSPHY_IFC_GEN2:
			dwc->maximum_speed = USB_SPEED_SUPER_PLUS;
			break;
		case DWC3_GHWPARAMS3_SSPHY_IFC_GEN1:
			if (DWC3_IP_IS(DWC32))
				dwc->maximum_speed = USB_SPEED_SUPER_PLUS;
			else
				dwc->maximum_speed = USB_SPEED_SUPER;
			break;
		case DWC3_GHWPARAMS3_SSPHY_IFC_DIS:
			dwc->maximum_speed = USB_SPEED_HIGH;
			break;
		default:
			dwc->maximum_speed = USB_SPEED_SUPER;
			break;
		}
		break;
	}

	/*
	 * Currently the controller does not have visibility into the HW
	 * parameter to determine the maximum number of lanes the HW supports.
	 * If the number of lanes is not specified in the device property, then
	 * set the default to support dual-lane for DWC_usb32 and single-lane
	 * for DWC_usb31 for super-speed-plus.
	 */
	if (dwc->maximum_speed == USB_SPEED_SUPER_PLUS) {
		switch (dwc->max_ssp_rate) {
		case USB_SSP_GEN_2x1:
			if (hwparam_gen == DWC3_GHWPARAMS3_SSPHY_IFC_GEN1)
				dev_warn(dev, "UDC only supports Gen 1\n");
			break;
		case USB_SSP_GEN_1x2:
		case USB_SSP_GEN_2x2:
			if (DWC3_IP_IS(DWC31))
				dev_warn(dev, "UDC only supports single lane\n");
			break;
		case USB_SSP_GEN_UNKNOWN:
		default:
			switch (hwparam_gen) {
			case DWC3_GHWPARAMS3_SSPHY_IFC_GEN2:
				if (DWC3_IP_IS(DWC32))
					dwc->max_ssp_rate = USB_SSP_GEN_2x2;
				else
					dwc->max_ssp_rate = USB_SSP_GEN_2x1;
				break;
			case DWC3_GHWPARAMS3_SSPHY_IFC_GEN1:
				if (DWC3_IP_IS(DWC32))
					dwc->max_ssp_rate = USB_SSP_GEN_1x2;
				break;
			}
			break;
		}
	}
}

static struct extcon_dev *dwc3_get_extcon(struct dwc3 *dwc)
{
	struct device *dev = dwc->dev;
	struct device_node *np_phy;
	struct extcon_dev *edev = NULL;
	const char *name;

	if (device_property_read_bool(dev, "extcon"))
		return extcon_get_edev_by_phandle(dev, 0);

	/*
	 * Device tree platforms should get extcon via phandle.
	 * On ACPI platforms, we get the name from a device property.
	 * This device property is for kernel internal use only and
	 * is expected to be set by the glue code.
	 */
	if (device_property_read_string(dev, "linux,extcon-name", &name) == 0)
		return extcon_get_extcon_dev(name);

	/*
	 * Check explicitly if "usb-role-switch" is used since
	 * extcon_find_edev_by_node() can not be used to check the absence of
	 * an extcon device. In the absence of an device it will always return
	 * EPROBE_DEFER.
	 */
	if (IS_ENABLED(CONFIG_USB_ROLE_SWITCH) &&
	    device_property_read_bool(dev, "usb-role-switch"))
		return NULL;

	/*
	 * Try to get an extcon device from the USB PHY controller's "port"
	 * node. Check if it has the "port" node first, to avoid printing the
	 * error message from underlying code, as it's a valid case: extcon
	 * device (and "port" node) may be missing in case of "usb-role-switch"
	 * or OTG mode.
	 */
	np_phy = of_parse_phandle(dev->of_node, "phys", 0);
	if (of_graph_is_present(np_phy)) {
		struct device_node *np_conn;

		np_conn = of_graph_get_remote_node(np_phy, -1, -1);
		if (np_conn)
			edev = extcon_find_edev_by_node(np_conn);
		of_node_put(np_conn);
	}
	of_node_put(np_phy);

	return edev;
}

static int dwc3_get_clocks(struct dwc3 *dwc)
{
	struct device *dev = dwc->dev;

	if (!dev->of_node)
		return 0;

	/*
	 * Clocks are optional, but new DT platforms should support all clocks
	 * as required by the DT-binding.
	 * Some devices have different clock names in legacy device trees,
	 * check for them to retain backwards compatibility.
	 */
	dwc->bus_clk = devm_clk_get_optional(dev, "bus_early");
	if (IS_ERR(dwc->bus_clk)) {
		return dev_err_probe(dev, PTR_ERR(dwc->bus_clk),
				"could not get bus clock\n");
	}

	if (dwc->bus_clk == NULL) {
		dwc->bus_clk = devm_clk_get_optional(dev, "bus_clk");
		if (IS_ERR(dwc->bus_clk)) {
			return dev_err_probe(dev, PTR_ERR(dwc->bus_clk),
					"could not get bus clock\n");
		}
	}

	dwc->ref_clk = devm_clk_get_optional(dev, "ref");
	if (IS_ERR(dwc->ref_clk)) {
		return dev_err_probe(dev, PTR_ERR(dwc->ref_clk),
				"could not get ref clock\n");
	}

	if (dwc->ref_clk == NULL) {
		dwc->ref_clk = devm_clk_get_optional(dev, "ref_clk");
		if (IS_ERR(dwc->ref_clk)) {
			return dev_err_probe(dev, PTR_ERR(dwc->ref_clk),
					"could not get ref clock\n");
		}
	}

	dwc->susp_clk = devm_clk_get_optional(dev, "suspend");
	if (IS_ERR(dwc->susp_clk)) {
		return dev_err_probe(dev, PTR_ERR(dwc->susp_clk),
				"could not get suspend clock\n");
	}

	if (dwc->susp_clk == NULL) {
		dwc->susp_clk = devm_clk_get_optional(dev, "suspend_clk");
		if (IS_ERR(dwc->susp_clk)) {
			return dev_err_probe(dev, PTR_ERR(dwc->susp_clk),
					"could not get suspend clock\n");
		}
	}

	/* specific to Rockchip RK3588 */
	dwc->utmi_clk = devm_clk_get_optional(dev, "utmi");
	if (IS_ERR(dwc->utmi_clk)) {
		return dev_err_probe(dev, PTR_ERR(dwc->utmi_clk),
				"could not get utmi clock\n");
	}

	/* specific to Rockchip RK3588 */
	dwc->pipe_clk = devm_clk_get_optional(dev, "pipe");
	if (IS_ERR(dwc->pipe_clk)) {
		return dev_err_probe(dev, PTR_ERR(dwc->pipe_clk),
				"could not get pipe clock\n");
	}

	return 0;
}

<<<<<<< HEAD
int dwc3_probe(struct dwc3 *dwc,
			struct dwc3_glue_data *glue_data)
{
=======
static struct power_supply *dwc3_get_usb_power_supply(struct dwc3 *dwc)
{
	struct power_supply *usb_psy;
	const char *usb_psy_name;
	int ret;

	ret = device_property_read_string(dwc->dev, "usb-psy-name", &usb_psy_name);
	if (ret < 0)
		return NULL;

	usb_psy = power_supply_get_by_name(usb_psy_name);
	if (!usb_psy)
		return ERR_PTR(-EPROBE_DEFER);

	return usb_psy;
}

int dwc3_probe(struct dwc3 *dwc,
			struct dwc3_glue_data *glue_data)
{
>>>>>>> 381cd246
	struct platform_device	*pdev = to_platform_device(dwc->dev);
	struct device		*dev = dwc->dev;
	struct resource		*res, dwc_res;
	void __iomem		*regs;
	int			ret;

	if (glue_data) {
		dwc->glue_data = glue_data->glue_data;
		dwc->glue_ops = glue_data->ops;
	}

	res = platform_get_resource(pdev, IORESOURCE_MEM, 0);
	if (!res) {
		dev_err(dev, "missing memory resource\n");
		return -ENODEV;
	}

	dwc->xhci_resources[0].start = res->start;
	dwc->xhci_resources[0].end = dwc->xhci_resources[0].start +
					DWC3_XHCI_REGS_END;
	dwc->xhci_resources[0].flags = res->flags;
	dwc->xhci_resources[0].name = res->name;

	/*
	 * Request memory region but exclude xHCI regs,
	 * since it will be requested by the xhci-plat driver.
	 */
	dwc_res = *res;
	dwc_res.start += DWC3_GLOBALS_REGS_START;
	dwc_res.end = res->start + DWC3_OTG_REGS_END;

	if (dev->of_node) {
		struct device_node *parent = of_get_parent(dev->of_node);

		if (of_device_is_compatible(parent, "realtek,rtd-dwc3")) {
			dwc_res.start -= DWC3_GLOBALS_REGS_START;
			dwc_res.start += DWC3_RTK_RTD_GLOBALS_REGS_START;
			dwc_res.end = dwc_res.start + DWC3_OTG_REGS_END;
		}

		of_node_put(parent);
	}

	regs = devm_ioremap_resource(dev, &dwc_res);
	if (!regs)
		return -EINVAL;

	dwc->regs	= regs;
	dwc->regs_size	= resource_size(&dwc_res);

	dwc3_get_properties(dwc);

	dwc->usb_psy = dwc3_get_usb_power_supply(dwc);
	if (IS_ERR(dwc->usb_psy))
		return dev_err_probe(dev, PTR_ERR(dwc->usb_psy), "couldn't get usb power supply\n");

	dwc->reset = devm_reset_control_array_get_optional_shared(dev);
	if (IS_ERR(dwc->reset)) {
		ret = PTR_ERR(dwc->reset);
		goto err_put_psy;
	}

	ret = dwc3_get_clocks(dwc);
	if (ret)
		goto err_put_psy;

	ret = reset_control_deassert(dwc->reset);
	if (ret)
		goto err_put_psy;

	ret = dwc3_clk_enable(dwc);
	if (ret)
		goto err_assert_reset;

	if (!dwc3_core_is_valid(dwc)) {
		dev_err(dwc->dev, "this is not a DesignWare USB3 DRD Core\n");
		ret = -ENODEV;
		goto err_disable_clks;
	}

	dwc3_cache_hwparams(dwc);

	if (!dwc->sysdev_is_parent &&
	    DWC3_GHWPARAMS0_AWIDTH(dwc->hwparams.hwparams0) == 64) {
		ret = dma_set_mask_and_coherent(dwc->sysdev, DMA_BIT_MASK(64));
		if (ret)
			goto err_disable_clks;
	}

	spin_lock_init(&dwc->lock);
	mutex_init(&dwc->mutex);

	pm_runtime_get_noresume(dev);
	pm_runtime_set_active(dev);
	pm_runtime_use_autosuspend(dev);
	pm_runtime_set_autosuspend_delay(dev, DWC3_DEFAULT_AUTOSUSPEND_DELAY);
	pm_runtime_enable(dev);

	pm_runtime_forbid(dev);

	ret = dwc3_alloc_event_buffers(dwc, DWC3_EVENT_BUFFERS_SIZE);
	if (ret) {
		dev_err(dwc->dev, "failed to allocate event buffers\n");
		ret = -ENOMEM;
		goto err_allow_rpm;
	}

	dwc->edev = dwc3_get_extcon(dwc);
	if (IS_ERR(dwc->edev)) {
		ret = dev_err_probe(dwc->dev, PTR_ERR(dwc->edev), "failed to get extcon\n");
		goto err_free_event_buffers;
	}

	ret = dwc3_get_dr_mode(dwc);
	if (ret)
		goto err_free_event_buffers;

	ret = dwc3_core_init(dwc);
	if (ret) {
		dev_err_probe(dev, ret, "failed to initialize core\n");
		goto err_free_event_buffers;
	}

	dwc3_check_params(dwc);
	dwc3_debugfs_init(dwc);

	ret = dwc3_core_init_mode(dwc);
	if (ret)
		goto err_exit_debugfs;

	pm_runtime_put(dev);

	dma_set_max_seg_size(dev, UINT_MAX);

	return 0;

err_exit_debugfs:
	dwc3_debugfs_exit(dwc);
	dwc3_event_buffers_cleanup(dwc);
	dwc3_phy_power_off(dwc);
	dwc3_phy_exit(dwc);
	dwc3_ulpi_exit(dwc);
err_free_event_buffers:
	dwc3_free_event_buffers(dwc);
err_allow_rpm:
	pm_runtime_allow(dev);
	pm_runtime_disable(dev);
	pm_runtime_dont_use_autosuspend(dev);
	pm_runtime_set_suspended(dev);
	pm_runtime_put_noidle(dev);
err_disable_clks:
	dwc3_clk_disable(dwc);
err_assert_reset:
	reset_control_assert(dwc->reset);
err_put_psy:
	if (dwc->usb_psy)
		power_supply_put(dwc->usb_psy);

	return ret;
}
EXPORT_SYMBOL_GPL(dwc3_probe);
<<<<<<< HEAD

static int dwc3_plat_probe(struct platform_device *pdev)
{
	struct dwc3 *dwc;

	dwc = devm_kzalloc(&pdev->dev, sizeof(*dwc), GFP_KERNEL);
	if (!dwc)
		return -ENOMEM;

	dwc->dev = &pdev->dev;
	platform_set_drvdata(pdev, dwc);

	return dwc3_probe(dwc, NULL);
}

void dwc3_remove(struct dwc3 *dwc)
{
	dwc->glue_data = NULL;
	dwc->glue_ops = NULL;

=======

static int dwc3_plat_probe(struct platform_device *pdev)
{
	struct dwc3 *dwc;

	dwc = devm_kzalloc(&pdev->dev, sizeof(*dwc), GFP_KERNEL);
	if (!dwc)
		return -ENOMEM;

	dwc->dev = &pdev->dev;
	platform_set_drvdata(pdev, dwc);

	return dwc3_probe(dwc, NULL);
}

void dwc3_remove(struct dwc3 *dwc)
{
	dwc->glue_data = NULL;
	dwc->glue_ops = NULL;

>>>>>>> 381cd246
	pm_runtime_get_sync(dwc->dev);

	dwc3_core_exit_mode(dwc);
	dwc3_debugfs_exit(dwc);

	dwc3_core_exit(dwc);
	dwc3_ulpi_exit(dwc);

	pm_runtime_allow(dwc->dev);
	pm_runtime_disable(dwc->dev);
	pm_runtime_dont_use_autosuspend(dwc->dev);
	pm_runtime_put_noidle(dwc->dev);
	/*
	 * HACK: Clear the driver data, which is currently accessed by parent
	 * glue drivers, before allowing the parent to suspend.
	 */
	dev_set_drvdata(dwc->dev, NULL);
	pm_runtime_set_suspended(dwc->dev);

	dwc3_free_event_buffers(dwc);

	if (dwc->usb_psy)
		power_supply_put(dwc->usb_psy);
}
EXPORT_SYMBOL_GPL(dwc3_remove);

static void dwc3_plat_remove(struct platform_device *pdev)
{
	dwc3_remove(platform_get_drvdata(pdev));
}

#ifdef CONFIG_PM
static int dwc3_core_init_for_resume(struct dwc3 *dwc)
{
	int ret;

	ret = reset_control_deassert(dwc->reset);
	if (ret)
		return ret;

	ret = dwc3_clk_enable(dwc);
	if (ret)
		goto assert_reset;

	ret = dwc3_core_init(dwc);
	if (ret)
		goto disable_clks;

	return 0;

disable_clks:
	dwc3_clk_disable(dwc);
assert_reset:
	reset_control_assert(dwc->reset);

	return ret;
}

static int dwc3_suspend_common(struct dwc3 *dwc, pm_message_t msg)
{
	u32 reg;

	if (!pm_runtime_suspended(dwc->dev) && !PMSG_IS_AUTO(msg)) {
		dwc->susphy_state = (dwc3_readl(dwc->regs, DWC3_GUSB2PHYCFG(0)) &
				    DWC3_GUSB2PHYCFG_SUSPHY) ||
				    (dwc3_readl(dwc->regs, DWC3_GUSB3PIPECTL(0)) &
				    DWC3_GUSB3PIPECTL_SUSPHY);
		/*
		 * TI AM62 platform requires SUSPHY to be
		 * enabled for system suspend to work.
		 */
		if (!dwc->susphy_state)
			dwc3_enable_susphy(dwc, true);
	}

	switch (dwc->current_dr_role) {
	case DWC3_GCTL_PRTCAP_DEVICE:
		if (pm_runtime_suspended(dwc->dev))
			break;
		dwc3_gadget_suspend(dwc);
		synchronize_irq(dwc->irq_gadget);
		dwc3_core_exit(dwc);
		break;
	case DWC3_GCTL_PRTCAP_HOST:
		if (!PMSG_IS_AUTO(msg) && !device_may_wakeup(dwc->dev)) {
			dwc3_core_exit(dwc);
			break;
		}

		/* Let controller to suspend HSPHY before PHY driver suspends */
		if (dwc->dis_u2_susphy_quirk ||
		    dwc->dis_enblslpm_quirk) {
			reg = dwc3_readl(dwc->regs, DWC3_GUSB2PHYCFG(0));
			reg |=  DWC3_GUSB2PHYCFG_ENBLSLPM |
				DWC3_GUSB2PHYCFG_SUSPHY;
			dwc3_writel(dwc->regs, DWC3_GUSB2PHYCFG(0), reg);

			/* Give some time for USB2 PHY to suspend */
			usleep_range(5000, 6000);
		}

		phy_pm_runtime_put_sync(dwc->usb2_generic_phy);
		phy_pm_runtime_put_sync(dwc->usb3_generic_phy);
		break;
	case DWC3_GCTL_PRTCAP_OTG:
		/* do nothing during runtime_suspend */
		if (PMSG_IS_AUTO(msg))
			break;

		if (dwc->current_otg_role == DWC3_OTG_ROLE_DEVICE) {
			dwc3_gadget_suspend(dwc);
			synchronize_irq(dwc->irq_gadget);
		}

		dwc3_otg_exit(dwc);
		dwc3_core_exit(dwc);
		break;
	default:
		/* do nothing */
		break;
	}

	return 0;
}

static int dwc3_resume_common(struct dwc3 *dwc, pm_message_t msg)
{
	int		ret;
	u32		reg;

	switch (dwc->current_dr_role) {
	case DWC3_GCTL_PRTCAP_DEVICE:
		ret = dwc3_core_init_for_resume(dwc);
		if (ret)
			return ret;

		dwc3_set_prtcap(dwc, DWC3_GCTL_PRTCAP_DEVICE, true);
		dwc3_gadget_resume(dwc);
		break;
	case DWC3_GCTL_PRTCAP_HOST:
		if (!PMSG_IS_AUTO(msg) && !device_may_wakeup(dwc->dev)) {
			ret = dwc3_core_init_for_resume(dwc);
			if (ret)
				return ret;
			dwc3_set_prtcap(dwc, DWC3_GCTL_PRTCAP_HOST, true);
			break;
		}
		/* Restore GUSB2PHYCFG bits that were modified in suspend */
		reg = dwc3_readl(dwc->regs, DWC3_GUSB2PHYCFG(0));
		if (dwc->dis_u2_susphy_quirk)
			reg &= ~DWC3_GUSB2PHYCFG_SUSPHY;

		if (dwc->dis_enblslpm_quirk)
			reg &= ~DWC3_GUSB2PHYCFG_ENBLSLPM;

		dwc3_writel(dwc->regs, DWC3_GUSB2PHYCFG(0), reg);

		phy_pm_runtime_get_sync(dwc->usb2_generic_phy);
		phy_pm_runtime_get_sync(dwc->usb3_generic_phy);
		break;
	case DWC3_GCTL_PRTCAP_OTG:
		/* nothing to do on runtime_resume */
		if (PMSG_IS_AUTO(msg))
			break;

		ret = dwc3_core_init_for_resume(dwc);
		if (ret)
			return ret;

		dwc3_set_prtcap(dwc, dwc->current_dr_role, true);

		dwc3_otg_init(dwc);
		if (dwc->current_otg_role == DWC3_OTG_ROLE_HOST) {
			dwc3_otg_host_init(dwc);
		} else if (dwc->current_otg_role == DWC3_OTG_ROLE_DEVICE) {
			dwc3_gadget_resume(dwc);
		}

		break;
	default:
		/* do nothing */
		break;
	}

	if (!PMSG_IS_AUTO(msg)) {
		/* restore SUSPHY state to that before system suspend. */
		dwc3_enable_susphy(dwc, dwc->susphy_state);
	}

	return 0;
}

static int dwc3_runtime_checks(struct dwc3 *dwc)
{
	switch (dwc->current_dr_role) {
	case DWC3_GCTL_PRTCAP_DEVICE:
		if (dwc->connected)
			return -EBUSY;
		break;
	case DWC3_GCTL_PRTCAP_HOST:
	default:
		/* do nothing */
		break;
	}

	return 0;
}

int dwc3_runtime_suspend(struct dwc3 *dwc)
{
	int		ret;

	if (dwc3_runtime_checks(dwc))
		return -EBUSY;

	ret = dwc3_suspend_common(dwc, PMSG_AUTO_SUSPEND);
	if (ret)
		return ret;

	return 0;
}
EXPORT_SYMBOL_GPL(dwc3_runtime_suspend);

int dwc3_runtime_resume(struct dwc3 *dwc)
{
	int		ret;

	ret = dwc3_resume_common(dwc, PMSG_AUTO_RESUME);
	if (ret)
		return ret;

	switch (dwc->current_dr_role) {
	case DWC3_GCTL_PRTCAP_DEVICE:
		if (dwc->pending_events) {
			pm_runtime_put(dwc->dev);
			dwc->pending_events = false;
			enable_irq(dwc->irq_gadget);
		}
		break;
	case DWC3_GCTL_PRTCAP_HOST:
	default:
		/* do nothing */
		break;
	}

	pm_runtime_mark_last_busy(dwc->dev);

	return 0;
}
EXPORT_SYMBOL_GPL(dwc3_runtime_resume);

int dwc3_runtime_idle(struct dwc3 *dwc)
{
	switch (dwc->current_dr_role) {
	case DWC3_GCTL_PRTCAP_DEVICE:
		if (dwc3_runtime_checks(dwc))
			return -EBUSY;
		break;
	case DWC3_GCTL_PRTCAP_HOST:
	default:
		/* do nothing */
		break;
	}

	pm_runtime_mark_last_busy(dwc->dev);
	pm_runtime_autosuspend(dwc->dev);

	return 0;
}
EXPORT_SYMBOL_GPL(dwc3_runtime_idle);

static int dwc3_plat_runtime_suspend(struct device *dev)
{
	return dwc3_runtime_suspend(dev_get_drvdata(dev));
}

static int dwc3_plat_runtime_resume(struct device *dev)
{
	return dwc3_runtime_resume(dev_get_drvdata(dev));
}

static int dwc3_plat_runtime_idle(struct device *dev)
{
	return dwc3_runtime_idle(dev_get_drvdata(dev));
}
#endif /* CONFIG_PM */

#ifdef CONFIG_PM_SLEEP
int dwc3_suspend(struct dwc3 *dwc)
{
	int		ret;

	ret = dwc3_suspend_common(dwc, PMSG_SUSPEND);
	if (ret)
		return ret;

	pinctrl_pm_select_sleep_state(dwc->dev);

	return 0;
}
EXPORT_SYMBOL_GPL(dwc3_suspend);

int dwc3_resume(struct dwc3 *dwc)
{
	int		ret = 0;

	pinctrl_pm_select_default_state(dwc->dev);

	pm_runtime_disable(dwc->dev);
<<<<<<< HEAD
	pm_runtime_set_active(dwc->dev);
=======
	ret = pm_runtime_set_active(dwc->dev);
	if (ret)
		goto out;
>>>>>>> 381cd246

	ret = dwc3_resume_common(dwc, PMSG_RESUME);
	if (ret)
		pm_runtime_set_suspended(dwc->dev);

<<<<<<< HEAD
=======
out:
>>>>>>> 381cd246
	pm_runtime_enable(dwc->dev);

	return ret;
}
EXPORT_SYMBOL_GPL(dwc3_resume);

void dwc3_complete(struct dwc3 *dwc)
{
	u32		reg;

	if (dwc->current_dr_role == DWC3_GCTL_PRTCAP_HOST &&
			dwc->dis_split_quirk) {
		reg = dwc3_readl(dwc->regs, DWC3_GUCTL3);
		reg |= DWC3_GUCTL3_SPLITDISABLE;
		dwc3_writel(dwc->regs, DWC3_GUCTL3, reg);
	}
}
EXPORT_SYMBOL_GPL(dwc3_complete);

static int dwc3_plat_suspend(struct device *dev)
{
	return dwc3_suspend(dev_get_drvdata(dev));
}

static int dwc3_plat_resume(struct device *dev)
{
	return dwc3_resume(dev_get_drvdata(dev));
}

static void dwc3_plat_complete(struct device *dev)
{
	dwc3_complete(dev_get_drvdata(dev));
}
#else
#define dwc3_plat_complete NULL
#endif /* CONFIG_PM_SLEEP */

static const struct dev_pm_ops dwc3_dev_pm_ops = {
	SET_SYSTEM_SLEEP_PM_OPS(dwc3_plat_suspend, dwc3_plat_resume)
	.complete = dwc3_plat_complete,

	/*
	 * Runtime suspend halts the controller on disconnection. It relies on
	 * platforms with custom connection notification to start the controller
	 * again.
	 */
	SET_RUNTIME_PM_OPS(dwc3_plat_runtime_suspend, dwc3_plat_runtime_resume,
			   dwc3_plat_runtime_idle)
};

#ifdef CONFIG_OF
static const struct of_device_id of_dwc3_match[] = {
	{
		.compatible = "snps,dwc3"
	},
	{
		.compatible = "synopsys,dwc3"
	},
	{ },
};
MODULE_DEVICE_TABLE(of, of_dwc3_match);
#endif

#ifdef CONFIG_ACPI

#define ACPI_ID_INTEL_BSW	"808622B7"

static const struct acpi_device_id dwc3_acpi_match[] = {
	{ ACPI_ID_INTEL_BSW, 0 },
	{ },
};
MODULE_DEVICE_TABLE(acpi, dwc3_acpi_match);
#endif

static struct platform_driver dwc3_driver = {
	.probe		= dwc3_plat_probe,
	.remove_new	= dwc3_plat_remove,
	.driver		= {
		.name	= "dwc3",
		.of_match_table	= of_match_ptr(of_dwc3_match),
		.acpi_match_table = ACPI_PTR(dwc3_acpi_match),
		.pm	= &dwc3_dev_pm_ops,
	},
};

module_platform_driver(dwc3_driver);

MODULE_ALIAS("platform:dwc3");
MODULE_AUTHOR("Felipe Balbi <balbi@ti.com>");
MODULE_LICENSE("GPL v2");
MODULE_DESCRIPTION("DesignWare USB3 DRD Controller Driver");<|MERGE_RESOLUTION|>--- conflicted
+++ resolved
@@ -1384,8 +1384,6 @@
 
 	dwc3_config_threshold(dwc);
 
-<<<<<<< HEAD
-=======
 	/*
 	 * Modify this for all supported Super Speed ports when
 	 * multiport support is added.
@@ -1417,7 +1415,6 @@
 	if (!DWC3_VER_IS_WITHIN(DWC3, ANY, 194A))
 		dwc3_enable_susphy(dwc, true);
 
->>>>>>> 381cd246
 	return 0;
 
 err_power_off_phy:
@@ -1953,11 +1950,6 @@
 	return 0;
 }
 
-<<<<<<< HEAD
-int dwc3_probe(struct dwc3 *dwc,
-			struct dwc3_glue_data *glue_data)
-{
-=======
 static struct power_supply *dwc3_get_usb_power_supply(struct dwc3 *dwc)
 {
 	struct power_supply *usb_psy;
@@ -1978,7 +1970,6 @@
 int dwc3_probe(struct dwc3 *dwc,
 			struct dwc3_glue_data *glue_data)
 {
->>>>>>> 381cd246
 	struct platform_device	*pdev = to_platform_device(dwc->dev);
 	struct device		*dev = dwc->dev;
 	struct resource		*res, dwc_res;
@@ -2140,7 +2131,6 @@
 	return ret;
 }
 EXPORT_SYMBOL_GPL(dwc3_probe);
-<<<<<<< HEAD
 
 static int dwc3_plat_probe(struct platform_device *pdev)
 {
@@ -2161,28 +2151,6 @@
 	dwc->glue_data = NULL;
 	dwc->glue_ops = NULL;
 
-=======
-
-static int dwc3_plat_probe(struct platform_device *pdev)
-{
-	struct dwc3 *dwc;
-
-	dwc = devm_kzalloc(&pdev->dev, sizeof(*dwc), GFP_KERNEL);
-	if (!dwc)
-		return -ENOMEM;
-
-	dwc->dev = &pdev->dev;
-	platform_set_drvdata(pdev, dwc);
-
-	return dwc3_probe(dwc, NULL);
-}
-
-void dwc3_remove(struct dwc3 *dwc)
-{
-	dwc->glue_data = NULL;
-	dwc->glue_ops = NULL;
-
->>>>>>> 381cd246
 	pm_runtime_get_sync(dwc->dev);
 
 	dwc3_core_exit_mode(dwc);
@@ -2492,22 +2460,15 @@
 	pinctrl_pm_select_default_state(dwc->dev);
 
 	pm_runtime_disable(dwc->dev);
-<<<<<<< HEAD
-	pm_runtime_set_active(dwc->dev);
-=======
 	ret = pm_runtime_set_active(dwc->dev);
 	if (ret)
 		goto out;
->>>>>>> 381cd246
 
 	ret = dwc3_resume_common(dwc, PMSG_RESUME);
 	if (ret)
 		pm_runtime_set_suspended(dwc->dev);
 
-<<<<<<< HEAD
-=======
 out:
->>>>>>> 381cd246
 	pm_runtime_enable(dwc->dev);
 
 	return ret;
