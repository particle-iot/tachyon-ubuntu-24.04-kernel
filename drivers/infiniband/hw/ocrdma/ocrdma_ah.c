--- conflicted
+++ resolved
@@ -155,13 +155,8 @@
 	return status;
 }
 
-<<<<<<< HEAD
-struct ib_ah *ocrdma_create_ah(struct ib_pd *ibpd, struct rdma_ah_attr *attr,
-			       u32 flags, struct ib_udata *udata)
-=======
 int ocrdma_create_ah(struct ib_ah *ibah, struct rdma_ah_attr *attr, u32 flags,
 		     struct ib_udata *udata)
->>>>>>> 0ecfebd2
 {
 	u32 *ahid_addr;
 	int status;
@@ -219,11 +214,7 @@
 	return status;
 }
 
-<<<<<<< HEAD
-int ocrdma_destroy_ah(struct ib_ah *ibah, u32 flags)
-=======
 void ocrdma_destroy_ah(struct ib_ah *ibah, u32 flags)
->>>>>>> 0ecfebd2
 {
 	struct ocrdma_ah *ah = get_ocrdma_ah(ibah);
 	struct ocrdma_dev *dev = get_ocrdma_dev(ibah->device);
