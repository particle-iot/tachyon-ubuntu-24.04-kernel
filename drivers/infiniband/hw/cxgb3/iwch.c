--- conflicted
+++ resolved
@@ -165,14 +165,6 @@
 static void iwch_err_handler(struct t3cdev *tdev, u32 status, u32 error)
 {
 	struct cxio_rdev *rdev = tdev->ulp;
-<<<<<<< HEAD
-
-	if (status == OFFLOAD_STATUS_DOWN)
-		rdev->flags = CXIO_ERROR_FATAL;
-
-	return;
-
-=======
 	struct iwch_dev *rnicp = rdev_to_iwch_dev(rdev);
 	struct ib_event event;
 
@@ -186,7 +178,6 @@
 	}
 
 	return;
->>>>>>> 6574612f
 }
 
 static int __init iwch_init_module(void)
