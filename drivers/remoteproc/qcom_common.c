// SPDX-License-Identifier: GPL-2.0-only
/*
 * Qualcomm Peripheral Image Loader helpers
 *
 * Copyright (C) 2016 Linaro Ltd
 * Copyright (C) 2015 Sony Mobile Communications Inc
 * Copyright (c) 2012-2013, The Linux Foundation. All rights reserved.
 */

#include <linux/firmware.h>
#include <linux/iommu.h>
#include <linux/kernel.h>
#include <linux/module.h>
#include <linux/notifier.h>
#include <linux/remoteproc.h>
#include <linux/remoteproc/qcom_rproc.h>
#include <linux/rpmsg/qcom_glink.h>
#include <linux/rpmsg/qcom_smd.h>
#include <linux/slab.h>
#include <linux/soc/qcom/mdt_loader.h>

#include "remoteproc_internal.h"
#include "qcom_common.h"

#define to_glink_subdev(d) container_of(d, struct qcom_rproc_glink, subdev)
#define to_smd_subdev(d) container_of(d, struct qcom_rproc_subdev, subdev)
#define to_ssr_subdev(d) container_of(d, struct qcom_rproc_ssr, subdev)

<<<<<<< HEAD
#define MAX_NUM_OF_SS           10
#define MAX_REGION_NAME_LENGTH  16
#define SBL_MINIDUMP_SMEM_ID	602
#define MINIDUMP_REGION_VALID		('V' << 24 | 'A' << 16 | 'L' << 8 | 'I' << 0)
#define MINIDUMP_SS_ENCR_DONE		('D' << 24 | 'O' << 16 | 'N' << 8 | 'E' << 0)
#define MINIDUMP_SS_ENABLED		('E' << 24 | 'N' << 16 | 'B' << 8 | 'L' << 0)

#define SID_MASK_DEFAULT	0xfUL

/**
 * struct minidump_region - Minidump region
 * @name		: Name of the region to be dumped
 * @seq_num:		: Use to differentiate regions with same name.
 * @valid		: This entry to be dumped (if set to 1)
 * @address		: Physical address of region to be dumped
 * @size		: Size of the region
 */
struct minidump_region {
	char	name[MAX_REGION_NAME_LENGTH];
	__le32	seq_num;
	__le32	valid;
	__le64	address;
	__le64	size;
};

/**
 * struct minidump_subsystem - Subsystem's SMEM Table of content
 * @status : Subsystem toc init status
 * @enabled : if set to 1, this region would be copied during coredump
 * @encryption_status: Encryption status for this subsystem
 * @encryption_required : Decides to encrypt the subsystem regions or not
 * @region_count : Number of regions added in this subsystem toc
 * @regions_baseptr : regions base pointer of the subsystem
 */
struct minidump_subsystem {
	__le32	status;
	__le32	enabled;
	__le32	encryption_status;
	__le32	encryption_required;
	__le32	region_count;
	__le64	regions_baseptr;
};

/**
 * struct minidump_global_toc - Global Table of Content
 * @status : Global Minidump init status
 * @md_revision : Minidump revision
 * @enabled : Minidump enable status
 * @subsystems : Array of subsystems toc
 */
struct minidump_global_toc {
	__le32				status;
	__le32				md_revision;
	__le32				enabled;
	struct minidump_subsystem	subsystems[MAX_NUM_OF_SS];
};
=======
#define SID_MASK_DEFAULT	0xfUL
>>>>>>> 381cd246

struct qcom_ssr_subsystem {
	const char *name;
	struct srcu_notifier_head notifier_list;
	struct list_head list;
};

static LIST_HEAD(qcom_ssr_subsystem_list);
static DEFINE_MUTEX(qcom_ssr_subsys_lock);

static int glink_subdev_start(struct rproc_subdev *subdev)
{
	struct qcom_rproc_glink *glink = to_glink_subdev(subdev);

	glink->edge = qcom_glink_smem_register(glink->dev, glink->node);

	return PTR_ERR_OR_ZERO(glink->edge);
}

static void glink_subdev_stop(struct rproc_subdev *subdev, bool crashed)
{
	struct qcom_rproc_glink *glink = to_glink_subdev(subdev);

	qcom_glink_smem_unregister(glink->edge);
	glink->edge = NULL;
}

static void glink_subdev_unprepare(struct rproc_subdev *subdev)
{
	struct qcom_rproc_glink *glink = to_glink_subdev(subdev);

	qcom_glink_ssr_notify(glink->ssr_name);
}

/**
 * qcom_add_glink_subdev() - try to add a GLINK subdevice to rproc
 * @rproc:	rproc handle to parent the subdevice
 * @glink:	reference to a GLINK subdev context
 * @ssr_name:	identifier of the associated remoteproc for ssr notifications
 */
void qcom_add_glink_subdev(struct rproc *rproc, struct qcom_rproc_glink *glink,
			   const char *ssr_name)
{
	struct device *dev = &rproc->dev;

	glink->node = of_get_child_by_name(dev->parent->of_node, "glink-edge");
	if (!glink->node)
		return;

	glink->ssr_name = kstrdup_const(ssr_name, GFP_KERNEL);
	if (!glink->ssr_name)
		return;

	glink->dev = dev;
	glink->subdev.start = glink_subdev_start;
	glink->subdev.stop = glink_subdev_stop;
	glink->subdev.unprepare = glink_subdev_unprepare;

	rproc_add_subdev(rproc, &glink->subdev);
}
EXPORT_SYMBOL_GPL(qcom_add_glink_subdev);

/**
 * qcom_remove_glink_subdev() - remove a GLINK subdevice from rproc
 * @rproc:	rproc handle
 * @glink:	reference to a GLINK subdev context
 */
void qcom_remove_glink_subdev(struct rproc *rproc, struct qcom_rproc_glink *glink)
{
	if (!glink->node)
		return;

	rproc_remove_subdev(rproc, &glink->subdev);
	kfree_const(glink->ssr_name);
	of_node_put(glink->node);
}
EXPORT_SYMBOL_GPL(qcom_remove_glink_subdev);

/**
 * qcom_register_dump_segments() - register segments for coredump
 * @rproc:	remoteproc handle
 * @fw:		firmware header
 *
 * Register all segments of the ELF in the remoteproc coredump segment list
 *
 * Return: 0 on success, negative errno on failure.
 */
int qcom_register_dump_segments(struct rproc *rproc,
				const struct firmware *fw)
{
	const struct elf32_phdr *phdrs;
	const struct elf32_phdr *phdr;
	const struct elf32_hdr *ehdr;
	int ret;
	int i;

	ehdr = (struct elf32_hdr *)fw->data;
	phdrs = (struct elf32_phdr *)(ehdr + 1);

	for (i = 0; i < ehdr->e_phnum; i++) {
		phdr = &phdrs[i];

		if (phdr->p_type != PT_LOAD)
			continue;

		if ((phdr->p_flags & QCOM_MDT_TYPE_MASK) == QCOM_MDT_TYPE_HASH)
			continue;

		if (!phdr->p_memsz)
			continue;

		ret = rproc_coredump_add_segment(rproc, phdr->p_paddr,
						 phdr->p_memsz);
		if (ret)
			return ret;
	}

	return 0;
}
EXPORT_SYMBOL_GPL(qcom_register_dump_segments);

static int smd_subdev_start(struct rproc_subdev *subdev)
{
	struct qcom_rproc_subdev *smd = to_smd_subdev(subdev);

	smd->edge = qcom_smd_register_edge(smd->dev, smd->node);

	return PTR_ERR_OR_ZERO(smd->edge);
}

static void smd_subdev_stop(struct rproc_subdev *subdev, bool crashed)
{
	struct qcom_rproc_subdev *smd = to_smd_subdev(subdev);

	qcom_smd_unregister_edge(smd->edge);
	smd->edge = NULL;
}

/**
 * qcom_add_smd_subdev() - try to add a SMD subdevice to rproc
 * @rproc:	rproc handle to parent the subdevice
 * @smd:	reference to a Qualcomm subdev context
 */
void qcom_add_smd_subdev(struct rproc *rproc, struct qcom_rproc_subdev *smd)
{
	struct device *dev = &rproc->dev;

	smd->node = of_get_child_by_name(dev->parent->of_node, "smd-edge");
	if (!smd->node)
		return;

	smd->dev = dev;
	smd->subdev.start = smd_subdev_start;
	smd->subdev.stop = smd_subdev_stop;

	rproc_add_subdev(rproc, &smd->subdev);
}
EXPORT_SYMBOL_GPL(qcom_add_smd_subdev);

/**
 * qcom_remove_smd_subdev() - remove the smd subdevice from rproc
 * @rproc:	rproc handle
 * @smd:	the SMD subdevice to remove
 */
void qcom_remove_smd_subdev(struct rproc *rproc, struct qcom_rproc_subdev *smd)
{
	if (!smd->node)
		return;

	rproc_remove_subdev(rproc, &smd->subdev);
	of_node_put(smd->node);
}
EXPORT_SYMBOL_GPL(qcom_remove_smd_subdev);

static struct qcom_ssr_subsystem *qcom_ssr_get_subsys(const char *name)
{
	struct qcom_ssr_subsystem *info;

	mutex_lock(&qcom_ssr_subsys_lock);
	/* Match in the global qcom_ssr_subsystem_list with name */
	list_for_each_entry(info, &qcom_ssr_subsystem_list, list)
		if (!strcmp(info->name, name))
			goto out;

	info = kzalloc(sizeof(*info), GFP_KERNEL);
	if (!info) {
		info = ERR_PTR(-ENOMEM);
		goto out;
	}
	info->name = kstrdup_const(name, GFP_KERNEL);
	srcu_init_notifier_head(&info->notifier_list);

	/* Add to global notification list */
	list_add_tail(&info->list, &qcom_ssr_subsystem_list);

out:
	mutex_unlock(&qcom_ssr_subsys_lock);
	return info;
}

/**
 * qcom_register_ssr_notifier() - register SSR notification handler
 * @name:	Subsystem's SSR name
 * @nb:		notifier_block to be invoked upon subsystem's state change
 *
 * This registers the @nb notifier block as part the notifier chain for a
 * remoteproc associated with @name. The notifier block's callback
 * will be invoked when the remote processor's SSR events occur
 * (pre/post startup and pre/post shutdown).
 *
 * Return: a subsystem cookie on success, ERR_PTR on failure.
 */
void *qcom_register_ssr_notifier(const char *name, struct notifier_block *nb)
{
	struct qcom_ssr_subsystem *info;

	info = qcom_ssr_get_subsys(name);
	if (IS_ERR(info))
		return info;

	srcu_notifier_chain_register(&info->notifier_list, nb);

	return &info->notifier_list;
}
EXPORT_SYMBOL_GPL(qcom_register_ssr_notifier);

/**
 * qcom_unregister_ssr_notifier() - unregister SSR notification handler
 * @notify:	subsystem cookie returned from qcom_register_ssr_notifier
 * @nb:		notifier_block to unregister
 *
 * This function will unregister the notifier from the particular notifier
 * chain.
 *
 * Return: 0 on success, %ENOENT otherwise.
 */
int qcom_unregister_ssr_notifier(void *notify, struct notifier_block *nb)
{
	return srcu_notifier_chain_unregister(notify, nb);
}
EXPORT_SYMBOL_GPL(qcom_unregister_ssr_notifier);

static int ssr_notify_prepare(struct rproc_subdev *subdev)
{
	struct qcom_rproc_ssr *ssr = to_ssr_subdev(subdev);
	struct qcom_ssr_notify_data data = {
		.name = ssr->info->name,
		.crashed = false,
	};

	srcu_notifier_call_chain(&ssr->info->notifier_list,
				 QCOM_SSR_BEFORE_POWERUP, &data);
	return 0;
}

static int ssr_notify_start(struct rproc_subdev *subdev)
{
	struct qcom_rproc_ssr *ssr = to_ssr_subdev(subdev);
	struct qcom_ssr_notify_data data = {
		.name = ssr->info->name,
		.crashed = false,
	};

	srcu_notifier_call_chain(&ssr->info->notifier_list,
				 QCOM_SSR_AFTER_POWERUP, &data);
	return 0;
}

static void ssr_notify_stop(struct rproc_subdev *subdev, bool crashed)
{
	struct qcom_rproc_ssr *ssr = to_ssr_subdev(subdev);
	struct qcom_ssr_notify_data data = {
		.name = ssr->info->name,
		.crashed = crashed,
	};

	srcu_notifier_call_chain(&ssr->info->notifier_list,
				 QCOM_SSR_BEFORE_SHUTDOWN, &data);
}

static void ssr_notify_unprepare(struct rproc_subdev *subdev)
{
	struct qcom_rproc_ssr *ssr = to_ssr_subdev(subdev);
	struct qcom_ssr_notify_data data = {
		.name = ssr->info->name,
		.crashed = false,
	};

	srcu_notifier_call_chain(&ssr->info->notifier_list,
				 QCOM_SSR_AFTER_SHUTDOWN, &data);
}

/**
 * qcom_add_ssr_subdev() - register subdevice as restart notification source
 * @rproc:	rproc handle
 * @ssr:	SSR subdevice handle
 * @ssr_name:	identifier to use for notifications originating from @rproc
 *
 * As the @ssr is registered with the @rproc SSR events will be sent to all
 * registered listeners for the remoteproc when it's SSR events occur
 * (pre/post startup and pre/post shutdown).
 */
void qcom_add_ssr_subdev(struct rproc *rproc, struct qcom_rproc_ssr *ssr,
			 const char *ssr_name)
{
	struct qcom_ssr_subsystem *info;

	info = qcom_ssr_get_subsys(ssr_name);
	if (IS_ERR(info)) {
		dev_err(&rproc->dev, "Failed to add ssr subdevice\n");
		return;
	}

	ssr->info = info;
	ssr->subdev.prepare = ssr_notify_prepare;
	ssr->subdev.start = ssr_notify_start;
	ssr->subdev.stop = ssr_notify_stop;
	ssr->subdev.unprepare = ssr_notify_unprepare;

	rproc_add_subdev(rproc, &ssr->subdev);
}
EXPORT_SYMBOL_GPL(qcom_add_ssr_subdev);

/**
 * qcom_remove_ssr_subdev() - remove subdevice as restart notification source
 * @rproc:	rproc handle
 * @ssr:	SSR subdevice handle
 */
void qcom_remove_ssr_subdev(struct rproc *rproc, struct qcom_rproc_ssr *ssr)
{
	rproc_remove_subdev(rproc, &ssr->subdev);
	ssr->info = NULL;
}
EXPORT_SYMBOL_GPL(qcom_remove_ssr_subdev);

/**
 * qcom_map_unmap_carveout() - iommu map and unmap carveout region
 *
 * @rproc:	rproc handle
 * @mem_phys:	starting physical address of carveout region
 * @mem_size:	size of carveout region
 * @map:	if true, map otherwise, unmap
 * @use_sid:	decision to append sid to iova
 * @sid:	SID value
 */
int qcom_map_unmap_carveout(struct rproc *rproc, phys_addr_t mem_phys, size_t mem_size,
			    bool map, bool use_sid, unsigned long sid)
{
	unsigned long iova = mem_phys;
	unsigned long sid_def_val;
	int ret = 0;

	if (!rproc->has_iommu)
		return 0;

	if (!rproc->domain)
		return -EINVAL;

	/*
	 * Remote processor like ADSP supports up to 36 bit device
	 * address space and some of its clients like fastrpc uses
	 * upper 32-35 bits to keep lower 4 bits of its SID to use
	 * larger address space. To keep this consistent across other
	 * use cases add remoteproc SID configuration for firmware
	 * to IOMMU for carveouts.
	 */
	if (use_sid && sid) {
		sid_def_val = sid & SID_MASK_DEFAULT;
		iova |= ((uint64_t)sid_def_val << 32);
	}

	if (map) {
		ret = iommu_map(rproc->domain, iova, mem_phys, mem_size,
				IOMMU_READ | IOMMU_WRITE, GFP_KERNEL);
		if (ret)
			dev_err(&rproc->dev, "Unable to map IOVA Memory, ret: %d\n", ret);
	} else {
		iommu_unmap(rproc->domain, iova, mem_size);
	}

	return ret;
}
EXPORT_SYMBOL_GPL(qcom_map_unmap_carveout);

/**
 * qcom_map_devmem() - Map the device memories needed by Remoteproc using IOMMU
 *
 * When Qualcomm EL2 hypervisor(QHEE) present, device memories needed for remoteproc
 * processors is managed by it and Linux remoteproc drivers should not call
 * this and its respective unmap function in such scenario. This function
 * should only be called if remoteproc IOMMU translation need to be managed
 * from Linux side.
 *
 * @rproc: rproc handle
 * @devmem_table: list of devmem regions to map
 * @use_sid: decision to append sid to iova
 * @sid: SID value
 */
int qcom_map_devmem(struct rproc *rproc, struct qcom_devmem_table *devmem_table,
		    bool use_sid, unsigned long sid)
{
	struct qcom_devmem_info *info;
	unsigned long sid_def_val;
	int ret;
	int i;

	if (!rproc->has_iommu)
		return 0;

	if (!rproc->domain)
		return -EINVAL;

	/* remoteproc may not have devmem data */
	if (!devmem_table)
		return 0;

	if (use_sid && sid)
		sid_def_val = sid & SID_MASK_DEFAULT;

	info = &devmem_table->entries[0];
	for (i = 0; i < devmem_table->num_entries; i++, info++) {
		/*
		 * Remote processor like ADSP supports up to 36 bit device
		 * address space and some of its clients like fastrpc uses
		 * upper 32-35 bits to keep lower 4 bits of its SID to use
		 * larger address space. To keep this consistent across other
		 * use cases add remoteproc SID configuration for firmware
		 * to IOMMU for carveouts.
		 */
		if (use_sid)
			info->da |= ((uint64_t)sid_def_val << 32);

		ret = iommu_map(rproc->domain, info->da, info->pa, info->len, info->flags,
				GFP_KERNEL);
		if (ret) {
			dev_err(&rproc->dev, "Unable to map devmem, ret: %d\n", ret);
			if (use_sid)
				info->da &= ~(SID_MASK_DEFAULT << 32);
			goto undo_mapping;
		}
	}

	return 0;

undo_mapping:
	for (i = i - 1; i >= 0; i--, info--) {
		iommu_unmap(rproc->domain, info->da, info->len);
		if (use_sid)
			info->da &= ~(SID_MASK_DEFAULT << 32);
	}

	return ret;
}
EXPORT_SYMBOL_GPL(qcom_map_devmem);

/**
 * qcom_unmap_devmem() -  unmap the device memories needed by Remoteproc using IOMMU
 *
 * @rproc:		rproc handle
 * @devmem_table:	list of devmem regions to unmap
 * @use_sid:		decision to append sid to iova
 */
void qcom_unmap_devmem(struct rproc *rproc, struct qcom_devmem_table *devmem_table,
		       bool use_sid)
{
	struct qcom_devmem_info *info;
	int i;

	if (!rproc->has_iommu || !rproc->domain || !devmem_table)
		return;

	info = &devmem_table->entries[0];
	for (i = 0; i < devmem_table->num_entries; i++, info++) {
		iommu_unmap(rproc->domain, info->da, info->len);
		if (use_sid)
			info->da &= ~(SID_MASK_DEFAULT << 32);
	}
}
EXPORT_SYMBOL_GPL(qcom_unmap_devmem);

MODULE_DESCRIPTION("Qualcomm Remoteproc helper driver");
MODULE_LICENSE("GPL v2");<|MERGE_RESOLUTION|>--- conflicted
+++ resolved
@@ -26,66 +26,7 @@
 #define to_smd_subdev(d) container_of(d, struct qcom_rproc_subdev, subdev)
 #define to_ssr_subdev(d) container_of(d, struct qcom_rproc_ssr, subdev)
 
-<<<<<<< HEAD
-#define MAX_NUM_OF_SS           10
-#define MAX_REGION_NAME_LENGTH  16
-#define SBL_MINIDUMP_SMEM_ID	602
-#define MINIDUMP_REGION_VALID		('V' << 24 | 'A' << 16 | 'L' << 8 | 'I' << 0)
-#define MINIDUMP_SS_ENCR_DONE		('D' << 24 | 'O' << 16 | 'N' << 8 | 'E' << 0)
-#define MINIDUMP_SS_ENABLED		('E' << 24 | 'N' << 16 | 'B' << 8 | 'L' << 0)
-
 #define SID_MASK_DEFAULT	0xfUL
-
-/**
- * struct minidump_region - Minidump region
- * @name		: Name of the region to be dumped
- * @seq_num:		: Use to differentiate regions with same name.
- * @valid		: This entry to be dumped (if set to 1)
- * @address		: Physical address of region to be dumped
- * @size		: Size of the region
- */
-struct minidump_region {
-	char	name[MAX_REGION_NAME_LENGTH];
-	__le32	seq_num;
-	__le32	valid;
-	__le64	address;
-	__le64	size;
-};
-
-/**
- * struct minidump_subsystem - Subsystem's SMEM Table of content
- * @status : Subsystem toc init status
- * @enabled : if set to 1, this region would be copied during coredump
- * @encryption_status: Encryption status for this subsystem
- * @encryption_required : Decides to encrypt the subsystem regions or not
- * @region_count : Number of regions added in this subsystem toc
- * @regions_baseptr : regions base pointer of the subsystem
- */
-struct minidump_subsystem {
-	__le32	status;
-	__le32	enabled;
-	__le32	encryption_status;
-	__le32	encryption_required;
-	__le32	region_count;
-	__le64	regions_baseptr;
-};
-
-/**
- * struct minidump_global_toc - Global Table of Content
- * @status : Global Minidump init status
- * @md_revision : Minidump revision
- * @enabled : Minidump enable status
- * @subsystems : Array of subsystems toc
- */
-struct minidump_global_toc {
-	__le32				status;
-	__le32				md_revision;
-	__le32				enabled;
-	struct minidump_subsystem	subsystems[MAX_NUM_OF_SS];
-};
-=======
-#define SID_MASK_DEFAULT	0xfUL
->>>>>>> 381cd246
 
 struct qcom_ssr_subsystem {
 	const char *name;
