--- conflicted
+++ resolved
@@ -839,12 +839,9 @@
 	if (proto != GENI_SE_I2C) {
 		ret = geni_load_se_firmware(&gi2c->se, GENI_SE_I2C);
 		if (ret) {
-<<<<<<< HEAD
-=======
 			if (ret == -ENOENT)
 				return -EPROBE_DEFER;
 
->>>>>>> 381cd246
 			dev_err(dev, "Cannot load firmware from linux for i2c error: %d\n", ret);
 			return -ENXIO;
 		}
