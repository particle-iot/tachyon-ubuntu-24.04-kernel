--- conflicted
+++ resolved
@@ -5525,13 +5525,8 @@
 		return -ENOSPC;
 
 	list_for_each_entry(rdev, &mddev->disks, same_set)
-<<<<<<< HEAD
-		if ((rdev->raid_disk < 0 || rdev->raid_disk >= conf->raid_disks)
-		     && !test_bit(Faulty, &rdev->flags))
-=======
 		if (!test_bit(In_sync, &rdev->flags)
 		    && !test_bit(Faulty, &rdev->flags))
->>>>>>> 47ae63e0
 			spares++;
 
 	if (spares - mddev->degraded < mddev->delta_disks - conf->max_degraded)
@@ -5574,31 +5569,6 @@
 	 * to correctly record the "partially reconstructed" state of
 	 * such devices during the reshape and confusion could result.
 	 */
-<<<<<<< HEAD
-	if (mddev->delta_disks >= 0)
-	    list_for_each_entry(rdev, &mddev->disks, same_set)
-		if (rdev->raid_disk < 0 &&
-		    !test_bit(Faulty, &rdev->flags)) {
-			if (raid5_add_disk(mddev, rdev) == 0) {
-				char nm[20];
-				if (rdev->raid_disk >= conf->previous_raid_disks) {
-					set_bit(In_sync, &rdev->flags);
-					added_devices++;
-				} else
-					rdev->recovery_offset = 0;
-				sprintf(nm, "rd%d", rdev->raid_disk);
-				if (sysfs_create_link(&mddev->kobj,
-						      &rdev->kobj, nm))
-					/* Failure here is OK */;
-			} else
-				break;
-		} else if (rdev->raid_disk >= conf->previous_raid_disks
-			   && !test_bit(Faulty, &rdev->flags)) {
-			/* This is a spare that was manually added */
-			set_bit(In_sync, &rdev->flags);
-			added_devices++;
-		}
-=======
 	if (mddev->delta_disks >= 0) {
 		int added_devices = 0;
 		list_for_each_entry(rdev, &mddev->disks, same_set)
@@ -5623,7 +5593,6 @@
 				set_bit(In_sync, &rdev->flags);
 				added_devices++;
 			}
->>>>>>> 47ae63e0
 
 		/* When a reshape changes the number of devices,
 		 * ->degraded is measured against the larger of the
