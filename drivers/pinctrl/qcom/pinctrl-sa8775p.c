--- conflicted
+++ resolved
@@ -1,10 +1,6 @@
 // SPDX-License-Identifier: GPL-2.0-only
 /*
-<<<<<<< HEAD
- * Copyright (c) 2022,2024 Qualcomm Innovation Center, Inc. All rights reserved.
-=======
  * Copyright (c) 2022,2024-2025 Qualcomm Innovation Center, Inc. All rights reserved.
->>>>>>> 381cd246
  * Copyright (c) 2023, Linaro Limited
  */
 
