// SPDX-License-Identifier: GPL-2.0
/*
 * Driver for Aquantia PHY
 *
 * Author: Shaohui Xie <Shaohui.Xie@freescale.com>
 *
 * Copyright 2015 Freescale Semiconductor, Inc.
 */

#include <linux/kernel.h>
#include <linux/module.h>
#include <linux/delay.h>
#include <linux/bitfield.h>
#include <linux/phy.h>

#include "aquantia.h"

#define PHY_ID_AQ1202	0x03a1b445
#define PHY_ID_AQ2104	0x03a1b460
#define PHY_ID_AQR105	0x03a1b4a2
#define PHY_ID_AQR106	0x03a1b4d0
#define PHY_ID_AQR107	0x03a1b4e0
#define PHY_ID_AQCS109	0x03a1b5c2
#define PHY_ID_AQR405	0x03a1b4b0
#define PHY_ID_AQR111	0x03a1b610
#define PHY_ID_AQR111B0	0x03a1b612
#define PHY_ID_AQR112	0x03a1b662
#define PHY_ID_AQR412	0x03a1b712
#define PHY_ID_AQR113	0x31c31c40
#define PHY_ID_AQR113C	0x31c31c12
#define PHY_ID_AQR114C	0x31c31c22
#define PHY_ID_AQR115C	0x31c31c33
#define PHY_ID_AQR813	0x31c31cb2

#define MDIO_PHYXS_VEND_IF_STATUS		0xe812
#define MDIO_PHYXS_VEND_IF_STATUS_TYPE_MASK	GENMASK(7, 3)
#define MDIO_PHYXS_VEND_IF_STATUS_TYPE_KR	0
#define MDIO_PHYXS_VEND_IF_STATUS_TYPE_KX	1
#define MDIO_PHYXS_VEND_IF_STATUS_TYPE_XFI	2
#define MDIO_PHYXS_VEND_IF_STATUS_TYPE_USXGMII	3
#define MDIO_PHYXS_VEND_IF_STATUS_TYPE_XAUI	4
#define MDIO_PHYXS_VEND_IF_STATUS_TYPE_SGMII	6
#define MDIO_PHYXS_VEND_IF_STATUS_TYPE_RXAUI	7
#define MDIO_PHYXS_VEND_IF_STATUS_TYPE_OFF	9
#define MDIO_PHYXS_VEND_IF_STATUS_TYPE_OCSGMII	10
#define MDIO_PHYXS_VEND_IF_STATUS_TYPE_USX_5G	12

#define MDIO_AN_VEND_PROV			0xc400
#define MDIO_AN_VEND_PROV_1000BASET_FULL	BIT(15)
#define MDIO_AN_VEND_PROV_1000BASET_HALF	BIT(14)
#define MDIO_AN_VEND_PROV_5000BASET_FULL	BIT(11)
#define MDIO_AN_VEND_PROV_2500BASET_FULL	BIT(10)
#define MDIO_AN_VEND_PROV_DOWNSHIFT_EN		BIT(4)
#define MDIO_AN_VEND_PROV_DOWNSHIFT_MASK	GENMASK(3, 0)
#define MDIO_AN_VEND_PROV_DOWNSHIFT_DFLT	4

#define MDIO_AN_TX_VEND_STATUS1			0xc800
#define MDIO_AN_TX_VEND_STATUS1_RATE_MASK	GENMASK(3, 1)
#define MDIO_AN_TX_VEND_STATUS1_10BASET		0
#define MDIO_AN_TX_VEND_STATUS1_100BASETX	1
#define MDIO_AN_TX_VEND_STATUS1_1000BASET	2
#define MDIO_AN_TX_VEND_STATUS1_10GBASET	3
#define MDIO_AN_TX_VEND_STATUS1_2500BASET	4
#define MDIO_AN_TX_VEND_STATUS1_5000BASET	5
#define MDIO_AN_TX_VEND_STATUS1_FULL_DUPLEX	BIT(0)

#define MDIO_AN_TX_VEND_INT_STATUS1		0xcc00
#define MDIO_AN_TX_VEND_INT_STATUS1_DOWNSHIFT	BIT(1)

#define MDIO_AN_TX_VEND_INT_STATUS2		0xcc01
#define MDIO_AN_TX_VEND_INT_STATUS2_MASK	BIT(0)

#define MDIO_AN_TX_VEND_INT_MASK2		0xd401
#define MDIO_AN_TX_VEND_INT_MASK2_LINK		BIT(0)

#define MDIO_AN_RX_LP_STAT1			0xe820
#define MDIO_AN_RX_LP_STAT1_1000BASET_FULL	BIT(15)
#define MDIO_AN_RX_LP_STAT1_1000BASET_HALF	BIT(14)
#define MDIO_AN_RX_LP_STAT1_SHORT_REACH		BIT(13)
#define MDIO_AN_RX_LP_STAT1_AQRATE_DOWNSHIFT	BIT(12)
#define MDIO_AN_RX_LP_STAT1_AQ_PHY		BIT(2)

#define MDIO_AN_RX_LP_STAT4			0xe823
#define MDIO_AN_RX_LP_STAT4_FW_MAJOR		GENMASK(15, 8)
#define MDIO_AN_RX_LP_STAT4_FW_MINOR		GENMASK(7, 0)

#define MDIO_AN_RX_VEND_STAT3			0xe832
#define MDIO_AN_RX_VEND_STAT3_AFR		BIT(0)

/* Sleep and timeout for checking if the Processor-Intensive
 * MDIO operation is finished
 */
#define AQR107_OP_IN_PROG_SLEEP		1000
#define AQR107_OP_IN_PROG_TIMEOUT	100000

static int aqr107_get_sset_count(struct phy_device *phydev)
{
	return AQR107_SGMII_STAT_SZ;
}

static void aqr107_get_strings(struct phy_device *phydev, u8 *data)
{
	int i;

	for (i = 0; i < AQR107_SGMII_STAT_SZ; i++)
		strscpy(data + i * ETH_GSTRING_LEN, aqr107_hw_stats[i].name,
			ETH_GSTRING_LEN);
}

static u64 aqr107_get_stat(struct phy_device *phydev, int index)
{
	const struct aqr107_hw_stat *stat = aqr107_hw_stats + index;
	int len_l = min(stat->size, 16);
	int len_h = stat->size - len_l;
	u64 ret;
	int val;

	val = phy_read_mmd(phydev, MDIO_MMD_C22EXT, stat->reg);
	if (val < 0)
		return U64_MAX;

	ret = val & GENMASK(len_l - 1, 0);
	if (len_h) {
		val = phy_read_mmd(phydev, MDIO_MMD_C22EXT, stat->reg + 1);
		if (val < 0)
			return U64_MAX;

		ret += (val & GENMASK(len_h - 1, 0)) << 16;
	}

	return ret;
}

static void aqr107_get_stats(struct phy_device *phydev,
			     struct ethtool_stats *stats, u64 *data)
{
	struct aqr107_priv *priv = phydev->priv;
	u64 val;
	int i;

	for (i = 0; i < AQR107_SGMII_STAT_SZ; i++) {
		val = aqr107_get_stat(phydev, i);
		if (val == U64_MAX)
			phydev_err(phydev, "Reading HW Statistics failed for %s\n",
				   aqr107_hw_stats[i].name);
		else
			priv->sgmii_stats[i] += val;

		data[i] = priv->sgmii_stats[i];
	}
}

static int aqr_config_aneg(struct phy_device *phydev)
{
	bool changed = false;
	u16 reg;
	int ret;

	if (phydev->autoneg == AUTONEG_DISABLE)
		return genphy_c45_pma_setup_forced(phydev);

	ret = genphy_c45_an_config_aneg(phydev);
	if (ret < 0)
		return ret;
	if (ret > 0)
		changed = true;

	/* Clause 45 has no standardized support for 1000BaseT, therefore
	 * use vendor registers for this mode.
	 */
	reg = 0;
	if (linkmode_test_bit(ETHTOOL_LINK_MODE_1000baseT_Full_BIT,
			      phydev->advertising))
		reg |= MDIO_AN_VEND_PROV_1000BASET_FULL;

	if (linkmode_test_bit(ETHTOOL_LINK_MODE_1000baseT_Half_BIT,
			      phydev->advertising))
		reg |= MDIO_AN_VEND_PROV_1000BASET_HALF;

	/* Handle the case when the 2.5G and 5G speeds are not advertised */
	if (linkmode_test_bit(ETHTOOL_LINK_MODE_2500baseT_Full_BIT,
			      phydev->advertising))
		reg |= MDIO_AN_VEND_PROV_2500BASET_FULL;

	if (linkmode_test_bit(ETHTOOL_LINK_MODE_5000baseT_Full_BIT,
			      phydev->advertising))
		reg |= MDIO_AN_VEND_PROV_5000BASET_FULL;

	ret = phy_modify_mmd_changed(phydev, MDIO_MMD_AN, MDIO_AN_VEND_PROV,
				     MDIO_AN_VEND_PROV_1000BASET_HALF |
				     MDIO_AN_VEND_PROV_1000BASET_FULL |
				     MDIO_AN_VEND_PROV_2500BASET_FULL |
				     MDIO_AN_VEND_PROV_5000BASET_FULL, reg);
	if (ret < 0)
		return ret;
	if (ret > 0)
		changed = true;

	return genphy_c45_check_and_restart_aneg(phydev, changed);
}

static int aqr_config_intr(struct phy_device *phydev)
{
	bool en = phydev->interrupts == PHY_INTERRUPT_ENABLED;
	int err;

	if (en) {
		/* Clear any pending interrupts before enabling them */
		err = phy_read_mmd(phydev, MDIO_MMD_AN, MDIO_AN_TX_VEND_INT_STATUS2);
		if (err < 0)
			return err;
	}

	err = phy_write_mmd(phydev, MDIO_MMD_AN, MDIO_AN_TX_VEND_INT_MASK2,
			    en ? MDIO_AN_TX_VEND_INT_MASK2_LINK : 0);
	if (err < 0)
		return err;

	err = phy_write_mmd(phydev, MDIO_MMD_VEND1, VEND1_GLOBAL_INT_STD_MASK,
			    en ? VEND1_GLOBAL_INT_STD_MASK_ALL : 0);
	if (err < 0)
		return err;

	err = phy_write_mmd(phydev, MDIO_MMD_VEND1, VEND1_GLOBAL_INT_VEND_MASK,
			    en ? VEND1_GLOBAL_INT_VEND_MASK_GLOBAL3 |
			    VEND1_GLOBAL_INT_VEND_MASK_AN : 0);
	if (err < 0)
		return err;

	if (!en) {
		/* Clear any pending interrupts after we have disabled them */
		err = phy_read_mmd(phydev, MDIO_MMD_AN, MDIO_AN_TX_VEND_INT_STATUS2);
		if (err < 0)
			return err;
	}

	return 0;
}

static irqreturn_t aqr_handle_interrupt(struct phy_device *phydev)
{
	int irq_status;

	irq_status = phy_read_mmd(phydev, MDIO_MMD_AN,
				  MDIO_AN_TX_VEND_INT_STATUS2);
	if (irq_status < 0) {
		phy_error(phydev);
		return IRQ_NONE;
	}

	if (!(irq_status & MDIO_AN_TX_VEND_INT_STATUS2_MASK))
		return IRQ_NONE;

	phy_trigger_machine(phydev);

	return IRQ_HANDLED;
}

static int aqr_read_status(struct phy_device *phydev)
{
	int val;

	if (phydev->autoneg == AUTONEG_ENABLE) {
		val = phy_read_mmd(phydev, MDIO_MMD_AN, MDIO_AN_RX_LP_STAT1);
		if (val < 0)
			return val;

		linkmode_mod_bit(ETHTOOL_LINK_MODE_1000baseT_Full_BIT,
				 phydev->lp_advertising,
				 val & MDIO_AN_RX_LP_STAT1_1000BASET_FULL);
		linkmode_mod_bit(ETHTOOL_LINK_MODE_1000baseT_Half_BIT,
				 phydev->lp_advertising,
				 val & MDIO_AN_RX_LP_STAT1_1000BASET_HALF);
	}

	return genphy_c45_read_status(phydev);
}

static int aqr107_read_rate(struct phy_device *phydev)
{
	u32 config_reg;
	int val;

	val = phy_read_mmd(phydev, MDIO_MMD_AN, MDIO_AN_TX_VEND_STATUS1);
	if (val < 0)
		return val;

	if (val & MDIO_AN_TX_VEND_STATUS1_FULL_DUPLEX)
		phydev->duplex = DUPLEX_FULL;
	else
		phydev->duplex = DUPLEX_HALF;

	switch (FIELD_GET(MDIO_AN_TX_VEND_STATUS1_RATE_MASK, val)) {
	case MDIO_AN_TX_VEND_STATUS1_10BASET:
		phydev->speed = SPEED_10;
		config_reg = VEND1_GLOBAL_CFG_10M;
		break;
	case MDIO_AN_TX_VEND_STATUS1_100BASETX:
		phydev->speed = SPEED_100;
		config_reg = VEND1_GLOBAL_CFG_100M;
		break;
	case MDIO_AN_TX_VEND_STATUS1_1000BASET:
		phydev->speed = SPEED_1000;
		config_reg = VEND1_GLOBAL_CFG_1G;
		break;
	case MDIO_AN_TX_VEND_STATUS1_2500BASET:
		phydev->speed = SPEED_2500;
		config_reg = VEND1_GLOBAL_CFG_2_5G;
		break;
	case MDIO_AN_TX_VEND_STATUS1_5000BASET:
		phydev->speed = SPEED_5000;
		config_reg = VEND1_GLOBAL_CFG_5G;
		break;
	case MDIO_AN_TX_VEND_STATUS1_10GBASET:
		phydev->speed = SPEED_10000;
		config_reg = VEND1_GLOBAL_CFG_10G;
		break;
	default:
		phydev->speed = SPEED_UNKNOWN;
		return 0;
	}

	val = phy_read_mmd(phydev, MDIO_MMD_VEND1, config_reg);
	if (val < 0)
		return val;

	if (FIELD_GET(VEND1_GLOBAL_CFG_RATE_ADAPT, val) ==
	    VEND1_GLOBAL_CFG_RATE_ADAPT_PAUSE)
		phydev->rate_matching = RATE_MATCH_PAUSE;
	else
		phydev->rate_matching = RATE_MATCH_NONE;

	return 0;
}

static int aqr107_read_status(struct phy_device *phydev)
{
	int val, ret;

	ret = aqr_read_status(phydev);
	if (ret)
		return ret;

	if (!phydev->link || phydev->autoneg == AUTONEG_DISABLE)
		return 0;

	/**
	 * The status register is not immediately correct on line side link up.
	 * Poll periodically until it reflects the correct ON state.
	 * Only return fail for read error, timeout defaults to OFF state.
	 */
	ret = phy_read_mmd_poll_timeout(phydev, MDIO_MMD_PHYXS,
					MDIO_PHYXS_VEND_IF_STATUS, val,
					(FIELD_GET(MDIO_PHYXS_VEND_IF_STATUS_TYPE_MASK, val) !=
					MDIO_PHYXS_VEND_IF_STATUS_TYPE_OFF),
					AQR107_OP_IN_PROG_SLEEP,
					AQR107_OP_IN_PROG_TIMEOUT, false);
	if (ret && ret != -ETIMEDOUT)
		return ret;

	switch (FIELD_GET(MDIO_PHYXS_VEND_IF_STATUS_TYPE_MASK, val)) {
	case MDIO_PHYXS_VEND_IF_STATUS_TYPE_KR:
		phydev->interface = PHY_INTERFACE_MODE_10GKR;
		break;
	case MDIO_PHYXS_VEND_IF_STATUS_TYPE_KX:
		phydev->interface = PHY_INTERFACE_MODE_1000BASEKX;
		break;
	case MDIO_PHYXS_VEND_IF_STATUS_TYPE_XFI:
		phydev->interface = PHY_INTERFACE_MODE_10GBASER;
		break;
	case MDIO_PHYXS_VEND_IF_STATUS_TYPE_USXGMII:
		phydev->interface = PHY_INTERFACE_MODE_USXGMII;
		break;
	case MDIO_PHYXS_VEND_IF_STATUS_TYPE_XAUI:
		phydev->interface = PHY_INTERFACE_MODE_XAUI;
		break;
	case MDIO_PHYXS_VEND_IF_STATUS_TYPE_SGMII:
		phydev->interface = PHY_INTERFACE_MODE_SGMII;
		break;
	case MDIO_PHYXS_VEND_IF_STATUS_TYPE_RXAUI:
		phydev->interface = PHY_INTERFACE_MODE_RXAUI;
		break;
	case MDIO_PHYXS_VEND_IF_STATUS_TYPE_OCSGMII:
		phydev->interface = PHY_INTERFACE_MODE_2500BASEX;
		break;
	case MDIO_PHYXS_VEND_IF_STATUS_TYPE_USX_5G:
		phydev->interface = PHY_INTERFACE_MODE_5GBASER;
		break;
	case MDIO_PHYXS_VEND_IF_STATUS_TYPE_OFF:
	default:
		phydev->link = false;
		phydev->interface = PHY_INTERFACE_MODE_NA;
		break;
	}

	/* Read possibly downshifted rate from vendor register */
	return aqr107_read_rate(phydev);
}

static int aqr107_get_downshift(struct phy_device *phydev, u8 *data)
{
	int val, cnt, enable;

	val = phy_read_mmd(phydev, MDIO_MMD_AN, MDIO_AN_VEND_PROV);
	if (val < 0)
		return val;

	enable = FIELD_GET(MDIO_AN_VEND_PROV_DOWNSHIFT_EN, val);
	cnt = FIELD_GET(MDIO_AN_VEND_PROV_DOWNSHIFT_MASK, val);

	*data = enable && cnt ? cnt : DOWNSHIFT_DEV_DISABLE;

	return 0;
}

static int aqr107_set_downshift(struct phy_device *phydev, u8 cnt)
{
	int val = 0;

	if (!FIELD_FIT(MDIO_AN_VEND_PROV_DOWNSHIFT_MASK, cnt))
		return -E2BIG;

	if (cnt != DOWNSHIFT_DEV_DISABLE) {
		val = MDIO_AN_VEND_PROV_DOWNSHIFT_EN;
		val |= FIELD_PREP(MDIO_AN_VEND_PROV_DOWNSHIFT_MASK, cnt);
	}

	return phy_modify_mmd(phydev, MDIO_MMD_AN, MDIO_AN_VEND_PROV,
			      MDIO_AN_VEND_PROV_DOWNSHIFT_EN |
			      MDIO_AN_VEND_PROV_DOWNSHIFT_MASK, val);
}

static int aqr107_get_tunable(struct phy_device *phydev,
			      struct ethtool_tunable *tuna, void *data)
{
	switch (tuna->id) {
	case ETHTOOL_PHY_DOWNSHIFT:
		return aqr107_get_downshift(phydev, data);
	default:
		return -EOPNOTSUPP;
	}
}

static int aqr107_set_tunable(struct phy_device *phydev,
			      struct ethtool_tunable *tuna, const void *data)
{
	switch (tuna->id) {
	case ETHTOOL_PHY_DOWNSHIFT:
		return aqr107_set_downshift(phydev, *(const u8 *)data);
	default:
		return -EOPNOTSUPP;
	}
}

#define AQR_FW_WAIT_SLEEP_US	20000
#define AQR_FW_WAIT_TIMEOUT_US	2000000

/* If we configure settings whilst firmware is still initializing the chip,
 * then these settings may be overwritten. Therefore make sure chip
 * initialization has completed. Use presence of the firmware ID as
 * indicator for initialization having completed.
 * The chip also provides a "reset completed" bit, but it's cleared after
 * read. Therefore function would time out if called again.
 */
int aqr_wait_reset_complete(struct phy_device *phydev)
{
	int ret, val;

	ret = read_poll_timeout(phy_read_mmd, val, val != 0,
				AQR_FW_WAIT_SLEEP_US, AQR_FW_WAIT_TIMEOUT_US,
				false, phydev, MDIO_MMD_VEND1,
				VEND1_GLOBAL_FW_ID);
	if (val < 0) {
<<<<<<< HEAD
		phydev_err(phydev, "Failed to read VEND1_GLOBAL_FW_ID: %pe\n",
			   ERR_PTR(val));
		return val;
=======
		if (phy_read_mmd_poll_timeout(phydev, MDIO_MMD_VEND1,
					      VEND1_GLOBAL_RSVD_STAT1, val,
					      FIELD_GET(VEND1_GLOBAL_RSVD_STAT1_PROV_ID,
							val) != 0,
					      20000, 2000000, false))
			phydev_dbg(phydev, "Provision ID is 0\n");
>>>>>>> 381cd246
	}

	return ret;
}

static void aqr107_chip_info(struct phy_device *phydev)
{
	u8 fw_major, fw_minor, build_id, prov_id;
	int val;

	val = phy_read_mmd(phydev, MDIO_MMD_VEND1, VEND1_GLOBAL_FW_ID);
	if (val < 0)
		return;

	fw_major = FIELD_GET(VEND1_GLOBAL_FW_ID_MAJOR, val);
	fw_minor = FIELD_GET(VEND1_GLOBAL_FW_ID_MINOR, val);

	val = phy_read_mmd(phydev, MDIO_MMD_VEND1, VEND1_GLOBAL_RSVD_STAT1);
	if (val < 0)
		return;

	build_id = FIELD_GET(VEND1_GLOBAL_RSVD_STAT1_FW_BUILD_ID, val);
	prov_id = FIELD_GET(VEND1_GLOBAL_RSVD_STAT1_PROV_ID, val);

	phydev_dbg(phydev, "FW %u.%u, Build %u, Provisioning %u\n",
		   fw_major, fw_minor, build_id, prov_id);
}

static int aqr107_config_init(struct phy_device *phydev)
{
	struct aqr107_priv *priv = phydev->priv;
	u32 led_active_low;
	int ret, index = 0;

	/* Check that the PHY interface type is compatible */
	if (phydev->interface != PHY_INTERFACE_MODE_SGMII &&
	    phydev->interface != PHY_INTERFACE_MODE_1000BASEKX &&
	    phydev->interface != PHY_INTERFACE_MODE_2500BASEX &&
	    phydev->interface != PHY_INTERFACE_MODE_XGMII &&
	    phydev->interface != PHY_INTERFACE_MODE_USXGMII &&
	    phydev->interface != PHY_INTERFACE_MODE_10GKR &&
	    phydev->interface != PHY_INTERFACE_MODE_10GBASER &&
	    phydev->interface != PHY_INTERFACE_MODE_XAUI &&
	    phydev->interface != PHY_INTERFACE_MODE_RXAUI &&
	    phydev->interface != PHY_INTERFACE_MODE_5GBASER)
		return -ENODEV;

	WARN(phydev->interface == PHY_INTERFACE_MODE_XGMII,
	     "Your devicetree is out of date, please update it. The AQR107 family doesn't support XGMII, maybe you mean USXGMII.\n");

	ret = aqr_wait_reset_complete(phydev);
	if (!ret)
		aqr107_chip_info(phydev);

	ret = aqr107_set_downshift(phydev, MDIO_AN_VEND_PROV_DOWNSHIFT_DFLT);
	if (ret)
		return ret;

	/* Restore LED polarity state after reset */
	for_each_set_bit(led_active_low, &priv->leds_active_low, AQR_MAX_LEDS) {
		ret = aqr_phy_led_active_low_set(phydev, index, led_active_low);
		if (ret)
			return ret;
		index++;
	}

	return 0;
}

static int aqcs109_config_init(struct phy_device *phydev)
{
	int ret;

	/* Check that the PHY interface type is compatible */
	if (phydev->interface != PHY_INTERFACE_MODE_SGMII &&
	    phydev->interface != PHY_INTERFACE_MODE_2500BASEX)
		return -ENODEV;

	ret = aqr_wait_reset_complete(phydev);
	if (!ret)
		aqr107_chip_info(phydev);

	/* AQCS109 belongs to a chip family partially supporting 10G and 5G.
	 * PMA speed ability bits are the same for all members of the family,
	 * AQCS109 however supports speeds up to 2.5G only.
	 */
	phy_set_max_speed(phydev, SPEED_2500);

	return aqr107_set_downshift(phydev, MDIO_AN_VEND_PROV_DOWNSHIFT_DFLT);
}

static void aqr107_link_change_notify(struct phy_device *phydev)
{
	u8 fw_major, fw_minor;
	bool downshift, short_reach, afr;
	int mode, val;

	if (phydev->state != PHY_RUNNING || phydev->autoneg == AUTONEG_DISABLE)
		return;

	val = phy_read_mmd(phydev, MDIO_MMD_AN, MDIO_AN_RX_LP_STAT1);
	/* call failed or link partner is no Aquantia PHY */
	if (val < 0 || !(val & MDIO_AN_RX_LP_STAT1_AQ_PHY))
		return;

	short_reach = val & MDIO_AN_RX_LP_STAT1_SHORT_REACH;
	downshift = val & MDIO_AN_RX_LP_STAT1_AQRATE_DOWNSHIFT;

	val = phy_read_mmd(phydev, MDIO_MMD_AN, MDIO_AN_RX_LP_STAT4);
	if (val < 0)
		return;

	fw_major = FIELD_GET(MDIO_AN_RX_LP_STAT4_FW_MAJOR, val);
	fw_minor = FIELD_GET(MDIO_AN_RX_LP_STAT4_FW_MINOR, val);

	val = phy_read_mmd(phydev, MDIO_MMD_AN, MDIO_AN_RX_VEND_STAT3);
	if (val < 0)
		return;

	afr = val & MDIO_AN_RX_VEND_STAT3_AFR;

	phydev_dbg(phydev, "Link partner is Aquantia PHY, FW %u.%u%s%s%s\n",
		   fw_major, fw_minor,
		   short_reach ? ", short reach mode" : "",
		   downshift ? ", fast-retrain downshift advertised" : "",
		   afr ? ", fast reframe advertised" : "");

	val = phy_read_mmd(phydev, MDIO_MMD_VEND1, VEND1_GLOBAL_RSVD_STAT9);
	if (val < 0)
		return;

	mode = FIELD_GET(VEND1_GLOBAL_RSVD_STAT9_MODE, val);
	if (mode == VEND1_GLOBAL_RSVD_STAT9_1000BT2)
		phydev_info(phydev, "Aquantia 1000Base-T2 mode active\n");
}

static int aqr107_wait_processor_intensive_op(struct phy_device *phydev)
{
	int val, err;

	/* The datasheet notes to wait at least 1ms after issuing a
	 * processor intensive operation before checking.
	 * We cannot use the 'sleep_before_read' parameter of read_poll_timeout
	 * because that just determines the maximum time slept, not the minimum.
	 */
	usleep_range(1000, 5000);

	err = phy_read_mmd_poll_timeout(phydev, MDIO_MMD_VEND1,
					VEND1_GLOBAL_GEN_STAT2, val,
					!(val & VEND1_GLOBAL_GEN_STAT2_OP_IN_PROG),
					AQR107_OP_IN_PROG_SLEEP,
					AQR107_OP_IN_PROG_TIMEOUT, false);
	if (err) {
		phydev_err(phydev, "timeout: processor-intensive MDIO operation\n");
		return err;
	}

	return 0;
}

static int aqr107_get_rate_matching(struct phy_device *phydev,
				    phy_interface_t iface)
{
	if (iface == PHY_INTERFACE_MODE_10GBASER ||
	    iface == PHY_INTERFACE_MODE_2500BASEX ||
	    iface == PHY_INTERFACE_MODE_NA ||
	    iface == PHY_INTERFACE_MODE_5GBASER)
		return RATE_MATCH_PAUSE;
	return RATE_MATCH_NONE;
}

static int aqr107_suspend(struct phy_device *phydev)
{
	int err;

	err = phy_set_bits_mmd(phydev, MDIO_MMD_VEND1, MDIO_CTRL1,
			       MDIO_CTRL1_LPOWER);
	if (err)
		return err;

	return aqr107_wait_processor_intensive_op(phydev);
}

static int aqr107_resume(struct phy_device *phydev)
{
	int err;

	err = phy_clear_bits_mmd(phydev, MDIO_MMD_VEND1, MDIO_CTRL1,
				 MDIO_CTRL1_LPOWER);
	if (err)
		return err;

	return aqr107_wait_processor_intensive_op(phydev);
}

static const u16 aqr_global_cfg_regs[] = {
	VEND1_GLOBAL_CFG_10M,
	VEND1_GLOBAL_CFG_100M,
	VEND1_GLOBAL_CFG_1G,
	VEND1_GLOBAL_CFG_2_5G,
	VEND1_GLOBAL_CFG_5G,
	VEND1_GLOBAL_CFG_10G
};

static int aqr107_fill_interface_modes(struct phy_device *phydev)
{
	unsigned long *possible = phydev->possible_interfaces;
	unsigned int serdes_mode, rate_adapt;
	phy_interface_t interface;
	int i, val;

	/* Walk the media-speed configuration registers to determine which
	 * host-side serdes modes may be used by the PHY depending on the
	 * negotiated media speed.
	 */
	for (i = 0; i < ARRAY_SIZE(aqr_global_cfg_regs); i++) {
		val = phy_read_mmd(phydev, MDIO_MMD_VEND1,
				   aqr_global_cfg_regs[i]);
		if (val < 0)
			return val;

		serdes_mode = FIELD_GET(VEND1_GLOBAL_CFG_SERDES_MODE, val);
		rate_adapt = FIELD_GET(VEND1_GLOBAL_CFG_RATE_ADAPT, val);

		switch (serdes_mode) {
		case VEND1_GLOBAL_CFG_SERDES_MODE_XFI:
			if (rate_adapt == VEND1_GLOBAL_CFG_RATE_ADAPT_USX)
				interface = PHY_INTERFACE_MODE_USXGMII;
			else
				interface = PHY_INTERFACE_MODE_10GBASER;
			break;

		case VEND1_GLOBAL_CFG_SERDES_MODE_XFI5G:
			interface = PHY_INTERFACE_MODE_5GBASER;
			break;

		case VEND1_GLOBAL_CFG_SERDES_MODE_OCSGMII:
			interface = PHY_INTERFACE_MODE_2500BASEX;
			break;

		case VEND1_GLOBAL_CFG_SERDES_MODE_SGMII:
			interface = PHY_INTERFACE_MODE_SGMII;
			break;

		default:
			phydev_warn(phydev, "unrecognised serdes mode %u\n",
				    serdes_mode);
			interface = PHY_INTERFACE_MODE_NA;
			break;
		}

		if (interface != PHY_INTERFACE_MODE_NA)
			__set_bit(interface, possible);
	}

	return 0;
}

static int aqr113c_fill_interface_modes(struct phy_device *phydev)
{
	int val, ret;

	/* It's been observed on some models that - when coming out of suspend
	 * - the FW signals that the PHY is ready but the GLOBAL_CFG registers
	 * continue on returning zeroes for some time. Let's poll the 100M
	 * register until it returns a real value as both 113c and 115c support
	 * this mode.
	 */
	ret = phy_read_mmd_poll_timeout(phydev, MDIO_MMD_VEND1,
					VEND1_GLOBAL_CFG_100M, val, val != 0,
					1000, 100000, false);
	if (ret)
		return ret;

	return aqr107_fill_interface_modes(phydev);
}

static int aqr113c_get_features(struct phy_device *phydev)
{
	unsigned long *supported = phydev->supported;

	/* PHY supports speeds up to 10G with autoneg. PMA capabilities
	 * are not useful.
	 */
	linkmode_or(supported, supported, phy_gbit_features);
	linkmode_set_bit(ETHTOOL_LINK_MODE_2500baseT_Full_BIT, supported);
	linkmode_set_bit(ETHTOOL_LINK_MODE_5000baseT_Full_BIT, supported);
	linkmode_set_bit(ETHTOOL_LINK_MODE_10000baseT_Full_BIT, supported);

	return 0;
}

static int aqr115c_get_features(struct phy_device *phydev)
{
	unsigned long *supported = phydev->supported;

	/* PHY supports speeds up to 2.5G with autoneg. PMA capabilities
	 * are not useful.
	 */
	linkmode_or(supported, supported, phy_gbit_features);
	linkmode_set_bit(ETHTOOL_LINK_MODE_2500baseT_Full_BIT, supported);

	return 0;
}

static int aqr113c_config_init(struct phy_device *phydev)
{
	int ret;

	ret = aqr107_config_init(phydev);
	if (ret < 0)
		return ret;

	ret = phy_clear_bits_mmd(phydev, MDIO_MMD_PMAPMD, MDIO_PMA_TXDIS,
				 MDIO_PMD_TXDIS_GLOBAL);
	if (ret)
		return ret;

	ret = aqr107_wait_processor_intensive_op(phydev);
	if (ret)
		return ret;

	return aqr113c_fill_interface_modes(phydev);
}

static int aqr107_probe(struct phy_device *phydev)
{
	int ret;

	phydev->priv = devm_kzalloc(&phydev->mdio.dev,
				    sizeof(struct aqr107_priv), GFP_KERNEL);
	if (!phydev->priv)
		return -ENOMEM;

	ret = aqr_firmware_load(phydev);
	if (ret)
		return ret;

	return aqr_hwmon_probe(phydev);
}

static int aqr111_config_init(struct phy_device *phydev)
{
	/* AQR111 reports supporting speed up to 10G,
	 * however only speeds up to 5G are supported.
	 */
	phy_set_max_speed(phydev, SPEED_5000);

	return aqr107_config_init(phydev);
}

static struct phy_driver aqr_driver[] = {
{
	PHY_ID_MATCH_MODEL(PHY_ID_AQ1202),
	.name		= "Aquantia AQ1202",
	.config_aneg    = aqr_config_aneg,
	.config_intr	= aqr_config_intr,
	.handle_interrupt = aqr_handle_interrupt,
	.read_status	= aqr_read_status,
},
{
	PHY_ID_MATCH_MODEL(PHY_ID_AQ2104),
	.name		= "Aquantia AQ2104",
	.config_aneg    = aqr_config_aneg,
	.config_intr	= aqr_config_intr,
	.handle_interrupt = aqr_handle_interrupt,
	.read_status	= aqr_read_status,
},
{
	PHY_ID_MATCH_MODEL(PHY_ID_AQR105),
	.name		= "Aquantia AQR105",
	.config_aneg    = aqr_config_aneg,
	.config_intr	= aqr_config_intr,
	.handle_interrupt = aqr_handle_interrupt,
	.read_status	= aqr_read_status,
	.suspend	= aqr107_suspend,
	.resume		= aqr107_resume,
},
{
	PHY_ID_MATCH_MODEL(PHY_ID_AQR106),
	.name		= "Aquantia AQR106",
	.config_aneg    = aqr_config_aneg,
	.config_intr	= aqr_config_intr,
	.handle_interrupt = aqr_handle_interrupt,
	.read_status	= aqr_read_status,
},
{
	PHY_ID_MATCH_MODEL(PHY_ID_AQR107),
	.name		= "Aquantia AQR107",
	.probe		= aqr107_probe,
	.get_rate_matching = aqr107_get_rate_matching,
	.config_init	= aqr107_config_init,
	.config_aneg    = aqr_config_aneg,
	.config_intr	= aqr_config_intr,
	.handle_interrupt = aqr_handle_interrupt,
	.read_status	= aqr107_read_status,
	.get_tunable    = aqr107_get_tunable,
	.set_tunable    = aqr107_set_tunable,
	.suspend	= aqr107_suspend,
	.resume		= aqr107_resume,
	.get_sset_count	= aqr107_get_sset_count,
	.get_strings	= aqr107_get_strings,
	.get_stats	= aqr107_get_stats,
	.link_change_notify = aqr107_link_change_notify,
	.led_brightness_set = aqr_phy_led_brightness_set,
	.led_hw_is_supported = aqr_phy_led_hw_is_supported,
	.led_hw_control_set = aqr_phy_led_hw_control_set,
	.led_hw_control_get = aqr_phy_led_hw_control_get,
	.led_polarity_set = aqr_phy_led_polarity_set,
},
{
	PHY_ID_MATCH_MODEL(PHY_ID_AQCS109),
	.name		= "Aquantia AQCS109",
	.probe		= aqr107_probe,
	.get_rate_matching = aqr107_get_rate_matching,
	.config_init	= aqcs109_config_init,
	.config_aneg    = aqr_config_aneg,
	.config_intr	= aqr_config_intr,
	.handle_interrupt = aqr_handle_interrupt,
	.read_status	= aqr107_read_status,
	.get_tunable    = aqr107_get_tunable,
	.set_tunable    = aqr107_set_tunable,
	.suspend	= aqr107_suspend,
	.resume		= aqr107_resume,
	.get_sset_count	= aqr107_get_sset_count,
	.get_strings	= aqr107_get_strings,
	.get_stats	= aqr107_get_stats,
	.link_change_notify = aqr107_link_change_notify,
	.led_brightness_set = aqr_phy_led_brightness_set,
	.led_hw_is_supported = aqr_phy_led_hw_is_supported,
	.led_hw_control_set = aqr_phy_led_hw_control_set,
	.led_hw_control_get = aqr_phy_led_hw_control_get,
	.led_polarity_set = aqr_phy_led_polarity_set,
},
{
	PHY_ID_MATCH_MODEL(PHY_ID_AQR111),
	.name		= "Aquantia AQR111",
	.probe		= aqr107_probe,
	.get_rate_matching = aqr107_get_rate_matching,
	.config_init	= aqr111_config_init,
	.config_aneg    = aqr_config_aneg,
	.config_intr	= aqr_config_intr,
	.handle_interrupt = aqr_handle_interrupt,
	.read_status	= aqr107_read_status,
	.get_tunable    = aqr107_get_tunable,
	.set_tunable    = aqr107_set_tunable,
	.suspend	= aqr107_suspend,
	.resume		= aqr107_resume,
	.get_sset_count	= aqr107_get_sset_count,
	.get_strings	= aqr107_get_strings,
	.get_stats	= aqr107_get_stats,
	.link_change_notify = aqr107_link_change_notify,
	.led_brightness_set = aqr_phy_led_brightness_set,
	.led_hw_is_supported = aqr_phy_led_hw_is_supported,
	.led_hw_control_set = aqr_phy_led_hw_control_set,
	.led_hw_control_get = aqr_phy_led_hw_control_get,
	.led_polarity_set = aqr_phy_led_polarity_set,
},
{
	PHY_ID_MATCH_MODEL(PHY_ID_AQR111B0),
	.name		= "Aquantia AQR111B0",
	.probe		= aqr107_probe,
	.get_rate_matching = aqr107_get_rate_matching,
	.config_init	= aqr111_config_init,
	.config_aneg    = aqr_config_aneg,
	.config_intr	= aqr_config_intr,
	.handle_interrupt = aqr_handle_interrupt,
	.read_status	= aqr107_read_status,
	.get_tunable    = aqr107_get_tunable,
	.set_tunable    = aqr107_set_tunable,
	.suspend	= aqr107_suspend,
	.resume		= aqr107_resume,
	.get_sset_count	= aqr107_get_sset_count,
	.get_strings	= aqr107_get_strings,
	.get_stats	= aqr107_get_stats,
	.link_change_notify = aqr107_link_change_notify,
	.led_brightness_set = aqr_phy_led_brightness_set,
	.led_hw_is_supported = aqr_phy_led_hw_is_supported,
	.led_hw_control_set = aqr_phy_led_hw_control_set,
	.led_hw_control_get = aqr_phy_led_hw_control_get,
	.led_polarity_set = aqr_phy_led_polarity_set,
},
{
	PHY_ID_MATCH_MODEL(PHY_ID_AQR405),
	.name		= "Aquantia AQR405",
	.config_aneg    = aqr_config_aneg,
	.config_intr	= aqr_config_intr,
	.handle_interrupt = aqr_handle_interrupt,
	.read_status	= aqr_read_status,
},
{
	PHY_ID_MATCH_MODEL(PHY_ID_AQR112),
	.name		= "Aquantia AQR112",
	.probe		= aqr107_probe,
	.config_aneg    = aqr_config_aneg,
	.config_intr	= aqr_config_intr,
	.handle_interrupt = aqr_handle_interrupt,
	.get_tunable    = aqr107_get_tunable,
	.set_tunable    = aqr107_set_tunable,
	.suspend	= aqr107_suspend,
	.resume		= aqr107_resume,
	.read_status	= aqr107_read_status,
	.get_rate_matching = aqr107_get_rate_matching,
	.get_sset_count = aqr107_get_sset_count,
	.get_strings	= aqr107_get_strings,
	.get_stats	= aqr107_get_stats,
	.link_change_notify = aqr107_link_change_notify,
	.led_brightness_set = aqr_phy_led_brightness_set,
	.led_hw_is_supported = aqr_phy_led_hw_is_supported,
	.led_hw_control_set = aqr_phy_led_hw_control_set,
	.led_hw_control_get = aqr_phy_led_hw_control_get,
	.led_polarity_set = aqr_phy_led_polarity_set,
},
{
	PHY_ID_MATCH_MODEL(PHY_ID_AQR412),
	.name		= "Aquantia AQR412",
	.probe		= aqr107_probe,
	.config_aneg    = aqr_config_aneg,
	.config_intr	= aqr_config_intr,
	.handle_interrupt = aqr_handle_interrupt,
	.get_tunable    = aqr107_get_tunable,
	.set_tunable    = aqr107_set_tunable,
	.suspend	= aqr107_suspend,
	.resume		= aqr107_resume,
	.read_status	= aqr107_read_status,
	.get_rate_matching = aqr107_get_rate_matching,
	.get_sset_count = aqr107_get_sset_count,
	.get_strings	= aqr107_get_strings,
	.get_stats	= aqr107_get_stats,
	.link_change_notify = aqr107_link_change_notify,
},
{
	PHY_ID_MATCH_MODEL(PHY_ID_AQR113),
	.name		= "Aquantia AQR113",
	.probe          = aqr107_probe,
	.get_rate_matching = aqr107_get_rate_matching,
	.config_init    = aqr113c_config_init,
	.config_aneg    = aqr_config_aneg,
	.config_intr    = aqr_config_intr,
	.handle_interrupt       = aqr_handle_interrupt,
	.read_status    = aqr107_read_status,
	.get_tunable    = aqr107_get_tunable,
	.set_tunable    = aqr107_set_tunable,
	.suspend        = aqr107_suspend,
	.resume         = aqr107_resume,
	.get_sset_count = aqr107_get_sset_count,
	.get_strings    = aqr107_get_strings,
	.get_stats      = aqr107_get_stats,
	.link_change_notify = aqr107_link_change_notify,
	.led_brightness_set = aqr_phy_led_brightness_set,
	.led_hw_is_supported = aqr_phy_led_hw_is_supported,
	.led_hw_control_set = aqr_phy_led_hw_control_set,
	.led_hw_control_get = aqr_phy_led_hw_control_get,
	.led_polarity_set = aqr_phy_led_polarity_set,
},
{
	PHY_ID_MATCH_MODEL(PHY_ID_AQR113C),
	.name           = "Aquantia AQR113C",
	.probe          = aqr107_probe,
	.get_rate_matching = aqr107_get_rate_matching,
	.config_init    = aqr113c_config_init,
	.config_aneg    = aqr_config_aneg,
	.config_intr    = aqr_config_intr,
	.handle_interrupt       = aqr_handle_interrupt,
	.read_status    = aqr107_read_status,
	.get_tunable    = aqr107_get_tunable,
	.set_tunable    = aqr107_set_tunable,
	.suspend        = aqr107_suspend,
	.resume         = aqr107_resume,
	.get_sset_count = aqr107_get_sset_count,
	.get_strings    = aqr107_get_strings,
	.get_stats      = aqr107_get_stats,
	.get_features   = aqr113c_get_features,
	.link_change_notify = aqr107_link_change_notify,
	.led_brightness_set = aqr_phy_led_brightness_set,
	.led_hw_is_supported = aqr_phy_led_hw_is_supported,
	.led_hw_control_set = aqr_phy_led_hw_control_set,
	.led_hw_control_get = aqr_phy_led_hw_control_get,
	.led_polarity_set = aqr_phy_led_polarity_set,
},
{
	PHY_ID_MATCH_MODEL(PHY_ID_AQR114C),
	.name           = "Aquantia AQR114C",
	.probe          = aqr107_probe,
	.get_rate_matching = aqr107_get_rate_matching,
	.config_init    = aqr111_config_init,
	.config_aneg    = aqr_config_aneg,
	.config_intr    = aqr_config_intr,
	.handle_interrupt = aqr_handle_interrupt,
	.read_status    = aqr107_read_status,
	.get_tunable    = aqr107_get_tunable,
	.set_tunable    = aqr107_set_tunable,
	.suspend        = aqr107_suspend,
	.resume         = aqr107_resume,
	.get_sset_count = aqr107_get_sset_count,
	.get_strings    = aqr107_get_strings,
	.get_stats      = aqr107_get_stats,
	.link_change_notify = aqr107_link_change_notify,
	.led_brightness_set = aqr_phy_led_brightness_set,
	.led_hw_is_supported = aqr_phy_led_hw_is_supported,
	.led_hw_control_set = aqr_phy_led_hw_control_set,
	.led_hw_control_get = aqr_phy_led_hw_control_get,
	.led_polarity_set = aqr_phy_led_polarity_set,
},
{
	PHY_ID_MATCH_MODEL(PHY_ID_AQR115C),
	.name           = "Aquantia AQR115C",
	.probe          = aqr107_probe,
	.get_rate_matching = aqr107_get_rate_matching,
	.config_init    = aqr113c_config_init,
	.config_aneg    = aqr_config_aneg,
	.config_intr    = aqr_config_intr,
	.handle_interrupt = aqr_handle_interrupt,
	.read_status    = aqr107_read_status,
	.get_tunable    = aqr107_get_tunable,
	.set_tunable    = aqr107_set_tunable,
	.suspend        = aqr107_suspend,
	.resume         = aqr107_resume,
	.get_sset_count = aqr107_get_sset_count,
	.get_strings    = aqr107_get_strings,
	.get_stats      = aqr107_get_stats,
	.get_features   = aqr115c_get_features,
	.link_change_notify = aqr107_link_change_notify,
	.led_brightness_set = aqr_phy_led_brightness_set,
	.led_hw_is_supported = aqr_phy_led_hw_is_supported,
	.led_hw_control_set = aqr_phy_led_hw_control_set,
	.led_hw_control_get = aqr_phy_led_hw_control_get,
	.led_polarity_set = aqr_phy_led_polarity_set,
},
{
	PHY_ID_MATCH_MODEL(PHY_ID_AQR813),
	.name		= "Aquantia AQR813",
	.probe		= aqr107_probe,
	.get_rate_matching = aqr107_get_rate_matching,
	.config_init	= aqr107_config_init,
	.config_aneg    = aqr_config_aneg,
	.config_intr	= aqr_config_intr,
	.handle_interrupt = aqr_handle_interrupt,
	.read_status	= aqr107_read_status,
	.get_tunable    = aqr107_get_tunable,
	.set_tunable    = aqr107_set_tunable,
	.suspend	= aqr107_suspend,
	.resume		= aqr107_resume,
	.get_sset_count	= aqr107_get_sset_count,
	.get_strings	= aqr107_get_strings,
	.get_stats	= aqr107_get_stats,
	.link_change_notify = aqr107_link_change_notify,
	.led_brightness_set = aqr_phy_led_brightness_set,
	.led_hw_is_supported = aqr_phy_led_hw_is_supported,
	.led_hw_control_set = aqr_phy_led_hw_control_set,
	.led_hw_control_get = aqr_phy_led_hw_control_get,
	.led_polarity_set = aqr_phy_led_polarity_set,
},
};

module_phy_driver(aqr_driver);

static struct mdio_device_id __maybe_unused aqr_tbl[] = {
	{ PHY_ID_MATCH_MODEL(PHY_ID_AQ1202) },
	{ PHY_ID_MATCH_MODEL(PHY_ID_AQ2104) },
	{ PHY_ID_MATCH_MODEL(PHY_ID_AQR105) },
	{ PHY_ID_MATCH_MODEL(PHY_ID_AQR106) },
	{ PHY_ID_MATCH_MODEL(PHY_ID_AQR107) },
	{ PHY_ID_MATCH_MODEL(PHY_ID_AQCS109) },
	{ PHY_ID_MATCH_MODEL(PHY_ID_AQR405) },
	{ PHY_ID_MATCH_MODEL(PHY_ID_AQR111) },
	{ PHY_ID_MATCH_MODEL(PHY_ID_AQR111B0) },
	{ PHY_ID_MATCH_MODEL(PHY_ID_AQR112) },
	{ PHY_ID_MATCH_MODEL(PHY_ID_AQR412) },
	{ PHY_ID_MATCH_MODEL(PHY_ID_AQR113) },
	{ PHY_ID_MATCH_MODEL(PHY_ID_AQR113C) },
	{ PHY_ID_MATCH_MODEL(PHY_ID_AQR114C) },
	{ PHY_ID_MATCH_MODEL(PHY_ID_AQR115C) },
	{ PHY_ID_MATCH_MODEL(PHY_ID_AQR813) },
	{ }
};

MODULE_DEVICE_TABLE(mdio, aqr_tbl);

MODULE_DESCRIPTION("Aquantia PHY driver");
MODULE_AUTHOR("Shaohui Xie <Shaohui.Xie@freescale.com>");
MODULE_LICENSE("GPL v2");<|MERGE_RESOLUTION|>--- conflicted
+++ resolved
@@ -471,18 +471,12 @@
 				false, phydev, MDIO_MMD_VEND1,
 				VEND1_GLOBAL_FW_ID);
 	if (val < 0) {
-<<<<<<< HEAD
-		phydev_err(phydev, "Failed to read VEND1_GLOBAL_FW_ID: %pe\n",
-			   ERR_PTR(val));
-		return val;
-=======
 		if (phy_read_mmd_poll_timeout(phydev, MDIO_MMD_VEND1,
 					      VEND1_GLOBAL_RSVD_STAT1, val,
 					      FIELD_GET(VEND1_GLOBAL_RSVD_STAT1_PROV_ID,
 							val) != 0,
 					      20000, 2000000, false))
 			phydev_dbg(phydev, "Provision ID is 0\n");
->>>>>>> 381cd246
 	}
 
 	return ret;
