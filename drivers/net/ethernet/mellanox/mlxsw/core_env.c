// SPDX-License-Identifier: BSD-3-Clause OR GPL-2.0
/* Copyright (c) 2018 Mellanox Technologies. All rights reserved */

#include <linux/kernel.h>
#include <linux/err.h>
#include <linux/ethtool.h>
#include <linux/sfp.h>
#include <linux/mutex.h>

#include "core.h"
#include "core_env.h"
#include "item.h"
#include "reg.h"

struct mlxsw_env_module_info {
	u64 module_overheat_counter;
	bool is_overheat;
	int num_ports_mapped;
	int num_ports_up;
	enum ethtool_module_power_mode_policy power_mode_policy;
	enum mlxsw_reg_pmtm_module_type type;
};

struct mlxsw_env_line_card {
	u8 module_count;
	bool active;
	struct mlxsw_env_module_info module_info[];
};

<<<<<<< HEAD
static int __mlxsw_env_validate_module_type(struct mlxsw_core *core, u8 module)
{
	struct mlxsw_env *mlxsw_env = mlxsw_core_env(core);
	int err;

	switch (mlxsw_env->module_info[module].type) {
=======
struct mlxsw_env {
	struct mlxsw_core *core;
	const struct mlxsw_bus_info *bus_info;
	u8 max_module_count; /* Maximum number of modules per-slot. */
	u8 num_of_slots; /* Including the main board. */
	struct mutex line_cards_lock; /* Protects line cards. */
	struct mlxsw_env_line_card *line_cards[];
};

static bool __mlxsw_env_linecard_is_active(struct mlxsw_env *mlxsw_env,
					   u8 slot_index)
{
	return mlxsw_env->line_cards[slot_index]->active;
}

static bool mlxsw_env_linecard_is_active(struct mlxsw_env *mlxsw_env,
					 u8 slot_index)
{
	bool active;

	mutex_lock(&mlxsw_env->line_cards_lock);
	active = __mlxsw_env_linecard_is_active(mlxsw_env, slot_index);
	mutex_unlock(&mlxsw_env->line_cards_lock);

	return active;
}

static struct
mlxsw_env_module_info *mlxsw_env_module_info_get(struct mlxsw_core *mlxsw_core,
						 u8 slot_index, u8 module)
{
	struct mlxsw_env *mlxsw_env = mlxsw_core_env(mlxsw_core);

	return &mlxsw_env->line_cards[slot_index]->module_info[module];
}

static int __mlxsw_env_validate_module_type(struct mlxsw_core *core,
					    u8 slot_index, u8 module)
{
	struct mlxsw_env *mlxsw_env = mlxsw_core_env(core);
	struct mlxsw_env_module_info *module_info;
	int err;

	if (!__mlxsw_env_linecard_is_active(mlxsw_env, slot_index))
		return 0;

	module_info = mlxsw_env_module_info_get(core, slot_index, module);
	switch (module_info->type) {
>>>>>>> 88084a3d
	case MLXSW_REG_PMTM_MODULE_TYPE_TWISTED_PAIR:
		err = -EINVAL;
		break;
	default:
		err = 0;
	}

	return err;
}

<<<<<<< HEAD
static int mlxsw_env_validate_module_type(struct mlxsw_core *core, u8 module)
=======
static int mlxsw_env_validate_module_type(struct mlxsw_core *core,
					  u8 slot_index, u8 module)
>>>>>>> 88084a3d
{
	struct mlxsw_env *mlxsw_env = mlxsw_core_env(core);
	int err;

<<<<<<< HEAD
	mutex_lock(&mlxsw_env->module_info_lock);
	err = __mlxsw_env_validate_module_type(core, module);
	mutex_unlock(&mlxsw_env->module_info_lock);
=======
	mutex_lock(&mlxsw_env->line_cards_lock);
	err = __mlxsw_env_validate_module_type(core, slot_index, module);
	mutex_unlock(&mlxsw_env->line_cards_lock);
>>>>>>> 88084a3d

	return err;
}

static int
<<<<<<< HEAD
mlxsw_env_validate_cable_ident(struct mlxsw_core *core, int id, bool *qsfp,
			       bool *cmis)
=======
mlxsw_env_validate_cable_ident(struct mlxsw_core *core, u8 slot_index, int id,
			       bool *qsfp, bool *cmis)
>>>>>>> 88084a3d
{
	char mcia_pl[MLXSW_REG_MCIA_LEN];
	char *eeprom_tmp;
	u8 ident;
	int err;

<<<<<<< HEAD
	err = mlxsw_env_validate_module_type(core, id);
	if (err)
		return err;

	mlxsw_reg_mcia_pack(mcia_pl, id, 0, MLXSW_REG_MCIA_PAGE0_LO_OFF, 0, 1,
=======
	err = mlxsw_env_validate_module_type(core, slot_index, id);
	if (err)
		return err;

	mlxsw_reg_mcia_pack(mcia_pl, slot_index, id, 0,
			    MLXSW_REG_MCIA_PAGE0_LO_OFF, 0, 1,
>>>>>>> 88084a3d
			    MLXSW_REG_MCIA_I2C_ADDR_LOW);
	err = mlxsw_reg_query(core, MLXSW_REG(mcia), mcia_pl);
	if (err)
		return err;
	eeprom_tmp = mlxsw_reg_mcia_eeprom_data(mcia_pl);
	ident = eeprom_tmp[0];
	*cmis = false;
	switch (ident) {
	case MLXSW_REG_MCIA_EEPROM_MODULE_INFO_ID_SFP:
		*qsfp = false;
		break;
	case MLXSW_REG_MCIA_EEPROM_MODULE_INFO_ID_QSFP:
	case MLXSW_REG_MCIA_EEPROM_MODULE_INFO_ID_QSFP_PLUS:
	case MLXSW_REG_MCIA_EEPROM_MODULE_INFO_ID_QSFP28:
		*qsfp = true;
		break;
	case MLXSW_REG_MCIA_EEPROM_MODULE_INFO_ID_QSFP_DD:
	case MLXSW_REG_MCIA_EEPROM_MODULE_INFO_ID_OSFP:
		*qsfp = true;
		*cmis = true;
		break;
	default:
		return -EINVAL;
	}

	return 0;
}

static int
mlxsw_env_query_module_eeprom(struct mlxsw_core *mlxsw_core, u8 slot_index,
			      int module, u16 offset, u16 size, void *data,
			      bool qsfp, unsigned int *p_read_size)
{
	char mcia_pl[MLXSW_REG_MCIA_LEN];
	char *eeprom_tmp;
	u16 i2c_addr;
	u8 page = 0;
	int status;
	int err;

	/* MCIA register accepts buffer size <= 48. Page of size 128 should be
	 * read by chunks of size 48, 48, 32. Align the size of the last chunk
	 * to avoid reading after the end of the page.
	 */
	size = min_t(u16, size, MLXSW_REG_MCIA_EEPROM_SIZE);

	if (offset < MLXSW_REG_MCIA_EEPROM_PAGE_LENGTH &&
	    offset + size > MLXSW_REG_MCIA_EEPROM_PAGE_LENGTH)
		/* Cross pages read, read until offset 256 in low page */
		size = MLXSW_REG_MCIA_EEPROM_PAGE_LENGTH - offset;

	i2c_addr = MLXSW_REG_MCIA_I2C_ADDR_LOW;
	if (offset >= MLXSW_REG_MCIA_EEPROM_PAGE_LENGTH) {
		if (qsfp) {
			/* When reading upper pages 1, 2 and 3 the offset
			 * starts at 128. Please refer to "QSFP+ Memory Map"
			 * figure in SFF-8436 specification and to "CMIS Module
			 * Memory Map" figure in CMIS specification for
			 * graphical depiction.
			 */
			page = MLXSW_REG_MCIA_PAGE_GET(offset);
			offset -= MLXSW_REG_MCIA_EEPROM_UP_PAGE_LENGTH * page;
			if (offset + size > MLXSW_REG_MCIA_EEPROM_PAGE_LENGTH)
				size = MLXSW_REG_MCIA_EEPROM_PAGE_LENGTH - offset;
		} else {
			/* When reading upper pages 1, 2 and 3 the offset
			 * starts at 0 and I2C high address is used. Please refer
			 * refer to "Memory Organization" figure in SFF-8472
			 * specification for graphical depiction.
			 */
			i2c_addr = MLXSW_REG_MCIA_I2C_ADDR_HIGH;
			offset -= MLXSW_REG_MCIA_EEPROM_PAGE_LENGTH;
		}
	}

	mlxsw_reg_mcia_pack(mcia_pl, slot_index, module, 0, page, offset, size,
			    i2c_addr);

	err = mlxsw_reg_query(mlxsw_core, MLXSW_REG(mcia), mcia_pl);
	if (err)
		return err;

	status = mlxsw_reg_mcia_status_get(mcia_pl);
	if (status)
		return -EIO;

	eeprom_tmp = mlxsw_reg_mcia_eeprom_data(mcia_pl);
	memcpy(data, eeprom_tmp, size);
	*p_read_size = size;

	return 0;
}

int
mlxsw_env_module_temp_thresholds_get(struct mlxsw_core *core, u8 slot_index,
				     int module, int off, int *temp)
{
	unsigned int module_temp, module_crit, module_emerg;
	union {
		u8 buf[MLXSW_REG_MCIA_TH_ITEM_SIZE];
		u16 temp;
	} temp_thresh;
	char mcia_pl[MLXSW_REG_MCIA_LEN] = {0};
	char mtmp_pl[MLXSW_REG_MTMP_LEN];
	char *eeprom_tmp;
	bool qsfp, cmis;
	int page;
	int err;

	mlxsw_reg_mtmp_pack(mtmp_pl, slot_index,
			    MLXSW_REG_MTMP_MODULE_INDEX_MIN + module, false,
			    false);
	err = mlxsw_reg_query(core, MLXSW_REG(mtmp), mtmp_pl);
	if (err)
		return err;
	mlxsw_reg_mtmp_unpack(mtmp_pl, &module_temp, NULL, &module_crit,
			      &module_emerg, NULL);
	if (!module_temp) {
		*temp = 0;
		return 0;
	}

	/* Validate if threshold reading is available through MTMP register,
	 * otherwise fallback to read through MCIA.
	 */
	if (module_emerg) {
		*temp = off == SFP_TEMP_HIGH_WARN ? module_crit : module_emerg;
		return 0;
	}

	/* Read Free Side Device Temperature Thresholds from page 03h
	 * (MSB at lower byte address).
	 * Bytes:
	 * 128-129 - Temp High Alarm (SFP_TEMP_HIGH_ALARM);
	 * 130-131 - Temp Low Alarm (SFP_TEMP_LOW_ALARM);
	 * 132-133 - Temp High Warning (SFP_TEMP_HIGH_WARN);
	 * 134-135 - Temp Low Warning (SFP_TEMP_LOW_WARN);
	 */

	/* Validate module identifier value. */
	err = mlxsw_env_validate_cable_ident(core, slot_index, module, &qsfp,
					     &cmis);
	if (err)
		return err;

	if (qsfp) {
		/* For QSFP/CMIS module-defined thresholds are located in page
		 * 02h, otherwise in page 03h.
		 */
		if (cmis)
			page = MLXSW_REG_MCIA_TH_PAGE_CMIS_NUM;
		else
			page = MLXSW_REG_MCIA_TH_PAGE_NUM;
		mlxsw_reg_mcia_pack(mcia_pl, slot_index, module, 0, page,
				    MLXSW_REG_MCIA_TH_PAGE_OFF + off,
				    MLXSW_REG_MCIA_TH_ITEM_SIZE,
				    MLXSW_REG_MCIA_I2C_ADDR_LOW);
	} else {
		mlxsw_reg_mcia_pack(mcia_pl, slot_index, module, 0,
				    MLXSW_REG_MCIA_PAGE0_LO,
				    off, MLXSW_REG_MCIA_TH_ITEM_SIZE,
				    MLXSW_REG_MCIA_I2C_ADDR_HIGH);
	}

	err = mlxsw_reg_query(core, MLXSW_REG(mcia), mcia_pl);
	if (err)
		return err;

	eeprom_tmp = mlxsw_reg_mcia_eeprom_data(mcia_pl);
	memcpy(temp_thresh.buf, eeprom_tmp, MLXSW_REG_MCIA_TH_ITEM_SIZE);
	*temp = temp_thresh.temp * 1000;

	return 0;
}

int mlxsw_env_get_module_info(struct net_device *netdev,
<<<<<<< HEAD
			      struct mlxsw_core *mlxsw_core, int module,
			      struct ethtool_modinfo *modinfo)
=======
			      struct mlxsw_core *mlxsw_core, u8 slot_index,
			      int module, struct ethtool_modinfo *modinfo)
>>>>>>> 88084a3d
{
	struct mlxsw_env *mlxsw_env = mlxsw_core_env(mlxsw_core);
	u8 module_info[MLXSW_REG_MCIA_EEPROM_MODULE_INFO_SIZE];
	u16 offset = MLXSW_REG_MCIA_EEPROM_MODULE_INFO_SIZE;
	u8 module_rev_id, module_id, diag_mon;
	unsigned int read_size;
	int err;

<<<<<<< HEAD
	err = mlxsw_env_validate_module_type(mlxsw_core, module);
=======
	if (!mlxsw_env_linecard_is_active(mlxsw_env, slot_index)) {
		netdev_err(netdev, "Cannot read EEPROM of module on an inactive line card\n");
		return -EIO;
	}

	err = mlxsw_env_validate_module_type(mlxsw_core, slot_index, module);
>>>>>>> 88084a3d
	if (err) {
		netdev_err(netdev,
			   "EEPROM is not equipped on port module type");
		return err;
	}

<<<<<<< HEAD
	err = mlxsw_env_query_module_eeprom(mlxsw_core, module, 0, offset,
					    module_info, false, &read_size);
=======
	err = mlxsw_env_query_module_eeprom(mlxsw_core, slot_index, module, 0,
					    offset, module_info, false,
					    &read_size);
>>>>>>> 88084a3d
	if (err)
		return err;

	if (read_size < offset)
		return -EIO;

	module_rev_id = module_info[MLXSW_REG_MCIA_EEPROM_MODULE_INFO_REV_ID];
	module_id = module_info[MLXSW_REG_MCIA_EEPROM_MODULE_INFO_ID];

	switch (module_id) {
	case MLXSW_REG_MCIA_EEPROM_MODULE_INFO_ID_QSFP:
		modinfo->type       = ETH_MODULE_SFF_8436;
		modinfo->eeprom_len = ETH_MODULE_SFF_8436_MAX_LEN;
		break;
	case MLXSW_REG_MCIA_EEPROM_MODULE_INFO_ID_QSFP_PLUS:
	case MLXSW_REG_MCIA_EEPROM_MODULE_INFO_ID_QSFP28:
		if (module_id == MLXSW_REG_MCIA_EEPROM_MODULE_INFO_ID_QSFP28 ||
		    module_rev_id >=
		    MLXSW_REG_MCIA_EEPROM_MODULE_INFO_REV_ID_8636) {
			modinfo->type       = ETH_MODULE_SFF_8636;
			modinfo->eeprom_len = ETH_MODULE_SFF_8636_MAX_LEN;
		} else {
			modinfo->type       = ETH_MODULE_SFF_8436;
			modinfo->eeprom_len = ETH_MODULE_SFF_8436_MAX_LEN;
		}
		break;
	case MLXSW_REG_MCIA_EEPROM_MODULE_INFO_ID_SFP:
		/* Verify if transceiver provides diagnostic monitoring page */
		err = mlxsw_env_query_module_eeprom(mlxsw_core, slot_index,
						    module, SFP_DIAGMON, 1,
						    &diag_mon, false,
						    &read_size);
		if (err)
			return err;

		if (read_size < 1)
			return -EIO;

		modinfo->type       = ETH_MODULE_SFF_8472;
		if (diag_mon)
			modinfo->eeprom_len = ETH_MODULE_SFF_8472_LEN;
		else
			modinfo->eeprom_len = ETH_MODULE_SFF_8472_LEN / 2;
		break;
	case MLXSW_REG_MCIA_EEPROM_MODULE_INFO_ID_QSFP_DD:
	case MLXSW_REG_MCIA_EEPROM_MODULE_INFO_ID_OSFP:
		/* Use SFF_8636 as base type. ethtool should recognize specific
		 * type through the identifier value.
		 */
		modinfo->type       = ETH_MODULE_SFF_8636;
		/* Verify if module EEPROM is a flat memory. In case of flat
		 * memory only page 00h (0-255 bytes) can be read. Otherwise
		 * upper pages 01h and 02h can also be read. Upper pages 10h
		 * and 11h are currently not supported by the driver.
		 */
		if (module_info[MLXSW_REG_MCIA_EEPROM_MODULE_INFO_TYPE_ID] &
		    MLXSW_REG_MCIA_EEPROM_CMIS_FLAT_MEMORY)
			modinfo->eeprom_len = ETH_MODULE_SFF_8636_LEN;
		else
			modinfo->eeprom_len = ETH_MODULE_SFF_8472_LEN;
		break;
	default:
		return -EINVAL;
	}

	return 0;
}
EXPORT_SYMBOL(mlxsw_env_get_module_info);

int mlxsw_env_get_module_eeprom(struct net_device *netdev,
				struct mlxsw_core *mlxsw_core, u8 slot_index,
				int module, struct ethtool_eeprom *ee,
				u8 *data)
{
	struct mlxsw_env *mlxsw_env = mlxsw_core_env(mlxsw_core);
	int offset = ee->offset;
	unsigned int read_size;
	bool qsfp, cmis;
	int i = 0;
	int err;

	if (!ee->len)
		return -EINVAL;

	if (!mlxsw_env_linecard_is_active(mlxsw_env, slot_index)) {
		netdev_err(netdev, "Cannot read EEPROM of module on an inactive line card\n");
		return -EIO;
	}

	memset(data, 0, ee->len);
	/* Validate module identifier value. */
	err = mlxsw_env_validate_cable_ident(mlxsw_core, slot_index, module,
					     &qsfp, &cmis);
	if (err)
		return err;

	while (i < ee->len) {
		err = mlxsw_env_query_module_eeprom(mlxsw_core, slot_index,
						    module, offset,
						    ee->len - i, data + i,
						    qsfp, &read_size);
		if (err) {
			netdev_err(netdev, "Eeprom query failed\n");
			return err;
		}

		i += read_size;
		offset += read_size;
	}

	return 0;
}
EXPORT_SYMBOL(mlxsw_env_get_module_eeprom);

static int mlxsw_env_mcia_status_process(const char *mcia_pl,
					 struct netlink_ext_ack *extack)
{
	u8 status = mlxsw_reg_mcia_status_get(mcia_pl);

	switch (status) {
	case MLXSW_REG_MCIA_STATUS_GOOD:
		return 0;
	case MLXSW_REG_MCIA_STATUS_NO_EEPROM_MODULE:
		NL_SET_ERR_MSG_MOD(extack, "No response from module's EEPROM");
		return -EIO;
	case MLXSW_REG_MCIA_STATUS_MODULE_NOT_SUPPORTED:
		NL_SET_ERR_MSG_MOD(extack, "Module type not supported by the device");
		return -EOPNOTSUPP;
	case MLXSW_REG_MCIA_STATUS_MODULE_NOT_CONNECTED:
		NL_SET_ERR_MSG_MOD(extack, "No module present indication");
		return -EIO;
	case MLXSW_REG_MCIA_STATUS_I2C_ERROR:
		NL_SET_ERR_MSG_MOD(extack, "Error occurred while trying to access module's EEPROM using I2C");
		return -EIO;
	case MLXSW_REG_MCIA_STATUS_MODULE_DISABLED:
		NL_SET_ERR_MSG_MOD(extack, "Module is disabled");
		return -EIO;
	default:
		NL_SET_ERR_MSG_MOD(extack, "Unknown error");
		return -EIO;
	}
}

int
mlxsw_env_get_module_eeprom_by_page(struct mlxsw_core *mlxsw_core,
				    u8 slot_index, u8 module,
				    const struct ethtool_module_eeprom *page,
				    struct netlink_ext_ack *extack)
{
	struct mlxsw_env *mlxsw_env = mlxsw_core_env(mlxsw_core);
	u32 bytes_read = 0;
	u16 device_addr;
	int err;

<<<<<<< HEAD
	err = mlxsw_env_validate_module_type(mlxsw_core, module);
=======
	if (!mlxsw_env_linecard_is_active(mlxsw_env, slot_index)) {
		NL_SET_ERR_MSG_MOD(extack,
				   "Cannot read EEPROM of module on an inactive line card");
		return -EIO;
	}

	err = mlxsw_env_validate_module_type(mlxsw_core, slot_index, module);
>>>>>>> 88084a3d
	if (err) {
		NL_SET_ERR_MSG_MOD(extack, "EEPROM is not equipped on port module type");
		return err;
	}

	/* Offset cannot be larger than 2 * ETH_MODULE_EEPROM_PAGE_LEN */
	device_addr = page->offset;

	while (bytes_read < page->length) {
		char mcia_pl[MLXSW_REG_MCIA_LEN];
		char *eeprom_tmp;
		u8 size;

		size = min_t(u8, page->length - bytes_read,
			     MLXSW_REG_MCIA_EEPROM_SIZE);

		mlxsw_reg_mcia_pack(mcia_pl, slot_index, module, 0, page->page,
				    device_addr + bytes_read, size,
				    page->i2c_address);
		mlxsw_reg_mcia_bank_number_set(mcia_pl, page->bank);

		err = mlxsw_reg_query(mlxsw_core, MLXSW_REG(mcia), mcia_pl);
		if (err) {
			NL_SET_ERR_MSG_MOD(extack, "Failed to access module's EEPROM");
			return err;
		}

		err = mlxsw_env_mcia_status_process(mcia_pl, extack);
		if (err)
			return err;

		eeprom_tmp = mlxsw_reg_mcia_eeprom_data(mcia_pl);
		memcpy(page->data + bytes_read, eeprom_tmp, size);
		bytes_read += size;
	}

	return bytes_read;
}
EXPORT_SYMBOL(mlxsw_env_get_module_eeprom_by_page);

static int mlxsw_env_module_reset(struct mlxsw_core *mlxsw_core, u8 slot_index,
				  u8 module)
{
	char pmaos_pl[MLXSW_REG_PMAOS_LEN];

	mlxsw_reg_pmaos_pack(pmaos_pl, slot_index, module);
	mlxsw_reg_pmaos_rst_set(pmaos_pl, true);

	return mlxsw_reg_write(mlxsw_core, MLXSW_REG(pmaos), pmaos_pl);
}

int mlxsw_env_reset_module(struct net_device *netdev,
			   struct mlxsw_core *mlxsw_core, u8 slot_index,
			   u8 module, u32 *flags)
{
	struct mlxsw_env *mlxsw_env = mlxsw_core_env(mlxsw_core);
	struct mlxsw_env_module_info *module_info;
	u32 req = *flags;
	int err;

	if (!(req & ETH_RESET_PHY) &&
	    !(req & (ETH_RESET_PHY << ETH_RESET_SHARED_SHIFT)))
		return 0;

<<<<<<< HEAD
	mutex_lock(&mlxsw_env->module_info_lock);

	err = __mlxsw_env_validate_module_type(mlxsw_core, module);
=======
	if (!mlxsw_env_linecard_is_active(mlxsw_env, slot_index)) {
		netdev_err(netdev, "Cannot reset module on an inactive line card\n");
		return -EIO;
	}

	mutex_lock(&mlxsw_env->line_cards_lock);

	err = __mlxsw_env_validate_module_type(mlxsw_core, slot_index, module);
>>>>>>> 88084a3d
	if (err) {
		netdev_err(netdev, "Reset module is not supported on port module type\n");
		goto out;
	}

<<<<<<< HEAD
	if (mlxsw_env->module_info[module].num_ports_up) {
=======
	module_info = mlxsw_env_module_info_get(mlxsw_core, slot_index, module);
	if (module_info->num_ports_up) {
>>>>>>> 88084a3d
		netdev_err(netdev, "Cannot reset module when ports using it are administratively up\n");
		err = -EINVAL;
		goto out;
	}

	if (module_info->num_ports_mapped > 1 &&
	    !(req & (ETH_RESET_PHY << ETH_RESET_SHARED_SHIFT))) {
		netdev_err(netdev, "Cannot reset module without \"phy-shared\" flag when shared by multiple ports\n");
		err = -EINVAL;
		goto out;
	}

	err = mlxsw_env_module_reset(mlxsw_core, slot_index, module);
	if (err) {
		netdev_err(netdev, "Failed to reset module\n");
		goto out;
	}

	*flags &= ~(ETH_RESET_PHY | (ETH_RESET_PHY << ETH_RESET_SHARED_SHIFT));

out:
	mutex_unlock(&mlxsw_env->line_cards_lock);
	return err;
}
EXPORT_SYMBOL(mlxsw_env_reset_module);

int
mlxsw_env_get_module_power_mode(struct mlxsw_core *mlxsw_core, u8 slot_index,
				u8 module,
				struct ethtool_module_power_mode_params *params,
				struct netlink_ext_ack *extack)
{
	struct mlxsw_env *mlxsw_env = mlxsw_core_env(mlxsw_core);
	struct mlxsw_env_module_info *module_info;
	char mcion_pl[MLXSW_REG_MCION_LEN];
	u32 status_bits;
	int err = 0;

<<<<<<< HEAD
	mutex_lock(&mlxsw_env->module_info_lock);

	err = __mlxsw_env_validate_module_type(mlxsw_core, module);
	if (err) {
		NL_SET_ERR_MSG_MOD(extack, "Power mode is not supported on port module type");
		goto out;
	}

	params->policy = mlxsw_env->module_info[module].power_mode_policy;
=======
	mutex_lock(&mlxsw_env->line_cards_lock);

	err = __mlxsw_env_validate_module_type(mlxsw_core, slot_index, module);
	if (err) {
		NL_SET_ERR_MSG_MOD(extack, "Power mode is not supported on port module type");
		goto out;
	}

	module_info = mlxsw_env_module_info_get(mlxsw_core, slot_index, module);
	params->policy = module_info->power_mode_policy;

	/* Avoid accessing an inactive line card, as it will result in an error. */
	if (!__mlxsw_env_linecard_is_active(mlxsw_env, slot_index))
		goto out;
>>>>>>> 88084a3d

	mlxsw_reg_mcion_pack(mcion_pl, slot_index, module);
	err = mlxsw_reg_query(mlxsw_core, MLXSW_REG(mcion), mcion_pl);
	if (err) {
		NL_SET_ERR_MSG_MOD(extack, "Failed to retrieve module's power mode");
		goto out;
	}

	status_bits = mlxsw_reg_mcion_module_status_bits_get(mcion_pl);
	if (!(status_bits & MLXSW_REG_MCION_MODULE_STATUS_BITS_PRESENT_MASK))
		goto out;

	if (status_bits & MLXSW_REG_MCION_MODULE_STATUS_BITS_LOW_POWER_MASK)
		params->mode = ETHTOOL_MODULE_POWER_MODE_LOW;
	else
		params->mode = ETHTOOL_MODULE_POWER_MODE_HIGH;

out:
	mutex_unlock(&mlxsw_env->line_cards_lock);
	return err;
}
EXPORT_SYMBOL(mlxsw_env_get_module_power_mode);

static int mlxsw_env_module_enable_set(struct mlxsw_core *mlxsw_core,
				       u8 slot_index, u8 module, bool enable)
{
	enum mlxsw_reg_pmaos_admin_status admin_status;
	char pmaos_pl[MLXSW_REG_PMAOS_LEN];

	mlxsw_reg_pmaos_pack(pmaos_pl, slot_index, module);
	admin_status = enable ? MLXSW_REG_PMAOS_ADMIN_STATUS_ENABLED :
				MLXSW_REG_PMAOS_ADMIN_STATUS_DISABLED;
	mlxsw_reg_pmaos_admin_status_set(pmaos_pl, admin_status);
	mlxsw_reg_pmaos_ase_set(pmaos_pl, true);

	return mlxsw_reg_write(mlxsw_core, MLXSW_REG(pmaos), pmaos_pl);
}

static int mlxsw_env_module_low_power_set(struct mlxsw_core *mlxsw_core,
					  u8 slot_index, u8 module,
					  bool low_power)
{
	u16 eeprom_override_mask, eeprom_override;
	char pmmp_pl[MLXSW_REG_PMMP_LEN];

	mlxsw_reg_pmmp_pack(pmmp_pl, slot_index, module);
	mlxsw_reg_pmmp_sticky_set(pmmp_pl, true);
	/* Mask all the bits except low power mode. */
	eeprom_override_mask = ~MLXSW_REG_PMMP_EEPROM_OVERRIDE_LOW_POWER_MASK;
	mlxsw_reg_pmmp_eeprom_override_mask_set(pmmp_pl, eeprom_override_mask);
	eeprom_override = low_power ? MLXSW_REG_PMMP_EEPROM_OVERRIDE_LOW_POWER_MASK :
				      0;
	mlxsw_reg_pmmp_eeprom_override_set(pmmp_pl, eeprom_override);

	return mlxsw_reg_write(mlxsw_core, MLXSW_REG(pmmp), pmmp_pl);
}

static int __mlxsw_env_set_module_power_mode(struct mlxsw_core *mlxsw_core,
					     u8 slot_index, u8 module,
					     bool low_power,
					     struct netlink_ext_ack *extack)
{
	struct mlxsw_env *mlxsw_env = mlxsw_core_env(mlxsw_core);
	int err;

	/* Avoid accessing an inactive line card, as it will result in an error.
	 * Cached configuration will be applied by mlxsw_env_got_active() when
	 * line card becomes active.
	 */
	if (!__mlxsw_env_linecard_is_active(mlxsw_env, slot_index))
		return 0;

	err = mlxsw_env_module_enable_set(mlxsw_core, slot_index, module, false);
	if (err) {
		NL_SET_ERR_MSG_MOD(extack, "Failed to disable module");
		return err;
	}

	err = mlxsw_env_module_low_power_set(mlxsw_core, slot_index, module,
					     low_power);
	if (err) {
		NL_SET_ERR_MSG_MOD(extack, "Failed to set module's power mode");
		goto err_module_low_power_set;
	}

	err = mlxsw_env_module_enable_set(mlxsw_core, slot_index, module, true);
	if (err) {
		NL_SET_ERR_MSG_MOD(extack, "Failed to enable module");
		goto err_module_enable_set;
	}

	return 0;

err_module_enable_set:
	mlxsw_env_module_low_power_set(mlxsw_core, slot_index, module,
				       !low_power);
err_module_low_power_set:
	mlxsw_env_module_enable_set(mlxsw_core, slot_index, module, true);
	return err;
}

static int
mlxsw_env_set_module_power_mode_apply(struct mlxsw_core *mlxsw_core,
				      u8 slot_index, u8 module,
				      enum ethtool_module_power_mode_policy policy,
				      struct netlink_ext_ack *extack)
{
	struct mlxsw_env_module_info *module_info;
	bool low_power;
	int err = 0;

<<<<<<< HEAD
	if (policy != ETHTOOL_MODULE_POWER_MODE_POLICY_HIGH &&
	    policy != ETHTOOL_MODULE_POWER_MODE_POLICY_AUTO) {
		NL_SET_ERR_MSG_MOD(extack, "Unsupported power mode policy");
		return -EOPNOTSUPP;
	}

	mutex_lock(&mlxsw_env->module_info_lock);

	err = __mlxsw_env_validate_module_type(mlxsw_core, module);
	if (err) {
		NL_SET_ERR_MSG_MOD(extack,
				   "Power mode set is not supported on port module type");
		goto out;
	}

	if (mlxsw_env->module_info[module].power_mode_policy == policy)
=======
	err = __mlxsw_env_validate_module_type(mlxsw_core, slot_index, module);
	if (err) {
		NL_SET_ERR_MSG_MOD(extack,
				   "Power mode set is not supported on port module type");
		goto out;
	}

	module_info = mlxsw_env_module_info_get(mlxsw_core, slot_index, module);
	if (module_info->power_mode_policy == policy)
>>>>>>> 88084a3d
		goto out;

	/* If any ports are up, we are already in high power mode. */
	if (module_info->num_ports_up)
		goto out_set_policy;

	low_power = policy == ETHTOOL_MODULE_POWER_MODE_POLICY_AUTO;
	err = __mlxsw_env_set_module_power_mode(mlxsw_core, slot_index, module,
						low_power, extack);
	if (err)
		goto out;

out_set_policy:
	module_info->power_mode_policy = policy;
out:
	return err;
}

int
mlxsw_env_set_module_power_mode(struct mlxsw_core *mlxsw_core, u8 slot_index,
				u8 module,
				enum ethtool_module_power_mode_policy policy,
				struct netlink_ext_ack *extack)
{
	struct mlxsw_env *mlxsw_env = mlxsw_core_env(mlxsw_core);
	int err;

	if (policy != ETHTOOL_MODULE_POWER_MODE_POLICY_HIGH &&
	    policy != ETHTOOL_MODULE_POWER_MODE_POLICY_AUTO) {
		NL_SET_ERR_MSG_MOD(extack, "Unsupported power mode policy");
		return -EOPNOTSUPP;
	}

	mutex_lock(&mlxsw_env->line_cards_lock);
	err = mlxsw_env_set_module_power_mode_apply(mlxsw_core, slot_index,
						    module, policy, extack);
	mutex_unlock(&mlxsw_env->line_cards_lock);

	return err;
}
EXPORT_SYMBOL(mlxsw_env_set_module_power_mode);

static int mlxsw_env_module_has_temp_sensor(struct mlxsw_core *mlxsw_core,
					    u8 slot_index, u8 module,
					    bool *p_has_temp_sensor)
{
	char mtbr_pl[MLXSW_REG_MTBR_LEN];
	u16 temp;
	int err;

	mlxsw_reg_mtbr_pack(mtbr_pl, slot_index,
			    MLXSW_REG_MTBR_BASE_MODULE_INDEX + module, 1);
	err = mlxsw_reg_query(mlxsw_core, MLXSW_REG(mtbr), mtbr_pl);
	if (err)
		return err;

	mlxsw_reg_mtbr_temp_unpack(mtbr_pl, 0, &temp, NULL);

	switch (temp) {
	case MLXSW_REG_MTBR_BAD_SENS_INFO:
	case MLXSW_REG_MTBR_NO_CONN:
	case MLXSW_REG_MTBR_NO_TEMP_SENS:
	case MLXSW_REG_MTBR_INDEX_NA:
		*p_has_temp_sensor = false;
		break;
	default:
		*p_has_temp_sensor = temp ? true : false;
	}
	return 0;
}

static int
mlxsw_env_temp_event_set(struct mlxsw_core *mlxsw_core, u8 slot_index,
			 u16 sensor_index, bool enable)
{
	char mtmp_pl[MLXSW_REG_MTMP_LEN] = {0};
	enum mlxsw_reg_mtmp_tee tee;
	int err, threshold_hi;

	mlxsw_reg_mtmp_slot_index_set(mtmp_pl, slot_index);
	mlxsw_reg_mtmp_sensor_index_set(mtmp_pl, sensor_index);
	err = mlxsw_reg_query(mlxsw_core, MLXSW_REG(mtmp), mtmp_pl);
	if (err)
		return err;

	if (enable) {
		err = mlxsw_env_module_temp_thresholds_get(mlxsw_core,
							   slot_index,
							   sensor_index -
							   MLXSW_REG_MTMP_MODULE_INDEX_MIN,
							   SFP_TEMP_HIGH_WARN,
							   &threshold_hi);
		/* In case it is not possible to query the module's threshold,
		 * use the default value.
		 */
		if (err)
			threshold_hi = MLXSW_REG_MTMP_THRESH_HI;
		else
			/* mlxsw_env_module_temp_thresholds_get() multiplies
			 * Celsius degrees by 1000 whereas MTMP expects
			 * temperature in 0.125 Celsius degrees units.
			 * Convert threshold_hi to correct units.
			 */
			threshold_hi = threshold_hi / 1000 * 8;

		mlxsw_reg_mtmp_temperature_threshold_hi_set(mtmp_pl, threshold_hi);
		mlxsw_reg_mtmp_temperature_threshold_lo_set(mtmp_pl, threshold_hi -
							    MLXSW_REG_MTMP_HYSTERESIS_TEMP);
	}
	tee = enable ? MLXSW_REG_MTMP_TEE_GENERATE_EVENT : MLXSW_REG_MTMP_TEE_NO_EVENT;
	mlxsw_reg_mtmp_tee_set(mtmp_pl, tee);
	return mlxsw_reg_write(mlxsw_core, MLXSW_REG(mtmp), mtmp_pl);
}

<<<<<<< HEAD
static int mlxsw_env_module_temp_event_enable(struct mlxsw_core *mlxsw_core)
=======
static int mlxsw_env_module_temp_event_enable(struct mlxsw_core *mlxsw_core,
					      u8 slot_index)
>>>>>>> 88084a3d
{
	struct mlxsw_env *mlxsw_env = mlxsw_core_env(mlxsw_core);
	int i, err, sensor_index;
	bool has_temp_sensor;

<<<<<<< HEAD
	for (i = 0; i < mlxsw_core_env(mlxsw_core)->module_count; i++) {
		err = mlxsw_env_module_has_temp_sensor(mlxsw_core, i,
						       &has_temp_sensor);
=======
	for (i = 0; i < mlxsw_env->line_cards[slot_index]->module_count; i++) {
		err = mlxsw_env_module_has_temp_sensor(mlxsw_core, slot_index,
						       i, &has_temp_sensor);
>>>>>>> 88084a3d
		if (err)
			return err;

		if (!has_temp_sensor)
			continue;

		sensor_index = i + MLXSW_REG_MTMP_MODULE_INDEX_MIN;
		err = mlxsw_env_temp_event_set(mlxsw_core, slot_index,
					       sensor_index, true);
		if (err)
			return err;
	}

	return 0;
}

struct mlxsw_env_module_temp_warn_event {
	struct mlxsw_env *mlxsw_env;
	char mtwe_pl[MLXSW_REG_MTWE_LEN];
	struct work_struct work;
};

static void mlxsw_env_mtwe_event_work(struct work_struct *work)
{
	struct mlxsw_env_module_temp_warn_event *event;
	struct mlxsw_env_module_info *module_info;
	struct mlxsw_env *mlxsw_env;
	int i, sensor_warning;
	bool is_overheat;

	event = container_of(work, struct mlxsw_env_module_temp_warn_event,
			     work);
	mlxsw_env = event->mlxsw_env;

	for (i = 0; i < mlxsw_env->max_module_count; i++) {
		/* 64-127 of sensor_index are mapped to the port modules
		 * sequentially (module 0 is mapped to sensor_index 64,
		 * module 1 to sensor_index 65 and so on)
		 */
		sensor_warning =
			mlxsw_reg_mtwe_sensor_warning_get(event->mtwe_pl,
							  i + MLXSW_REG_MTMP_MODULE_INDEX_MIN);
		mutex_lock(&mlxsw_env->line_cards_lock);
		/* MTWE only supports main board. */
		module_info = mlxsw_env_module_info_get(mlxsw_env->core, 0, i);
		is_overheat = module_info->is_overheat;

		if ((is_overheat && sensor_warning) ||
		    (!is_overheat && !sensor_warning)) {
			/* Current state is "warning" and MTWE still reports
			 * warning OR current state in "no warning" and MTWE
			 * does not report warning.
			 */
			mutex_unlock(&mlxsw_env->line_cards_lock);
			continue;
		} else if (is_overheat && !sensor_warning) {
			/* MTWE reports "no warning", turn is_overheat off.
			 */
			module_info->is_overheat = false;
			mutex_unlock(&mlxsw_env->line_cards_lock);
		} else {
			/* Current state is "no warning" and MTWE reports
			 * "warning", increase the counter and turn is_overheat
			 * on.
			 */
			module_info->is_overheat = true;
			module_info->module_overheat_counter++;
			mutex_unlock(&mlxsw_env->line_cards_lock);
		}
	}

	kfree(event);
}

static void
mlxsw_env_mtwe_listener_func(const struct mlxsw_reg_info *reg, char *mtwe_pl,
			     void *priv)
{
	struct mlxsw_env_module_temp_warn_event *event;
	struct mlxsw_env *mlxsw_env = priv;

	event = kmalloc(sizeof(*event), GFP_ATOMIC);
	if (!event)
		return;

	event->mlxsw_env = mlxsw_env;
	memcpy(event->mtwe_pl, mtwe_pl, MLXSW_REG_MTWE_LEN);
	INIT_WORK(&event->work, mlxsw_env_mtwe_event_work);
	mlxsw_core_schedule_work(&event->work);
}

static const struct mlxsw_listener mlxsw_env_temp_warn_listener =
	MLXSW_CORE_EVENTL(mlxsw_env_mtwe_listener_func, MTWE);

static int mlxsw_env_temp_warn_event_register(struct mlxsw_core *mlxsw_core)
{
	struct mlxsw_env *mlxsw_env = mlxsw_core_env(mlxsw_core);

	return mlxsw_core_trap_register(mlxsw_core,
					&mlxsw_env_temp_warn_listener,
					mlxsw_env);
}

static void mlxsw_env_temp_warn_event_unregister(struct mlxsw_env *mlxsw_env)
{
	mlxsw_core_trap_unregister(mlxsw_env->core,
				   &mlxsw_env_temp_warn_listener, mlxsw_env);
}

struct mlxsw_env_module_plug_unplug_event {
	struct mlxsw_env *mlxsw_env;
	u8 slot_index;
	u8 module;
	struct work_struct work;
};

static void mlxsw_env_pmpe_event_work(struct work_struct *work)
{
	struct mlxsw_env_module_plug_unplug_event *event;
	struct mlxsw_env_module_info *module_info;
	struct mlxsw_env *mlxsw_env;
	bool has_temp_sensor;
	u16 sensor_index;
	int err;

	event = container_of(work, struct mlxsw_env_module_plug_unplug_event,
			     work);
	mlxsw_env = event->mlxsw_env;

	mutex_lock(&mlxsw_env->line_cards_lock);
	module_info = mlxsw_env_module_info_get(mlxsw_env->core,
						event->slot_index,
						event->module);
	module_info->is_overheat = false;
	mutex_unlock(&mlxsw_env->line_cards_lock);

	err = mlxsw_env_module_has_temp_sensor(mlxsw_env->core,
					       event->slot_index,
					       event->module,
					       &has_temp_sensor);
	/* Do not disable events on modules without sensors or faulty sensors
	 * because FW returns errors.
	 */
	if (err)
		goto out;

	if (!has_temp_sensor)
		goto out;

	sensor_index = event->module + MLXSW_REG_MTMP_MODULE_INDEX_MIN;
	mlxsw_env_temp_event_set(mlxsw_env->core, event->slot_index,
				 sensor_index, true);

out:
	kfree(event);
}

static void
mlxsw_env_pmpe_listener_func(const struct mlxsw_reg_info *reg, char *pmpe_pl,
			     void *priv)
{
	u8 slot_index = mlxsw_reg_pmpe_slot_index_get(pmpe_pl);
	struct mlxsw_env_module_plug_unplug_event *event;
	enum mlxsw_reg_pmpe_module_status module_status;
	u8 module = mlxsw_reg_pmpe_module_get(pmpe_pl);
	struct mlxsw_env *mlxsw_env = priv;

	if (WARN_ON_ONCE(module >= mlxsw_env->max_module_count ||
			 slot_index >= mlxsw_env->num_of_slots))
		return;

	module_status = mlxsw_reg_pmpe_module_status_get(pmpe_pl);
	if (module_status != MLXSW_REG_PMPE_MODULE_STATUS_PLUGGED_ENABLED)
		return;

	event = kmalloc(sizeof(*event), GFP_ATOMIC);
	if (!event)
		return;

	event->mlxsw_env = mlxsw_env;
	event->slot_index = slot_index;
	event->module = module;
	INIT_WORK(&event->work, mlxsw_env_pmpe_event_work);
	mlxsw_core_schedule_work(&event->work);
}

static const struct mlxsw_listener mlxsw_env_module_plug_listener =
	MLXSW_CORE_EVENTL(mlxsw_env_pmpe_listener_func, PMPE);

static int
mlxsw_env_module_plug_event_register(struct mlxsw_core *mlxsw_core)
{
	struct mlxsw_env *mlxsw_env = mlxsw_core_env(mlxsw_core);

	return mlxsw_core_trap_register(mlxsw_core,
					&mlxsw_env_module_plug_listener,
					mlxsw_env);
}

static void
mlxsw_env_module_plug_event_unregister(struct mlxsw_env *mlxsw_env)
{
	mlxsw_core_trap_unregister(mlxsw_env->core,
				   &mlxsw_env_module_plug_listener,
				   mlxsw_env);
}

static int
<<<<<<< HEAD
mlxsw_env_module_oper_state_event_enable(struct mlxsw_core *mlxsw_core)
=======
mlxsw_env_module_oper_state_event_enable(struct mlxsw_core *mlxsw_core,
					 u8 slot_index)
>>>>>>> 88084a3d
{
	struct mlxsw_env *mlxsw_env = mlxsw_core_env(mlxsw_core);
	int i, err;

<<<<<<< HEAD
	for (i = 0; i < mlxsw_core_env(mlxsw_core)->module_count; i++) {
=======
	for (i = 0; i < mlxsw_env->line_cards[slot_index]->module_count; i++) {
>>>>>>> 88084a3d
		char pmaos_pl[MLXSW_REG_PMAOS_LEN];

		mlxsw_reg_pmaos_pack(pmaos_pl, slot_index, i);
		mlxsw_reg_pmaos_e_set(pmaos_pl,
				      MLXSW_REG_PMAOS_E_GENERATE_EVENT);
		mlxsw_reg_pmaos_ee_set(pmaos_pl, true);
		err = mlxsw_reg_write(mlxsw_core, MLXSW_REG(pmaos), pmaos_pl);
		if (err)
			return err;
	}
	return 0;
}

int
mlxsw_env_module_overheat_counter_get(struct mlxsw_core *mlxsw_core, u8 slot_index,
				      u8 module, u64 *p_counter)
{
	struct mlxsw_env *mlxsw_env = mlxsw_core_env(mlxsw_core);
	struct mlxsw_env_module_info *module_info;

<<<<<<< HEAD
	mutex_lock(&mlxsw_env->module_info_lock);
	*p_counter = mlxsw_env->module_info[module].module_overheat_counter;
	mutex_unlock(&mlxsw_env->module_info_lock);
=======
	mutex_lock(&mlxsw_env->line_cards_lock);
	module_info = mlxsw_env_module_info_get(mlxsw_core, slot_index, module);
	*p_counter = module_info->module_overheat_counter;
	mutex_unlock(&mlxsw_env->line_cards_lock);
>>>>>>> 88084a3d

	return 0;
}
EXPORT_SYMBOL(mlxsw_env_module_overheat_counter_get);

void mlxsw_env_module_port_map(struct mlxsw_core *mlxsw_core, u8 slot_index,
			       u8 module)
{
	struct mlxsw_env *mlxsw_env = mlxsw_core_env(mlxsw_core);
	struct mlxsw_env_module_info *module_info;

<<<<<<< HEAD
	mutex_lock(&mlxsw_env->module_info_lock);
	mlxsw_env->module_info[module].num_ports_mapped++;
	mutex_unlock(&mlxsw_env->module_info_lock);
=======
	mutex_lock(&mlxsw_env->line_cards_lock);
	module_info = mlxsw_env_module_info_get(mlxsw_core, slot_index, module);
	module_info->num_ports_mapped++;
	mutex_unlock(&mlxsw_env->line_cards_lock);
>>>>>>> 88084a3d
}
EXPORT_SYMBOL(mlxsw_env_module_port_map);

void mlxsw_env_module_port_unmap(struct mlxsw_core *mlxsw_core, u8 slot_index,
				 u8 module)
{
	struct mlxsw_env *mlxsw_env = mlxsw_core_env(mlxsw_core);
	struct mlxsw_env_module_info *module_info;

<<<<<<< HEAD
	mutex_lock(&mlxsw_env->module_info_lock);
	mlxsw_env->module_info[module].num_ports_mapped--;
	mutex_unlock(&mlxsw_env->module_info_lock);
=======
	mutex_lock(&mlxsw_env->line_cards_lock);
	module_info = mlxsw_env_module_info_get(mlxsw_core, slot_index, module);
	module_info->num_ports_mapped--;
	mutex_unlock(&mlxsw_env->line_cards_lock);
>>>>>>> 88084a3d
}
EXPORT_SYMBOL(mlxsw_env_module_port_unmap);

int mlxsw_env_module_port_up(struct mlxsw_core *mlxsw_core, u8 slot_index,
			     u8 module)
{
	struct mlxsw_env *mlxsw_env = mlxsw_core_env(mlxsw_core);
	struct mlxsw_env_module_info *module_info;
	int err = 0;

<<<<<<< HEAD
	mutex_lock(&mlxsw_env->module_info_lock);
=======
	mutex_lock(&mlxsw_env->line_cards_lock);
>>>>>>> 88084a3d

	module_info = mlxsw_env_module_info_get(mlxsw_core, slot_index, module);
	if (module_info->power_mode_policy !=
	    ETHTOOL_MODULE_POWER_MODE_POLICY_AUTO)
		goto out_inc;

	if (module_info->num_ports_up != 0)
		goto out_inc;

	/* Transition to high power mode following first port using the module
	 * being put administratively up.
	 */
	err = __mlxsw_env_set_module_power_mode(mlxsw_core, slot_index, module,
						false, NULL);
	if (err)
		goto out_unlock;

out_inc:
	module_info->num_ports_up++;
out_unlock:
	mutex_unlock(&mlxsw_env->line_cards_lock);
	return err;
}
EXPORT_SYMBOL(mlxsw_env_module_port_up);

void mlxsw_env_module_port_down(struct mlxsw_core *mlxsw_core, u8 slot_index,
				u8 module)
{
	struct mlxsw_env *mlxsw_env = mlxsw_core_env(mlxsw_core);
	struct mlxsw_env_module_info *module_info;

<<<<<<< HEAD
	mutex_lock(&mlxsw_env->module_info_lock);
=======
	mutex_lock(&mlxsw_env->line_cards_lock);
>>>>>>> 88084a3d

	module_info = mlxsw_env_module_info_get(mlxsw_core, slot_index, module);
	module_info->num_ports_up--;

	if (module_info->power_mode_policy !=
	    ETHTOOL_MODULE_POWER_MODE_POLICY_AUTO)
		goto out_unlock;

	if (module_info->num_ports_up != 0)
		goto out_unlock;

	/* Transition to low power mode following last port using the module
	 * being put administratively down.
	 */
	__mlxsw_env_set_module_power_mode(mlxsw_core, slot_index, module, true,
					  NULL);

out_unlock:
	mutex_unlock(&mlxsw_env->line_cards_lock);
}
EXPORT_SYMBOL(mlxsw_env_module_port_down);

<<<<<<< HEAD
static int
mlxsw_env_module_type_set(struct mlxsw_core *mlxsw_core)
{
	struct mlxsw_env *mlxsw_env = mlxsw_core_env(mlxsw_core);
	int i;

	for (i = 0; i < mlxsw_env->module_count; i++) {
		char pmtm_pl[MLXSW_REG_PMTM_LEN];
		int err;

		mlxsw_reg_pmtm_pack(pmtm_pl, 0, i);
		err = mlxsw_reg_query(mlxsw_core, MLXSW_REG(pmtm), pmtm_pl);
		if (err)
			return err;

		mlxsw_env->module_info[i].type =
			mlxsw_reg_pmtm_module_type_get(pmtm_pl);
	}

	return 0;
}

int mlxsw_env_init(struct mlxsw_core *mlxsw_core, struct mlxsw_env **p_env)
=======
static int mlxsw_env_line_cards_alloc(struct mlxsw_env *env)
>>>>>>> 88084a3d
{
	struct mlxsw_env_module_info *module_info;
	int i, j;

	for (i = 0; i < env->num_of_slots; i++) {
		env->line_cards[i] = kzalloc(struct_size(env->line_cards[i],
							 module_info,
							 env->max_module_count),
							 GFP_KERNEL);
		if (!env->line_cards[i])
			goto kzalloc_err;

		/* Firmware defaults to high power mode policy where modules
		 * are transitioned to high power mode following plug-in.
		 */
		for (j = 0; j < env->max_module_count; j++) {
			module_info = &env->line_cards[i]->module_info[j];
			module_info->power_mode_policy =
					ETHTOOL_MODULE_POWER_MODE_POLICY_HIGH;
		}
	}

	return 0;

kzalloc_err:
	for (i--; i >= 0; i--)
		kfree(env->line_cards[i]);
	return -ENOMEM;
}

static void mlxsw_env_line_cards_free(struct mlxsw_env *env)
{
	int i = env->num_of_slots;

	for (i--; i >= 0; i--)
		kfree(env->line_cards[i]);
}

static int
mlxsw_env_module_event_enable(struct mlxsw_env *mlxsw_env, u8 slot_index)
{
	int err;

	err = mlxsw_env_module_oper_state_event_enable(mlxsw_env->core,
						       slot_index);
	if (err)
		return err;

	err = mlxsw_env_module_temp_event_enable(mlxsw_env->core, slot_index);
	if (err)
		return err;

	return 0;
}

static void
mlxsw_env_module_event_disable(struct mlxsw_env *mlxsw_env, u8 slot_index)
{
}

static int
mlxsw_env_module_type_set(struct mlxsw_core *mlxsw_core, u8 slot_index)
{
	struct mlxsw_env *mlxsw_env = mlxsw_core_env(mlxsw_core);
	int i;

	for (i = 0; i < mlxsw_env->line_cards[slot_index]->module_count; i++) {
		struct mlxsw_env_module_info *module_info;
		char pmtm_pl[MLXSW_REG_PMTM_LEN];
		int err;

		mlxsw_reg_pmtm_pack(pmtm_pl, slot_index, i);
		err = mlxsw_reg_query(mlxsw_core, MLXSW_REG(pmtm), pmtm_pl);
		if (err)
			return err;

		module_info = mlxsw_env_module_info_get(mlxsw_core, slot_index,
							i);
		module_info->type = mlxsw_reg_pmtm_module_type_get(pmtm_pl);
	}

	return 0;
}

static void
mlxsw_env_linecard_modules_power_mode_apply(struct mlxsw_core *mlxsw_core,
					    struct mlxsw_env *env,
					    u8 slot_index)
{
	int i;

	for (i = 0; i < env->line_cards[slot_index]->module_count; i++) {
		enum ethtool_module_power_mode_policy policy;
		struct mlxsw_env_module_info *module_info;
		struct netlink_ext_ack extack;
		int err;

		module_info = &env->line_cards[slot_index]->module_info[i];
		policy = module_info->power_mode_policy;
		err = mlxsw_env_set_module_power_mode_apply(mlxsw_core,
							    slot_index, i,
							    policy, &extack);
		if (err)
			dev_err(env->bus_info->dev, "%s\n", extack._msg);
	}
}

static void
mlxsw_env_got_active(struct mlxsw_core *mlxsw_core, u8 slot_index, void *priv)
{
	struct mlxsw_env *mlxsw_env = priv;
	char mgpir_pl[MLXSW_REG_MGPIR_LEN];
	int err;

	mutex_lock(&mlxsw_env->line_cards_lock);
	if (__mlxsw_env_linecard_is_active(mlxsw_env, slot_index))
		goto out_unlock;

	mlxsw_reg_mgpir_pack(mgpir_pl, slot_index);
	err = mlxsw_reg_query(mlxsw_env->core, MLXSW_REG(mgpir), mgpir_pl);
	if (err)
		goto out_unlock;

	mlxsw_reg_mgpir_unpack(mgpir_pl, NULL, NULL, NULL,
			       &mlxsw_env->line_cards[slot_index]->module_count,
			       NULL);

	err = mlxsw_env_module_event_enable(mlxsw_env, slot_index);
	if (err) {
		dev_err(mlxsw_env->bus_info->dev, "Failed to enable port module events for line card in slot %d\n",
			slot_index);
		goto err_mlxsw_env_module_event_enable;
	}
	err = mlxsw_env_module_type_set(mlxsw_env->core, slot_index);
	if (err) {
		dev_err(mlxsw_env->bus_info->dev, "Failed to set modules' type for line card in slot %d\n",
			slot_index);
		goto err_type_set;
	}

	mlxsw_env->line_cards[slot_index]->active = true;
	/* Apply power mode policy. */
	mlxsw_env_linecard_modules_power_mode_apply(mlxsw_core, mlxsw_env,
						    slot_index);
	mutex_unlock(&mlxsw_env->line_cards_lock);

	return;

err_type_set:
	mlxsw_env_module_event_disable(mlxsw_env, slot_index);
err_mlxsw_env_module_event_enable:
out_unlock:
	mutex_unlock(&mlxsw_env->line_cards_lock);
}

static void
mlxsw_env_got_inactive(struct mlxsw_core *mlxsw_core, u8 slot_index,
		       void *priv)
{
	struct mlxsw_env *mlxsw_env = priv;

	mutex_lock(&mlxsw_env->line_cards_lock);
	if (!__mlxsw_env_linecard_is_active(mlxsw_env, slot_index))
		goto out_unlock;
	mlxsw_env->line_cards[slot_index]->active = false;
	mlxsw_env_module_event_disable(mlxsw_env, slot_index);
	mlxsw_env->line_cards[slot_index]->module_count = 0;
out_unlock:
	mutex_unlock(&mlxsw_env->line_cards_lock);
}

static struct mlxsw_linecards_event_ops mlxsw_env_event_ops = {
	.got_active = mlxsw_env_got_active,
	.got_inactive = mlxsw_env_got_inactive,
};

int mlxsw_env_init(struct mlxsw_core *mlxsw_core,
		   const struct mlxsw_bus_info *bus_info,
		   struct mlxsw_env **p_env)
{
	u8 module_count, num_of_slots, max_module_count;
	char mgpir_pl[MLXSW_REG_MGPIR_LEN];
	struct mlxsw_env *env;
	int err;

	mlxsw_reg_mgpir_pack(mgpir_pl, 0);
	err = mlxsw_reg_query(mlxsw_core, MLXSW_REG(mgpir), mgpir_pl);
	if (err)
		return err;

	mlxsw_reg_mgpir_unpack(mgpir_pl, NULL, NULL, NULL, &module_count,
			       &num_of_slots);
	/* If the system is modular, get the maximum number of modules per-slot.
	 * Otherwise, get the maximum number of modules on the main board.
	 */
	max_module_count = num_of_slots ?
			   mlxsw_reg_mgpir_max_modules_per_slot_get(mgpir_pl) :
			   module_count;

	env = kzalloc(struct_size(env, line_cards, num_of_slots + 1),
		      GFP_KERNEL);
	if (!env)
		return -ENOMEM;

	env->core = mlxsw_core;
	env->bus_info = bus_info;
	env->num_of_slots = num_of_slots + 1;
	env->max_module_count = max_module_count;
	err = mlxsw_env_line_cards_alloc(env);
	if (err)
		goto err_mlxsw_env_line_cards_alloc;

	mutex_init(&env->line_cards_lock);
	*p_env = env;

	err = mlxsw_linecards_event_ops_register(env->core,
						 &mlxsw_env_event_ops, env);
	if (err)
		goto err_linecards_event_ops_register;

	err = mlxsw_env_temp_warn_event_register(mlxsw_core);
	if (err)
		goto err_temp_warn_event_register;

	err = mlxsw_env_module_plug_event_register(mlxsw_core);
	if (err)
		goto err_module_plug_event_register;

<<<<<<< HEAD
	err = mlxsw_env_module_oper_state_event_enable(mlxsw_core);
=======
	/* Set 'module_count' only for main board. Actual count for line card
	 * is to be set after line card is activated.
	 */
	env->line_cards[0]->module_count = num_of_slots ? 0 : module_count;
	/* Enable events only for main board. Line card events are to be
	 * configured only after line card is activated. Before that, access to
	 * modules on line cards is not allowed.
	 */
	err = mlxsw_env_module_event_enable(env, 0);
>>>>>>> 88084a3d
	if (err)
		goto err_mlxsw_env_module_event_enable;

<<<<<<< HEAD
	err = mlxsw_env_module_temp_event_enable(mlxsw_core);
=======
	err = mlxsw_env_module_type_set(mlxsw_core, 0);
>>>>>>> 88084a3d
	if (err)
		goto err_type_set;

	env->line_cards[0]->active = true;

	err = mlxsw_env_module_type_set(mlxsw_core);
	if (err)
		goto err_type_set;

	return 0;

err_type_set:
<<<<<<< HEAD
err_temp_event_enable:
err_oper_state_event_enable:
=======
	mlxsw_env_module_event_disable(env, 0);
err_mlxsw_env_module_event_enable:
>>>>>>> 88084a3d
	mlxsw_env_module_plug_event_unregister(env);
err_module_plug_event_register:
	mlxsw_env_temp_warn_event_unregister(env);
err_temp_warn_event_register:
	mlxsw_linecards_event_ops_unregister(env->core,
					     &mlxsw_env_event_ops, env);
err_linecards_event_ops_register:
	mutex_destroy(&env->line_cards_lock);
	mlxsw_env_line_cards_free(env);
err_mlxsw_env_line_cards_alloc:
	kfree(env);
	return err;
}

void mlxsw_env_fini(struct mlxsw_env *env)
{
	env->line_cards[0]->active = false;
	mlxsw_env_module_event_disable(env, 0);
	mlxsw_env_module_plug_event_unregister(env);
	/* Make sure there is no more event work scheduled. */
	mlxsw_core_flush_owq();
	mlxsw_env_temp_warn_event_unregister(env);
	mlxsw_linecards_event_ops_unregister(env->core,
					     &mlxsw_env_event_ops, env);
	mutex_destroy(&env->line_cards_lock);
	mlxsw_env_line_cards_free(env);
	kfree(env);
}<|MERGE_RESOLUTION|>--- conflicted
+++ resolved
@@ -27,14 +27,6 @@
 	struct mlxsw_env_module_info module_info[];
 };
 
-<<<<<<< HEAD
-static int __mlxsw_env_validate_module_type(struct mlxsw_core *core, u8 module)
-{
-	struct mlxsw_env *mlxsw_env = mlxsw_core_env(core);
-	int err;
-
-	switch (mlxsw_env->module_info[module].type) {
-=======
 struct mlxsw_env {
 	struct mlxsw_core *core;
 	const struct mlxsw_bus_info *bus_info;
@@ -83,7 +75,6 @@
 
 	module_info = mlxsw_env_module_info_get(core, slot_index, module);
 	switch (module_info->type) {
->>>>>>> 88084a3d
 	case MLXSW_REG_PMTM_MODULE_TYPE_TWISTED_PAIR:
 		err = -EINVAL;
 		break;
@@ -94,57 +85,34 @@
 	return err;
 }
 
-<<<<<<< HEAD
-static int mlxsw_env_validate_module_type(struct mlxsw_core *core, u8 module)
-=======
 static int mlxsw_env_validate_module_type(struct mlxsw_core *core,
 					  u8 slot_index, u8 module)
->>>>>>> 88084a3d
 {
 	struct mlxsw_env *mlxsw_env = mlxsw_core_env(core);
 	int err;
 
-<<<<<<< HEAD
-	mutex_lock(&mlxsw_env->module_info_lock);
-	err = __mlxsw_env_validate_module_type(core, module);
-	mutex_unlock(&mlxsw_env->module_info_lock);
-=======
 	mutex_lock(&mlxsw_env->line_cards_lock);
 	err = __mlxsw_env_validate_module_type(core, slot_index, module);
 	mutex_unlock(&mlxsw_env->line_cards_lock);
->>>>>>> 88084a3d
 
 	return err;
 }
 
 static int
-<<<<<<< HEAD
-mlxsw_env_validate_cable_ident(struct mlxsw_core *core, int id, bool *qsfp,
-			       bool *cmis)
-=======
 mlxsw_env_validate_cable_ident(struct mlxsw_core *core, u8 slot_index, int id,
 			       bool *qsfp, bool *cmis)
->>>>>>> 88084a3d
 {
 	char mcia_pl[MLXSW_REG_MCIA_LEN];
 	char *eeprom_tmp;
 	u8 ident;
 	int err;
 
-<<<<<<< HEAD
-	err = mlxsw_env_validate_module_type(core, id);
-	if (err)
-		return err;
-
-	mlxsw_reg_mcia_pack(mcia_pl, id, 0, MLXSW_REG_MCIA_PAGE0_LO_OFF, 0, 1,
-=======
 	err = mlxsw_env_validate_module_type(core, slot_index, id);
 	if (err)
 		return err;
 
 	mlxsw_reg_mcia_pack(mcia_pl, slot_index, id, 0,
 			    MLXSW_REG_MCIA_PAGE0_LO_OFF, 0, 1,
->>>>>>> 88084a3d
 			    MLXSW_REG_MCIA_I2C_ADDR_LOW);
 	err = mlxsw_reg_query(core, MLXSW_REG(mcia), mcia_pl);
 	if (err)
@@ -321,13 +289,8 @@
 }
 
 int mlxsw_env_get_module_info(struct net_device *netdev,
-<<<<<<< HEAD
-			      struct mlxsw_core *mlxsw_core, int module,
-			      struct ethtool_modinfo *modinfo)
-=======
 			      struct mlxsw_core *mlxsw_core, u8 slot_index,
 			      int module, struct ethtool_modinfo *modinfo)
->>>>>>> 88084a3d
 {
 	struct mlxsw_env *mlxsw_env = mlxsw_core_env(mlxsw_core);
 	u8 module_info[MLXSW_REG_MCIA_EEPROM_MODULE_INFO_SIZE];
@@ -336,30 +299,21 @@
 	unsigned int read_size;
 	int err;
 
-<<<<<<< HEAD
-	err = mlxsw_env_validate_module_type(mlxsw_core, module);
-=======
 	if (!mlxsw_env_linecard_is_active(mlxsw_env, slot_index)) {
 		netdev_err(netdev, "Cannot read EEPROM of module on an inactive line card\n");
 		return -EIO;
 	}
 
 	err = mlxsw_env_validate_module_type(mlxsw_core, slot_index, module);
->>>>>>> 88084a3d
 	if (err) {
 		netdev_err(netdev,
 			   "EEPROM is not equipped on port module type");
 		return err;
 	}
 
-<<<<<<< HEAD
-	err = mlxsw_env_query_module_eeprom(mlxsw_core, module, 0, offset,
-					    module_info, false, &read_size);
-=======
 	err = mlxsw_env_query_module_eeprom(mlxsw_core, slot_index, module, 0,
 					    offset, module_info, false,
 					    &read_size);
->>>>>>> 88084a3d
 	if (err)
 		return err;
 
@@ -514,9 +468,6 @@
 	u16 device_addr;
 	int err;
 
-<<<<<<< HEAD
-	err = mlxsw_env_validate_module_type(mlxsw_core, module);
-=======
 	if (!mlxsw_env_linecard_is_active(mlxsw_env, slot_index)) {
 		NL_SET_ERR_MSG_MOD(extack,
 				   "Cannot read EEPROM of module on an inactive line card");
@@ -524,7 +475,6 @@
 	}
 
 	err = mlxsw_env_validate_module_type(mlxsw_core, slot_index, module);
->>>>>>> 88084a3d
 	if (err) {
 		NL_SET_ERR_MSG_MOD(extack, "EEPROM is not equipped on port module type");
 		return err;
@@ -589,11 +539,6 @@
 	    !(req & (ETH_RESET_PHY << ETH_RESET_SHARED_SHIFT)))
 		return 0;
 
-<<<<<<< HEAD
-	mutex_lock(&mlxsw_env->module_info_lock);
-
-	err = __mlxsw_env_validate_module_type(mlxsw_core, module);
-=======
 	if (!mlxsw_env_linecard_is_active(mlxsw_env, slot_index)) {
 		netdev_err(netdev, "Cannot reset module on an inactive line card\n");
 		return -EIO;
@@ -602,18 +547,13 @@
 	mutex_lock(&mlxsw_env->line_cards_lock);
 
 	err = __mlxsw_env_validate_module_type(mlxsw_core, slot_index, module);
->>>>>>> 88084a3d
 	if (err) {
 		netdev_err(netdev, "Reset module is not supported on port module type\n");
 		goto out;
 	}
 
-<<<<<<< HEAD
-	if (mlxsw_env->module_info[module].num_ports_up) {
-=======
 	module_info = mlxsw_env_module_info_get(mlxsw_core, slot_index, module);
 	if (module_info->num_ports_up) {
->>>>>>> 88084a3d
 		netdev_err(netdev, "Cannot reset module when ports using it are administratively up\n");
 		err = -EINVAL;
 		goto out;
@@ -652,17 +592,6 @@
 	u32 status_bits;
 	int err = 0;
 
-<<<<<<< HEAD
-	mutex_lock(&mlxsw_env->module_info_lock);
-
-	err = __mlxsw_env_validate_module_type(mlxsw_core, module);
-	if (err) {
-		NL_SET_ERR_MSG_MOD(extack, "Power mode is not supported on port module type");
-		goto out;
-	}
-
-	params->policy = mlxsw_env->module_info[module].power_mode_policy;
-=======
 	mutex_lock(&mlxsw_env->line_cards_lock);
 
 	err = __mlxsw_env_validate_module_type(mlxsw_core, slot_index, module);
@@ -677,7 +606,6 @@
 	/* Avoid accessing an inactive line card, as it will result in an error. */
 	if (!__mlxsw_env_linecard_is_active(mlxsw_env, slot_index))
 		goto out;
->>>>>>> 88084a3d
 
 	mlxsw_reg_mcion_pack(mcion_pl, slot_index, module);
 	err = mlxsw_reg_query(mlxsw_core, MLXSW_REG(mcion), mcion_pl);
@@ -789,24 +717,6 @@
 	bool low_power;
 	int err = 0;
 
-<<<<<<< HEAD
-	if (policy != ETHTOOL_MODULE_POWER_MODE_POLICY_HIGH &&
-	    policy != ETHTOOL_MODULE_POWER_MODE_POLICY_AUTO) {
-		NL_SET_ERR_MSG_MOD(extack, "Unsupported power mode policy");
-		return -EOPNOTSUPP;
-	}
-
-	mutex_lock(&mlxsw_env->module_info_lock);
-
-	err = __mlxsw_env_validate_module_type(mlxsw_core, module);
-	if (err) {
-		NL_SET_ERR_MSG_MOD(extack,
-				   "Power mode set is not supported on port module type");
-		goto out;
-	}
-
-	if (mlxsw_env->module_info[module].power_mode_policy == policy)
-=======
 	err = __mlxsw_env_validate_module_type(mlxsw_core, slot_index, module);
 	if (err) {
 		NL_SET_ERR_MSG_MOD(extack,
@@ -816,7 +726,6 @@
 
 	module_info = mlxsw_env_module_info_get(mlxsw_core, slot_index, module);
 	if (module_info->power_mode_policy == policy)
->>>>>>> 88084a3d
 		goto out;
 
 	/* If any ports are up, we are already in high power mode. */
@@ -931,26 +840,16 @@
 	return mlxsw_reg_write(mlxsw_core, MLXSW_REG(mtmp), mtmp_pl);
 }
 
-<<<<<<< HEAD
-static int mlxsw_env_module_temp_event_enable(struct mlxsw_core *mlxsw_core)
-=======
 static int mlxsw_env_module_temp_event_enable(struct mlxsw_core *mlxsw_core,
 					      u8 slot_index)
->>>>>>> 88084a3d
 {
 	struct mlxsw_env *mlxsw_env = mlxsw_core_env(mlxsw_core);
 	int i, err, sensor_index;
 	bool has_temp_sensor;
 
-<<<<<<< HEAD
-	for (i = 0; i < mlxsw_core_env(mlxsw_core)->module_count; i++) {
-		err = mlxsw_env_module_has_temp_sensor(mlxsw_core, i,
-						       &has_temp_sensor);
-=======
 	for (i = 0; i < mlxsw_env->line_cards[slot_index]->module_count; i++) {
 		err = mlxsw_env_module_has_temp_sensor(mlxsw_core, slot_index,
 						       i, &has_temp_sensor);
->>>>>>> 88084a3d
 		if (err)
 			return err;
 
@@ -1159,21 +1058,13 @@
 }
 
 static int
-<<<<<<< HEAD
-mlxsw_env_module_oper_state_event_enable(struct mlxsw_core *mlxsw_core)
-=======
 mlxsw_env_module_oper_state_event_enable(struct mlxsw_core *mlxsw_core,
 					 u8 slot_index)
->>>>>>> 88084a3d
 {
 	struct mlxsw_env *mlxsw_env = mlxsw_core_env(mlxsw_core);
 	int i, err;
 
-<<<<<<< HEAD
-	for (i = 0; i < mlxsw_core_env(mlxsw_core)->module_count; i++) {
-=======
 	for (i = 0; i < mlxsw_env->line_cards[slot_index]->module_count; i++) {
->>>>>>> 88084a3d
 		char pmaos_pl[MLXSW_REG_PMAOS_LEN];
 
 		mlxsw_reg_pmaos_pack(pmaos_pl, slot_index, i);
@@ -1194,16 +1085,10 @@
 	struct mlxsw_env *mlxsw_env = mlxsw_core_env(mlxsw_core);
 	struct mlxsw_env_module_info *module_info;
 
-<<<<<<< HEAD
-	mutex_lock(&mlxsw_env->module_info_lock);
-	*p_counter = mlxsw_env->module_info[module].module_overheat_counter;
-	mutex_unlock(&mlxsw_env->module_info_lock);
-=======
 	mutex_lock(&mlxsw_env->line_cards_lock);
 	module_info = mlxsw_env_module_info_get(mlxsw_core, slot_index, module);
 	*p_counter = module_info->module_overheat_counter;
 	mutex_unlock(&mlxsw_env->line_cards_lock);
->>>>>>> 88084a3d
 
 	return 0;
 }
@@ -1215,16 +1100,10 @@
 	struct mlxsw_env *mlxsw_env = mlxsw_core_env(mlxsw_core);
 	struct mlxsw_env_module_info *module_info;
 
-<<<<<<< HEAD
-	mutex_lock(&mlxsw_env->module_info_lock);
-	mlxsw_env->module_info[module].num_ports_mapped++;
-	mutex_unlock(&mlxsw_env->module_info_lock);
-=======
 	mutex_lock(&mlxsw_env->line_cards_lock);
 	module_info = mlxsw_env_module_info_get(mlxsw_core, slot_index, module);
 	module_info->num_ports_mapped++;
 	mutex_unlock(&mlxsw_env->line_cards_lock);
->>>>>>> 88084a3d
 }
 EXPORT_SYMBOL(mlxsw_env_module_port_map);
 
@@ -1234,16 +1113,10 @@
 	struct mlxsw_env *mlxsw_env = mlxsw_core_env(mlxsw_core);
 	struct mlxsw_env_module_info *module_info;
 
-<<<<<<< HEAD
-	mutex_lock(&mlxsw_env->module_info_lock);
-	mlxsw_env->module_info[module].num_ports_mapped--;
-	mutex_unlock(&mlxsw_env->module_info_lock);
-=======
 	mutex_lock(&mlxsw_env->line_cards_lock);
 	module_info = mlxsw_env_module_info_get(mlxsw_core, slot_index, module);
 	module_info->num_ports_mapped--;
 	mutex_unlock(&mlxsw_env->line_cards_lock);
->>>>>>> 88084a3d
 }
 EXPORT_SYMBOL(mlxsw_env_module_port_unmap);
 
@@ -1254,11 +1127,7 @@
 	struct mlxsw_env_module_info *module_info;
 	int err = 0;
 
-<<<<<<< HEAD
-	mutex_lock(&mlxsw_env->module_info_lock);
-=======
 	mutex_lock(&mlxsw_env->line_cards_lock);
->>>>>>> 88084a3d
 
 	module_info = mlxsw_env_module_info_get(mlxsw_core, slot_index, module);
 	if (module_info->power_mode_policy !=
@@ -1290,11 +1159,7 @@
 	struct mlxsw_env *mlxsw_env = mlxsw_core_env(mlxsw_core);
 	struct mlxsw_env_module_info *module_info;
 
-<<<<<<< HEAD
-	mutex_lock(&mlxsw_env->module_info_lock);
-=======
 	mutex_lock(&mlxsw_env->line_cards_lock);
->>>>>>> 88084a3d
 
 	module_info = mlxsw_env_module_info_get(mlxsw_core, slot_index, module);
 	module_info->num_ports_up--;
@@ -1317,33 +1182,7 @@
 }
 EXPORT_SYMBOL(mlxsw_env_module_port_down);
 
-<<<<<<< HEAD
-static int
-mlxsw_env_module_type_set(struct mlxsw_core *mlxsw_core)
-{
-	struct mlxsw_env *mlxsw_env = mlxsw_core_env(mlxsw_core);
-	int i;
-
-	for (i = 0; i < mlxsw_env->module_count; i++) {
-		char pmtm_pl[MLXSW_REG_PMTM_LEN];
-		int err;
-
-		mlxsw_reg_pmtm_pack(pmtm_pl, 0, i);
-		err = mlxsw_reg_query(mlxsw_core, MLXSW_REG(pmtm), pmtm_pl);
-		if (err)
-			return err;
-
-		mlxsw_env->module_info[i].type =
-			mlxsw_reg_pmtm_module_type_get(pmtm_pl);
-	}
-
-	return 0;
-}
-
-int mlxsw_env_init(struct mlxsw_core *mlxsw_core, struct mlxsw_env **p_env)
-=======
 static int mlxsw_env_line_cards_alloc(struct mlxsw_env *env)
->>>>>>> 88084a3d
 {
 	struct mlxsw_env_module_info *module_info;
 	int i, j;
@@ -1572,9 +1411,6 @@
 	if (err)
 		goto err_module_plug_event_register;
 
-<<<<<<< HEAD
-	err = mlxsw_env_module_oper_state_event_enable(mlxsw_core);
-=======
 	/* Set 'module_count' only for main board. Actual count for line card
 	 * is to be set after line card is activated.
 	 */
@@ -1584,34 +1420,20 @@
 	 * modules on line cards is not allowed.
 	 */
 	err = mlxsw_env_module_event_enable(env, 0);
->>>>>>> 88084a3d
 	if (err)
 		goto err_mlxsw_env_module_event_enable;
 
-<<<<<<< HEAD
-	err = mlxsw_env_module_temp_event_enable(mlxsw_core);
-=======
 	err = mlxsw_env_module_type_set(mlxsw_core, 0);
->>>>>>> 88084a3d
 	if (err)
 		goto err_type_set;
 
 	env->line_cards[0]->active = true;
 
-	err = mlxsw_env_module_type_set(mlxsw_core);
-	if (err)
-		goto err_type_set;
-
 	return 0;
 
 err_type_set:
-<<<<<<< HEAD
-err_temp_event_enable:
-err_oper_state_event_enable:
-=======
 	mlxsw_env_module_event_disable(env, 0);
 err_mlxsw_env_module_event_enable:
->>>>>>> 88084a3d
 	mlxsw_env_module_plug_event_unregister(env);
 err_module_plug_event_register:
 	mlxsw_env_temp_warn_event_unregister(env);
