--- conflicted
+++ resolved
@@ -705,10 +705,7 @@
 extern const struct stmmac_mmc_ops dwmac_mmc_ops;
 extern const struct stmmac_mmc_ops dwxgmac_mmc_ops;
 extern const struct stmmac_est_ops dwmac510_est_ops;
-<<<<<<< HEAD
-=======
 extern const struct stmmac_mmc_ops dw25gmac_mmc_ops;
->>>>>>> 381cd246
 extern const struct stmmac_dma_ops dw25gmac400_dma_ops;
 
 #define GMAC_VERSION		0x00000020	/* GMAC CORE Version */
