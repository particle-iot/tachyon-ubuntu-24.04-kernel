--- conflicted
+++ resolved
@@ -276,20 +276,8 @@
 
 	plat_dat = dev_get_platdata(&pdev->dev);
 
-<<<<<<< HEAD
-	/* Set default value for multicast hash bins */
-	plat_dat->multicast_filter_bins = HASH_TABLE_SIZE;
-
-	/* Set default value for unicast filter entries */
-	plat_dat->unicast_filter_entries = 1;
-
-	if (pdev->dev.of_node) {
-		if (!plat_dat)
-			plat_dat = devm_kzalloc(&pdev->dev,
-=======
 	if (!plat_dat)
 		plat_dat = devm_kzalloc(&pdev->dev,
->>>>>>> 69204cf7
 					sizeof(struct plat_stmmacenet_data),
 					GFP_KERNEL);
 	if (!plat_dat) {
