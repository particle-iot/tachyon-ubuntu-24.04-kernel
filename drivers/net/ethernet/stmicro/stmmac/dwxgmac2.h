--- conflicted
+++ resolved
@@ -245,14 +245,11 @@
 #define XGMAC_TIMESTAMP_BASE_ADDR	0x00000d00
 #define XGMAC_PPS_BASE_ADDR		0x00000d80
 
-<<<<<<< HEAD
-=======
 /* MAC extended config 1 */
 #define XGMAC_EXT_CFG1			0x144
 #define XGMAC_CONFIG1_SAVE_EN		BIT(24)
 #define XGMAC_CONFIG1_SPLM(v)		FIELD_PREP(GENMASK(9, 8), v)
 
->>>>>>> 381cd246
 static inline u32 xgmac_timestamp_base_addr(const struct dwxgmac_addrs *addrs)
 {
 	u32 addr;
