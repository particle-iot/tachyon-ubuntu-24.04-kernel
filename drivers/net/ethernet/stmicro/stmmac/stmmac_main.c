--- conflicted
+++ resolved
@@ -950,17 +950,7 @@
 	if (priv->hw->xpcs)
 		return &priv->hw->xpcs->pcs;
 
-<<<<<<< HEAD
-	if (priv->hw->lynx_pcs)
-		return priv->hw->lynx_pcs;
-
-	if (priv->plat->qcom_pcs)
-		return priv->plat->qcom_pcs;
-
-	return NULL;
-=======
 	return priv->hw->phylink_pcs;
->>>>>>> 381cd246
 }
 
 static void stmmac_mac_config(struct phylink_config *config, unsigned int mode,
@@ -3900,11 +3890,8 @@
 			irq_err = REQ_IRQ_ERR_SFTY;
 			goto irq_error;
 		}
-<<<<<<< HEAD
-=======
 		if (priv->plat->safety_irq)
 			priv->plat->safety_irq(priv, false);
->>>>>>> 381cd246
 	}
 
 	return 0;
