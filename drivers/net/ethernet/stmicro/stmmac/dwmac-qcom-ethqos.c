--- conflicted
+++ resolved
@@ -110,8 +110,6 @@
 #define RGMII_SCRATCH2_MAX_SPD_PRG_6		GENMASK(13, 10)
 
 #define SGMII_10M_RX_CLK_DVDR			0x31
-
-static u32 bus_id;
 
 struct ethqos_emac_por {
 	unsigned int offset;
@@ -341,15 +339,6 @@
 };
 
 static const struct ethqos_emac_por emac_v6_6_0_por[] = {
-<<<<<<< HEAD
-	{ .offset = RGMII_IO_MACRO_CONFIG,	.value = 0x40c04c03 },
-	{ .offset = SDCC_HC_REG_DLL_CONFIG,	.value = 0xd642c },
-	{ .offset = SDCC_HC_REG_DDR_CONFIG,	.value = 0x80040868 },
-	{ .offset = SDCC_HC_REG_DLL_CONFIG2,	.value = 0xa001 },
-	{ .offset = SDCC_USR_CTL,		.value = 0x90106c0 },
-	{ .offset = RGMII_IO_MACRO_CONFIG2,	.value = 0x2200a0 },
-	{ .offset = SDCC_TEST_CTL, .value = 0x90106c0 },
-=======
 	{ .offset = RGMII_IO_MACRO_CONFIG,	.value = 0xC04D03 },
 	{ .offset = SDCC_HC_REG_DLL_CONFIG,	.value = 0x2004642C },
 	{ .offset = SDCC_HC_REG_DDR_CONFIG,	.value = 0x80040800 },
@@ -357,7 +346,6 @@
 	{ .offset = SDCC_USR_CTL,		.value = 0x00010800 },
 	{ .offset = RGMII_IO_MACRO_CONFIG2,	.value = 0x222060},
 	{ .offset = RGMII_IO_MACRO_SCRATCH_2, .value = 0x4c },
->>>>>>> 381cd246
 };
 
 static const struct ethqos_emac_driver_data emac_v4_0_0_data = {
@@ -819,8 +807,6 @@
 
 static int ethqos_configure_usxgmii(struct qcom_ethqos *ethqos)
 {
-<<<<<<< HEAD
-=======
 	unsigned int i;
 
 	/* Reset to POR values */
@@ -828,7 +814,6 @@
 		rgmii_writel(ethqos, ethqos->por[i].value,
 			     ethqos->por[i].offset);
 
->>>>>>> 381cd246
 	ethqos_set_func_clk_en(ethqos);
 
 	rgmii_updatel(ethqos, RGMII_BYPASS_EN, RGMII_BYPASS_EN, RGMII_IO_MACRO_BYPASS);
@@ -886,11 +871,7 @@
 			      RGMII_IO_MACRO_CONFIG);
 		rgmii_updatel(ethqos, RGMII_CONFIG2_MAX_SPD_PRG_3, BIT(20),
 			      RGMII_IO_MACRO_CONFIG2);
-<<<<<<< HEAD
-		rgmii_updatel(ethqos, RGMII_SCRATCH2_MAX_SPD_PRG_6, BIT(1),
-=======
 		rgmii_updatel(ethqos, RGMII_SCRATCH2_MAX_SPD_PRG_6, BIT(10),
->>>>>>> 381cd246
 			      RGMII_IO_MACRO_SCRATCH_2);
 		break;
 
@@ -913,10 +894,6 @@
 	return ethqos->configure_func(ethqos);
 }
 
-<<<<<<< HEAD
-static void ethqos_fix_mac_speed(void *priv_n, unsigned int speed, unsigned int mode)
-{
-=======
 static void ethqos_safety_feature(struct stmmac_priv *priv, bool en)
 {
 	if (priv->sfty_irq > 0) {
@@ -929,7 +906,6 @@
 
 static void ethqos_fix_mac_speed(void *priv_n, unsigned int speed, unsigned int mode)
 {
->>>>>>> 381cd246
 	struct qcom_ethqos *ethqos = priv_n;
 	struct net_device *dev = platform_get_drvdata(ethqos->pdev);
 	struct stmmac_priv *priv = netdev_priv(dev);
@@ -938,13 +914,8 @@
 	ethqos->speed = speed;
 	ethqos_update_link_clk(ethqos, speed);
 	ethqos_configure(ethqos);
-<<<<<<< HEAD
-	if (priv->plat->qcom_pcs)
-		qcom_xpcs_link_up(priv->plat->qcom_pcs, mode,
-=======
 	if (priv->hw->phylink_pcs)
 		qcom_xpcs_link_up(priv->hw->phylink_pcs, mode,
->>>>>>> 381cd246
 				  priv->plat->phy_interface, speed,
 				  DUPLEX_FULL);
 }
@@ -1058,12 +1029,6 @@
 	plat->dma_cfg->rx_pdma_map[11] = 7;
 }
 
-<<<<<<< HEAD
-static int qcom_ethqos_probe(struct platform_device *pdev)
-{
-	struct device_node *np = pdev->dev.of_node, *root;
-	struct device_node *pcs_node;
-=======
 static int ethqos_xpcs_init(struct stmmac_priv *priv)
 {
 	struct device_node *xpcs_node;
@@ -1091,7 +1056,6 @@
 static int qcom_ethqos_probe(struct platform_device *pdev)
 {
 	struct device_node *np = pdev->dev.of_node, *root;
->>>>>>> 381cd246
 	const struct ethqos_emac_driver_data *data;
 	struct plat_stmmacenet_data *plat_dat;
 	struct stmmac_resources stmmac_res;
@@ -1206,12 +1170,6 @@
 		plat_dat->dwxgmac_addrs = &data->dwxgmac_addrs;
 		plat_dat->has_hdma = data->has_hdma;
 		plat_dat->insert_ts_pktid = true;
-<<<<<<< HEAD
-		plat_dat->bus_id = bus_id++;
-		if (plat_dat->has_hdma)
-			qcom_ethqos_hdma_cfg(plat_dat);
-	}
-=======
 		if (plat_dat->has_hdma)
 			qcom_ethqos_hdma_cfg(plat_dat);
 	}
@@ -1221,7 +1179,6 @@
 		plat_dat->safety_irq = ethqos_safety_feature;
 		plat_dat->safety_pcs_stats = ethqos_xpcs_safety_stats;
 	}
->>>>>>> 381cd246
 	if (of_property_read_bool(np, "snps,tso"))
 		plat_dat->flags |= STMMAC_FLAG_TSO_EN;
 	if (of_device_is_compatible(np, "qcom,qcs404-ethqos"))
@@ -1236,18 +1193,6 @@
 		plat_dat->serdes_powerdown  = qcom_ethqos_serdes_powerdown;
 	}
 
-<<<<<<< HEAD
-	if (of_property_present(dev->of_node, "qcom-xpcs-handle")) {
-		pcs_node = of_parse_phandle(dev->of_node, "qcom-xpcs-handle", 0);
-		plat_dat->qcom_pcs = qcom_xpcs_create(pcs_node, plat_dat->phy_interface);
-		if (IS_ERR_OR_NULL(plat_dat->qcom_pcs)) {
-			dev_warn(dev, "Qcom Xpcs not found\n");
-			return -ENODEV;
-		}
-	}
-
-=======
->>>>>>> 381cd246
 	/* Enable TSO on queue0 and enable TBS on rest of the queues */
 	for (i = 1; i < plat_dat->tx_queues_to_use; i++)
 		plat_dat->tx_queues_cfg[i].tbs_en = 1;
