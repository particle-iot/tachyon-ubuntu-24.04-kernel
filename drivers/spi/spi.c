--- conflicted
+++ resolved
@@ -474,17 +474,8 @@
 			if (sdrv->id_table) {
 				const struct spi_device_id *spi_id;
 
-<<<<<<< HEAD
-				for (spi_id = sdrv->id_table; spi_id->name[0];
-				     spi_id++)
-					if (strcmp(spi_id->name, of_name) == 0)
-						break;
-
-				if (spi_id->name[0])
-=======
 				spi_id = spi_match_id(sdrv->id_table, of_name);
 				if (spi_id)
->>>>>>> 754e0b0e
 					continue;
 			} else {
 				if (strcmp(sdrv->driver.name, of_name) == 0)
@@ -891,10 +882,6 @@
 /**
  * spi_res_free - free an spi resource
  * @res: pointer to the custom data of a resource
-<<<<<<< HEAD
- *
-=======
->>>>>>> 754e0b0e
  */
 static void spi_res_free(void *res)
 {
