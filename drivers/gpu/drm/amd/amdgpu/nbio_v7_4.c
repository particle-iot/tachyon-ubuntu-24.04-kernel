--- conflicted
+++ resolved
@@ -318,10 +318,7 @@
 {
 	uint32_t bif_doorbell_intr_cntl;
 	struct ras_manager *obj = amdgpu_ras_find_obj(adev, adev->nbio.ras_if);
-<<<<<<< HEAD
-=======
 	struct ras_err_data err_data = {0, 0, 0, NULL};
->>>>>>> 04d5ce62
 
 	bif_doorbell_intr_cntl = RREG32_SOC15(NBIO, 0, mmBIF_DOORBELL_INT_CNTL);
 	if (REG_GET_FIELD(bif_doorbell_intr_cntl,
@@ -336,9 +333,6 @@
 		 * clear error status after ras_controller_intr according to
 		 * hw team and count ue number for query
 		 */
-<<<<<<< HEAD
-		nbio_v7_4_query_ras_error_count(adev, &obj->err_data);
-=======
 		nbio_v7_4_query_ras_error_count(adev, &err_data);
 
 		/* logging on error counter and printing for awareness */
@@ -352,7 +346,6 @@
 		if (err_data.ue_count)
 			DRM_INFO("%ld uncorrectable errors detected in %s block\n",
 				obj->err_data.ue_count, adev->nbio.ras_if->name);
->>>>>>> 04d5ce62
 
 		DRM_WARN("RAS controller interrupt triggered by NBIF error\n");
 
