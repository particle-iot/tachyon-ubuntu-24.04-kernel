--- conflicted
+++ resolved
@@ -1056,22 +1056,14 @@
 
 	switch (clk_type) {
 	case SMU_OD_SCLK:
-<<<<<<< HEAD
-		size = sysfs_emit(buf, "%s:\n", "OD_SCLK");
-=======
 		size += sysfs_emit_at(buf, size, "%s:\n", "OD_SCLK");
->>>>>>> 318a54c0
 		size += sysfs_emit_at(buf, size, "0: %10uMhz\n",
 		(smu->gfx_actual_hard_min_freq > 0) ? smu->gfx_actual_hard_min_freq : smu->gfx_default_hard_min_freq);
 		size += sysfs_emit_at(buf, size, "1: %10uMhz\n",
 		(smu->gfx_actual_soft_max_freq > 0) ? smu->gfx_actual_soft_max_freq : smu->gfx_default_soft_max_freq);
 		break;
 	case SMU_OD_RANGE:
-<<<<<<< HEAD
-		size = sysfs_emit(buf, "%s:\n", "OD_RANGE");
-=======
 		size += sysfs_emit_at(buf, size, "%s:\n", "OD_RANGE");
->>>>>>> 318a54c0
 		size += sysfs_emit_at(buf, size, "SCLK: %7uMhz %10uMhz\n",
 						smu->gfx_default_hard_min_freq, smu->gfx_default_soft_max_freq);
 		break;
