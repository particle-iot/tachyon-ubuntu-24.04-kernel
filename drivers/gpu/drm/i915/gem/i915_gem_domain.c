--- conflicted
+++ resolved
@@ -368,11 +368,7 @@
 	struct drm_i915_private *i915 = to_i915(obj->base.dev);
 	struct i915_vma *vma;
 
-<<<<<<< HEAD
-	if (!atomic_read(&obj->bind_count))
-=======
 	if (list_empty(&obj->vma.list))
->>>>>>> 9ca1f474
 		return;
 
 	mutex_lock(&i915->ggtt.vm.mutex);
