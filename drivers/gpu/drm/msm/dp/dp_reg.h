--- conflicted
+++ resolved
@@ -143,12 +143,6 @@
 
 #define REG_DP_SOFTWARE_MVID			(0x00000010)
 #define REG_DP1_SOFTWARE_MVID			(0x00000414)
-<<<<<<< HEAD
-#define REG_DP_SOFTWARE_NVID			(0x00000018)
-#define REG_DP1_SOFTWARE_NVID			(0x00000418)
-#define REG_DP_TOTAL_HOR_VER			(0x0000001C)
-#define REG_DP1_TOTAL_HOR_VER			(0x0000041C)
-=======
 #define REG_MST2_MST3_SOFTWARE_MVID		(0x00000040)
 #define REG_DP_SOFTWARE_NVID			(0x00000018)
 #define REG_DP1_SOFTWARE_NVID			(0x00000418)
@@ -156,21 +150,15 @@
 #define REG_DP_TOTAL_HOR_VER			(0x0000001C)
 #define REG_DP1_TOTAL_HOR_VER			(0x0000041C)
 #define REG_DP_MST2_MST3_TOTAL_HOR_VER		(0x00000048)
->>>>>>> 381cd246
 #define REG_DP_START_HOR_VER_FROM_SYNC		(0x00000020)
 #define REG_DP_MST2_MST3_START_HOR_VER_FROM_SYNC	(0x0000004C)
 #define REG_DP_HSYNC_VSYNC_WIDTH_POLARITY	(0x00000024)
 #define REG_DP_MST2_MST3_HSYNC_VSYNC_WIDTH_POLARITY	(0x00000050)
 #define REG_DP_ACTIVE_HOR_VER			(0x00000028)
-<<<<<<< HEAD
-#define REG_DP_MISC1_MISC0			(0x0000002C)
-#define REG_DP1_MISC1_MISC0			(0x0000042C)
-=======
 #define REG_DP_MST2_MST3_ACTIVE_HOR_VER			(0x00000054)
 #define REG_DP_MISC1_MISC0			(0x0000002C)
 #define REG_DP1_MISC1_MISC0			(0x0000042C)
 #define REG_DP_MST2_MST3_MISC1_MISC0		(0x00000058)
->>>>>>> 381cd246
 
 #define DP_MISC0_SYNCHRONOUS_CLK		(0x00000001)
 #define DP_MISC0_COLORIMETRY_CFG_SHIFT		(0x00000001)
@@ -239,17 +227,11 @@
 
 #define MMSS_DP_SDP_CFG				(0x00000228)
 #define MMSS_DP1_SDP_CFG			(0x000004E0)
-<<<<<<< HEAD
-#define GEN0_SDP_EN				(0x00020000)
-#define MMSS_DP_SDP_CFG2			(0x0000022C)
-#define MMSS_DP1_SDP_CFG2			(0x000004E4)
-=======
 #define MMSS_DP_MST2_MST3_SDP_CFG		(0x0000010c)
 #define GEN0_SDP_EN				(0x00020000)
 #define MMSS_DP_SDP_CFG2			(0x0000022C)
 #define MMSS_DP1_SDP_CFG2			(0x000004E4)
 #define MMSS_DP_MST2_MST3_SDP_CFG2		(0x0000011c)
->>>>>>> 381cd246
 
 #define MMSS_DP_AUDIO_TIMESTAMP_0		(0x00000230)
 #define MMSS_DP_AUDIO_TIMESTAMP_1		(0x00000234)
@@ -260,10 +242,7 @@
 
 #define MMSS_DP_SDP_CFG3			(0x0000024c)
 #define MMSS_DP1_SDP_CFG3			(0x000004E8)
-<<<<<<< HEAD
-=======
 #define MMSS_DP_MST2_MST3_SDP_CFG3		(0x00000114)
->>>>>>> 381cd246
 
 #define UPDATE_SDP				(0x00000001)
 
@@ -372,19 +351,13 @@
 #define REG_DP_MST_ACT                          (0x00000500)
 #define REG_DP_DP0_RG				(0x000004F8)
 #define REG_DP_DP1_RG				(0x000004FC)
-<<<<<<< HEAD
-=======
 #define REG_DP_MST2_MST3_DP_RG			(0X0000011C)
->>>>>>> 381cd246
 #define REG_DP_DP0_TIMESLOT_1_32		(0x00000404)
 #define REG_DP_DP0_TIMESLOT_33_63		(0x00000408)
 #define REG_DP_DP1_TIMESLOT_1_32		(0x0000040C)
 #define REG_DP_DP1_TIMESLOT_33_63		(0x00000410)
-<<<<<<< HEAD
-=======
 #define REG_DP_DP2_DP3_TIMESLOT_1_32		(0x00000038)
 #define REG_DP_DP2_DP3_TIMESLOT_33_63		(0x0000003C)
->>>>>>> 381cd246
 
 /* DP HDCP 1.3 registers */
 #define DP_HDCP_CTRL                                   (0x0A0)
