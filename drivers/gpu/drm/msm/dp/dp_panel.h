/* SPDX-License-Identifier: GPL-2.0-only */
/*
 * Copyright (c) 2012-2020, The Linux Foundation. All rights reserved.
 */

#ifndef _DP_PANEL_H_
#define _DP_PANEL_H_

#include <drm/msm_drm.h>

#include "dp_aux.h"
#include "dp_link.h"

struct edid;

struct msm_dp_display_mode {
	struct drm_display_mode drm_mode;
	u32 bpp;
	u32 h_active_low;
	u32 v_active_low;
	bool out_fmt_is_yuv_420;
};

struct msm_dp_panel_in {
	struct device *dev;
	struct drm_dp_aux *aux;
	struct msm_dp_link *link;
	struct msm_dp_catalog *catalog;
};

struct msm_dp_panel_psr {
	u8 version;
	u8 capabilities;
};

struct mst_caps {
	u32 pbn_no_overhead;
	u32 pbn;
};

struct msm_dp_panel {
	/* dpcd raw data */
	u8 dpcd[DP_RECEIVER_CAP_SIZE];
	u8 downstream_ports[DP_MAX_DOWNSTREAM_PORTS];

	struct msm_dp_link_info link_info;
	const struct drm_edid *drm_edid;
	struct drm_connector *connector;
	struct msm_dp_display_mode msm_dp_mode;
	struct msm_dp_panel_psr psr_cap;
	bool video_test;
	bool vsc_sdp_supported;

	enum msm_dp_stream_id stream_id;

	u32 max_dp_lanes;
	u32 max_dp_link_rate;

	u32 max_bw_code;
<<<<<<< HEAD
=======
	u32 lane_map[4];
>>>>>>> 381cd246

	struct mst_caps mst_caps;
};

int msm_dp_panel_init_panel_info(struct msm_dp_panel *msm_dp_panel);
int msm_dp_panel_deinit(struct msm_dp_panel *msm_dp_panel);
int msm_dp_panel_timing_cfg(struct msm_dp_panel *msm_dp_panel);
void msm_dp_panel_dump_regs(struct msm_dp_panel *msm_dp_panel);
u32 msm_dp_panel_get_mode_bpp(struct msm_dp_panel *msm_dp_panel, u32 mode_max_bpp,
	u32 mode_pclk_khz);
int msm_dp_panel_read_link_caps(struct msm_dp_panel *msm_dp_panel,
		struct drm_connector *connector);
int msm_dp_panel_read_edid(struct msm_dp_panel *msm_dp_panel, struct drm_connector *connector);
int msm_dp_panel_get_modes(struct msm_dp_panel *msm_dp_panel,
		struct drm_connector *connector);
void msm_dp_panel_handle_sink_request(struct msm_dp_panel *msm_dp_panel);
void msm_dp_panel_tpg_config(struct msm_dp_panel *msm_dp_panel, bool enable);
bool msm_dp_panel_read_mst_cap(struct msm_dp_panel *msm_dp_panel);

/**
 * is_link_rate_valid() - validates the link rate
 * @lane_rate: link rate requested by the sink
 *
 * Returns true if the requested link rate is supported.
 */
static inline bool is_link_rate_valid(u32 bw_code)
{
	return (bw_code == DP_LINK_BW_1_62 ||
		bw_code == DP_LINK_BW_2_7 ||
		bw_code == DP_LINK_BW_5_4 ||
		bw_code == DP_LINK_BW_8_1);
}

/**
 * msm_dp_link_is_lane_count_valid() - validates the lane count
 * @lane_count: lane count requested by the sink
 *
 * Returns true if the requested lane count is supported.
 */
static inline bool is_lane_count_valid(u32 lane_count)
{
	return (lane_count == 1 ||
		lane_count == 2 ||
		lane_count == 4);
}

struct msm_dp_panel *msm_dp_panel_get(struct msm_dp_panel_in *in);
void msm_dp_panel_put(struct msm_dp_panel *msm_dp_panel);
#endif /* _DP_PANEL_H_ */<|MERGE_RESOLUTION|>--- conflicted
+++ resolved
@@ -57,10 +57,7 @@
 	u32 max_dp_link_rate;
 
 	u32 max_bw_code;
-<<<<<<< HEAD
-=======
 	u32 lane_map[4];
->>>>>>> 381cd246
 
 	struct mst_caps mst_caps;
 };
