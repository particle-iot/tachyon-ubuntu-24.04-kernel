--- conflicted
+++ resolved
@@ -141,23 +141,6 @@
 	INTF_7,
 	INTF_8,
 	INTF_MAX
-<<<<<<< HEAD
-};
-
-static const unsigned int stream_intf_map_sa_8775p[][DP_STREAM_MAX] = {
-	{INTF_0, INTF_3},
-	{INTF_4, INTF_8},
-	{}
-};
-
-static const struct msm_dp_desc msm_dp_desc_qcs8300[] = {
-	{ .io_start = 0x0af54000, .id = MSM_DP_CONTROLLER_0, .wide_bus_supported = true,
-	  .max_streams = 2, .intf_map = stream_intf_map_sa_8775p[MSM_DP_CONTROLLER_0],
-	},
-	{}
-};
-
-=======
 };
 
 static const unsigned int stream_intf_map_qcs8300[][DP_STREAM_MAX] = {
@@ -178,7 +161,6 @@
 	{}
 };
 
->>>>>>> 381cd246
 static const struct msm_dp_desc msm_dp_desc_sa8775p[] = {
 	{ .io_start = 0x0af54000, .id = MSM_DP_CONTROLLER_0, .wide_bus_supported = true,
 	  .max_streams = 2, .intf_map = stream_intf_map_sa_8775p[MSM_DP_CONTROLLER_0],
@@ -448,7 +430,6 @@
 	u8 old_mstm_ctrl;
 	struct msm_dp *msm_dp = &dp->msm_dp_display;
 	int ret;
-<<<<<<< HEAD
 
 	/* clear sink mst state */
 	drm_dp_dpcd_readb(dp->aux, DP_MSTM_CTRL, &old_mstm_ctrl);
@@ -490,49 +471,6 @@
 	int rc = 0;
 	struct msm_dp *dp_display = &dp->msm_dp_display;
 
-=======
-
-	/* clear sink mst state */
-	drm_dp_dpcd_readb(dp->aux, DP_MSTM_CTRL, &old_mstm_ctrl);
-	drm_dp_dpcd_writeb(dp->aux, DP_MSTM_CTRL, 0);
-
-	/* add extra delay if MST state is not cleared */
-	if (old_mstm_ctrl) {
-		drm_dbg_dp(dp->drm_dev, "MSTM_CTRL is not cleared, wait %luus\n",
-			   clear_mstm_ctrl_timeout_us);
-		usleep_range(clear_mstm_ctrl_timeout_us,
-			     clear_mstm_ctrl_timeout_us + 1000);
-	}
-
-	ret = drm_dp_dpcd_writeb(dp->aux, DP_MSTM_CTRL,
-				 DP_MST_EN | DP_UP_REQ_EN | DP_UPSTREAM_IS_SRC);
-	if (ret < 0) {
-		DRM_ERROR("sink mst enablement failed\n");
-		return;
-	}
-
-	msm_dp->mst_active = true;
-}
-
-static void msm_dp_display_set_mst_mgr_state(struct msm_dp_display_private *dp,
-					     bool state)
-{
-	if (!dp->msm_dp_display.mst_active)
-		return;
-
-	msm_dp_mst_display_set_mgr_state(&dp->msm_dp_display, state);
-
-	drm_dbg_dp(dp->drm_dev, "mst_mgr_state: %d\n", state);
-}
-
-static int msm_dp_display_process_hpd_high(struct msm_dp_display_private *dp)
-{
-	struct drm_connector *connector = dp->msm_dp_display.connector;
-	const struct drm_display_info *info = &connector->display_info;
-	int rc = 0;
-	struct msm_dp *dp_display = &dp->msm_dp_display;
-
->>>>>>> 381cd246
 	rc = msm_dp_panel_read_link_caps(dp->panel, connector);
 	if (rc)
 		goto end;
@@ -542,15 +480,9 @@
 		if (rc)
 			goto end;
 	}
-<<<<<<< HEAD
 
 	msm_dp_link_process_request(dp->link);
 
-=======
-
-	msm_dp_link_process_request(dp->link);
-
->>>>>>> 381cd246
 	if (!dp->msm_dp_display.is_edp)
 		drm_dp_set_subconnector_property(connector,
 						 connector_status_connected,
@@ -567,17 +499,10 @@
 	 * before dpcd read
 	 */
 	msm_dp_link_psm_config(dp->link, &dp->panel->link_info, false);
-<<<<<<< HEAD
 
 	if (dp->max_stream > DEFAULT_STREAM_COUNT && msm_dp_panel_read_mst_cap(dp->panel))
 		msm_dp_display_mst_init(dp);
 
-=======
-
-	if (dp->max_stream > DEFAULT_STREAM_COUNT && msm_dp_panel_read_mst_cap(dp->panel))
-		msm_dp_display_mst_init(dp);
-
->>>>>>> 381cd246
 	msm_dp_link_reset_phy_params_vx_px(dp->link);
 	rc = msm_dp_ctrl_on_link(dp->ctrl, dp_display->mst_active);
 	if (rc) {
@@ -654,21 +579,12 @@
 {
 	struct msm_dp_display_private *dp = dev_get_dp_display_private(dev);
 	struct msm_dp *dp_display = &dp->msm_dp_display;
-<<<<<<< HEAD
 
 	if (dp_display->mst_active) {
 		msm_dp_mst_display_set_mgr_state(&dp->msm_dp_display, false);
 		dp_display->mst_active = false;
 	}
 
-=======
-
-	if (dp_display->mst_active) {
-		msm_dp_mst_display_set_mgr_state(&dp->msm_dp_display, false);
-		dp_display->mst_active = false;
-	}
-
->>>>>>> 381cd246
 	msm_dp_add_event(dp, EV_USER_NOTIFICATION, false, 0);
 
 	return 0;
@@ -919,7 +835,6 @@
 }
 
 struct msm_dp_panel *msm_dp_display_get_panel(struct msm_dp *dp_display)
-<<<<<<< HEAD
 {
 	struct msm_dp_display_private *dp;
 	struct msm_dp_panel *dp_panel;
@@ -954,42 +869,6 @@
 	msm_dp_aux_put(dp->aux);
 }
 
-=======
-{
-	struct msm_dp_display_private *dp;
-	struct msm_dp_panel *dp_panel;
-
-	struct msm_dp_panel_in panel_in;
-
-	dp = container_of(dp_display, struct msm_dp_display_private, msm_dp_display);
-
-	panel_in.dev = &dp_display->pdev->dev;
-	panel_in.aux = dp->aux;
-	panel_in.catalog = dp->catalog;
-	panel_in.link = dp->link;
-
-	dp_panel = msm_dp_panel_get(&panel_in);
-
-	if (IS_ERR(dp->panel)) {
-		DRM_ERROR("failed to initialize panel\n");
-		return NULL;
-	}
-
-	memcpy(dp_panel->dpcd, dp->panel->dpcd, DP_RECEIVER_CAP_SIZE + 1);
-	memcpy(&dp_panel->link_info, &dp->panel->link_info,
-	       sizeof(dp->panel->link_info));
-
-	return dp_panel;
-}
-
-static void msm_dp_display_deinit_sub_modules(struct msm_dp_display_private *dp)
-{
-	msm_dp_audio_put(dp->audio);
-	msm_dp_panel_put(dp->panel);
-	msm_dp_aux_put(dp->aux);
-}
-
->>>>>>> 381cd246
 static int msm_dp_init_sub_modules(struct msm_dp_display_private *dp)
 {
 	int rc = 0;
@@ -1082,7 +961,6 @@
 				   struct msm_dp_panel *msm_dp_panel)
 {
 	struct msm_dp_display_mode msm_dp_mode;
-<<<<<<< HEAD
 
 	memset(&msm_dp_mode, 0x0, sizeof(struct msm_dp_display_mode));
 
@@ -1102,27 +980,6 @@
 	msm_dp_mode.h_active_low =
 		!!(msm_dp_mode.drm_mode.flags & DRM_MODE_FLAG_NHSYNC);
 
-=======
-
-	memset(&msm_dp_mode, 0x0, sizeof(struct msm_dp_display_mode));
-
-	if (msm_dp_display_check_video_test(msm_dp_display))
-		msm_dp_mode.bpp = msm_dp_display_get_test_bpp(msm_dp_display);
-	else /* Default num_components per px = 3 */
-		msm_dp_mode.bpp = msm_dp_panel->connector->display_info.bpc * 3;
-
-	if (!msm_dp_mode.bpp)
-		msm_dp_mode.bpp = 24; /* Default bpp */
-
-	drm_mode_copy(&msm_dp_mode.drm_mode, adjusted_mode);
-
-	msm_dp_mode.v_active_low =
-		!!(msm_dp_mode.drm_mode.flags & DRM_MODE_FLAG_NVSYNC);
-
-	msm_dp_mode.h_active_low =
-		!!(msm_dp_mode.drm_mode.flags & DRM_MODE_FLAG_NHSYNC);
-
->>>>>>> 381cd246
 	msm_dp_mode.out_fmt_is_yuv_420 =
 		drm_mode_is_420_only(&msm_dp_display->connector->display_info, adjusted_mode) &&
 		msm_dp_panel->vsc_sdp_supported;
@@ -1228,19 +1085,11 @@
 {
 	if (!dp->active_stream_cnt)
 		return 0;
-<<<<<<< HEAD
 
 	msm_dp_ctrl_clear_vsc_sdp_pkt(dp->ctrl, msm_dp_panel);
 
 	msm_dp_ctrl_stream_clk_off(dp->ctrl, msm_dp_panel);
 
-=======
-
-	msm_dp_ctrl_clear_vsc_sdp_pkt(dp->ctrl, msm_dp_panel);
-
-	msm_dp_ctrl_stream_clk_off(dp->ctrl, msm_dp_panel);
-
->>>>>>> 381cd246
 	dp->active_stream_cnt--;
 
 	drm_dbg_dp(dp->drm_dev, "sink count: %d\n", dp->link->sink_count);
@@ -1636,7 +1485,6 @@
 
 static int msm_dp_display_get_connector_type(struct platform_device *pdev,
 					 const struct msm_dp_desc *desc)
-<<<<<<< HEAD
 {
 	struct device_node *node = pdev->dev.of_node;
 	struct device_node *aux_bus = of_get_child_by_name(node, "aux-bus");
@@ -1668,39 +1516,6 @@
 	return msm_dp_mst_drm_bridge_init(dp_display, encoder);
 }
 
-=======
-{
-	struct device_node *node = pdev->dev.of_node;
-	struct device_node *aux_bus = of_get_child_by_name(node, "aux-bus");
-	struct device_node *panel = of_get_child_by_name(aux_bus, "panel");
-	int connector_type;
-
-	if (panel)
-		connector_type = DRM_MODE_CONNECTOR_eDP;
-	else
-		connector_type = DRM_MODE_SUBCONNECTOR_DisplayPort;
-
-	of_node_put(panel);
-	of_node_put(aux_bus);
-
-	return connector_type;
-}
-
-int msm_dp_get_mst_max_stream(const struct msm_dp *dp_display)
-{
-	struct msm_dp_display_private *dp_priv;
-
-	dp_priv = container_of(dp_display, struct msm_dp_display_private, msm_dp_display);
-
-	return dp_priv->max_stream;
-}
-
-int msm_dp_mst_bridge_init(struct msm_dp *dp_display, struct drm_encoder *encoder)
-{
-	return msm_dp_mst_drm_bridge_init(dp_display, encoder);
-}
-
->>>>>>> 381cd246
 static int msm_dp_display_probe(struct platform_device *pdev)
 {
 	int rc = 0;
@@ -1959,15 +1774,9 @@
 	struct msm_dp_display_private *msm_dp_display;
 
 	msm_dp_display = container_of(dp, struct msm_dp_display_private, msm_dp_display);
-<<<<<<< HEAD
 
 	mutex_lock(&msm_dp_display->event_mutex);
 
-=======
-
-	mutex_lock(&msm_dp_display->event_mutex);
-
->>>>>>> 381cd246
 	rc = msm_dp_display_prepare(msm_dp_display);
 	if (rc) {
 		DRM_ERROR("DP display prepare failed, rc=%d\n", rc);
@@ -2005,7 +1814,6 @@
 
 	drm_dbg_dp(dp->drm_dev, "type=%d Done\n", dp->connector_type);
 	mutex_unlock(&msm_dp_display->event_mutex);
-<<<<<<< HEAD
 }
 
 void msm_dp_display_atomic_enable(struct msm_dp *msm_dp)
@@ -2045,47 +1853,6 @@
 	msm_dp_ctrl_push_idle(msm_dp_display->ctrl);
 }
 
-=======
-}
-
-void msm_dp_display_atomic_enable(struct msm_dp *msm_dp)
-{
-	struct msm_dp_display_private *msm_dp_display;
-
-	msm_dp_display = container_of(msm_dp, struct msm_dp_display_private, msm_dp_display);
-
-	// move this to a different commit
-	msm_dp_display_set_stream_info(msm_dp, msm_dp_display->panel, 0, 0, 0, 0, 0);
-
-	msm_dp_display_enable_helper(msm_dp, msm_dp_display->panel);
-}
-
-void msm_dp_display_disable_helper(struct msm_dp *dp, struct msm_dp_panel *msm_dp_panel)
-{
-	struct msm_dp_display_private *msm_dp_display;
-
-	msm_dp_display = container_of(dp, struct msm_dp_display_private, msm_dp_display);
-
-	if (!msm_dp_display->active_stream_cnt) {
-		drm_dbg_dp(dp->drm_dev, "no active streams\n");
-		return;
-	}
-
-	msm_dp_ctrl_push_vcpf(msm_dp_display->ctrl, msm_dp_panel);
-	msm_dp_ctrl_mst_stream_channel_slot_setup(msm_dp_display->ctrl, msm_dp_display->max_stream);
-	msm_dp_ctrl_mst_send_act(msm_dp_display->ctrl);
-}
-
-void msm_dp_display_atomic_disable(struct msm_dp *msm_dp)
-{
-	struct msm_dp_display_private *msm_dp_display;
-
-	msm_dp_display = container_of(msm_dp, struct msm_dp_display_private, msm_dp_display);
-
-	msm_dp_ctrl_push_idle(msm_dp_display->ctrl);
-}
-
->>>>>>> 381cd246
 void msm_dp_display_unprepare(struct msm_dp *msm_dp)
 {
 	struct msm_dp_display_private *msm_dp_display;
