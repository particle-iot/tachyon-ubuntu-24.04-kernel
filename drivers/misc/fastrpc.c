--- conflicted
+++ resolved
@@ -32,13 +32,9 @@
 #define SDSP_DOMAIN_ID (2)
 #define CDSP_DOMAIN_ID (3)
 #define CDSP1_DOMAIN_ID (4)
-<<<<<<< HEAD
-#define FASTRPC_DEV_MAX		5 /* adsp, mdsp, slpi, cdsp, cdsp1 */
-=======
 #define GDSP0_DOMAIN_ID (5)
 #define GDSP1_DOMAIN_ID (6)
 #define FASTRPC_DEV_MAX		7 /* adsp, mdsp, slpi, cdsp, cdsp1, gdsp0, gdsp1 */
->>>>>>> 381cd246
 #define FASTRPC_MAX_SESSIONS	14
 #define FASTRPC_MAX_SPD		4
 #define FASTRPC_MAX_VMIDS	16
@@ -151,13 +147,9 @@
 };
 
 static const char *domains[FASTRPC_DEV_MAX] = { "adsp", "mdsp",
-<<<<<<< HEAD
-						"sdsp", "cdsp", "cdsp1" };
-=======
 						"sdsp", "cdsp",
 						"cdsp1", "gdsp0",
 						"gdsp1"};
->>>>>>> 381cd246
 
 struct fastrpc_invoke_v2 {
 	struct fastrpc_invoke inv;
@@ -1699,27 +1691,15 @@
 		 * to reconnect after a PD restart on remote subsystem.
 		 */
 		err = fastrpc_mmap_remove_pdr(fl);
-<<<<<<< HEAD
 		if (err)
 			goto err_name;
 	}
 
-	if (!fl->cctx->staticpd_status) {
-		err = fastrpc_remote_heap_alloc(fl, fl->sctx->dev, init.memlen, &buf);
-=======
->>>>>>> 381cd246
-		if (err)
-			goto err_name;
-	}
-
-<<<<<<< HEAD
-=======
 	if (!fl->cctx->staticpd_status) {
 		err = fastrpc_remote_heap_alloc(fl, fl->sctx->dev, init.memlen, &buf);
 		if (err)
 			goto err_name;
 
->>>>>>> 381cd246
 		phys = buf->phys;
 		size = buf->size;
 		/* Map if we have any heap VMIDs associated with this ADSP Static Process. */
@@ -2532,7 +2512,6 @@
 
 		args[0].ptr = (u64) (uintptr_t) &req_msg;
 		args[0].length = sizeof(req_msg);
-<<<<<<< HEAD
 
 		pages.addr = map->phys;
 		pages.size = map->len;
@@ -2540,15 +2519,6 @@
 		args[1].ptr = (u64) (uintptr_t) &pages;
 		args[1].length = sizeof(pages);
 
-=======
-
-		pages.addr = map->phys;
-		pages.size = map->len;
-
-		args[1].ptr = (u64) (uintptr_t) &pages;
-		args[1].length = sizeof(pages);
-
->>>>>>> 381cd246
 		args[2].ptr = (u64) (uintptr_t) &rsp_msg;
 		args[2].length = sizeof(rsp_msg);
 
@@ -3069,11 +3039,8 @@
 		break;
 	case CDSP_DOMAIN_ID:
 	case CDSP1_DOMAIN_ID:
-<<<<<<< HEAD
-=======
 	case GDSP0_DOMAIN_ID:
 	case GDSP1_DOMAIN_ID:
->>>>>>> 381cd246
 		data->unsigned_support = true;
 		/* Create both device nodes so that we can allow both Signed and Unsigned PD */
 		err = fastrpc_device_register(rdev, data, true, domains[domain_id]);
