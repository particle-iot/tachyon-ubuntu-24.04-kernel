// SPDX-License-Identifier: GPL-2.0
/*
 * This file contains work-arounds for many known PCI hardware bugs.
 * Devices present only on certain architectures (host bridges et cetera)
 * should be handled in arch-specific code.
 *
 * Note: any quirks for hotpluggable devices must _NOT_ be declared __init.
 *
 * Copyright (c) 1999 Martin Mares <mj@ucw.cz>
 *
 * Init/reset quirks for USB host controllers should be in the USB quirks
 * file, where their drivers can use them.
 */

#include <linux/bitfield.h>
#include <linux/types.h>
#include <linux/kernel.h>
#include <linux/export.h>
#include <linux/pci.h>
#include <linux/isa-dma.h> /* isa_dma_bridge_buggy */
#include <linux/init.h>
#include <linux/delay.h>
#include <linux/acpi.h>
#include <linux/dmi.h>
#include <linux/ioport.h>
#include <linux/sched.h>
#include <linux/ktime.h>
#include <linux/mm.h>
#include <linux/nvme.h>
#include <linux/platform_data/x86/apple.h>
#include <linux/pm_runtime.h>
#include <linux/suspend.h>
#include <linux/switchtec.h>
#include "pci.h"

/*
 * Retrain the link of a downstream PCIe port by hand if necessary.
 *
 * This is needed at least where a downstream port of the ASMedia ASM2824
 * Gen 3 switch is wired to the upstream port of the Pericom PI7C9X2G304
 * Gen 2 switch, and observed with the Delock Riser Card PCI Express x1 >
 * 2 x PCIe x1 device, P/N 41433, plugged into the SiFive HiFive Unmatched
 * board.
 *
 * In such a configuration the switches are supposed to negotiate the link
 * speed of preferably 5.0GT/s, falling back to 2.5GT/s.  However the link
 * continues switching between the two speeds indefinitely and the data
 * link layer never reaches the active state, with link training reported
 * repeatedly active ~84% of the time.  Forcing the target link speed to
 * 2.5GT/s with the upstream ASM2824 device makes the two switches talk to
 * each other correctly however.  And more interestingly retraining with a
 * higher target link speed afterwards lets the two successfully negotiate
 * 5.0GT/s.
 *
 * With the ASM2824 we can rely on the otherwise optional Data Link Layer
 * Link Active status bit and in the failed link training scenario it will
 * be off along with the Link Bandwidth Management Status indicating that
 * hardware has changed the link speed or width in an attempt to correct
 * unreliable link operation.  For a port that has been left unconnected
 * both bits will be clear.  So use this information to detect the problem
 * rather than polling the Link Training bit and watching out for flips or
 * at least the active status.
 *
 * Since the exact nature of the problem isn't known and in principle this
 * could trigger where an ASM2824 device is downstream rather upstream,
 * apply this erratum workaround to any downstream ports as long as they
 * support Link Active reporting and have the Link Control 2 register.
 * Restrict the speed to 2.5GT/s then with the Target Link Speed field,
 * request a retrain and check the result.
 *
 * If this turns out successful and we know by the Vendor:Device ID it is
 * safe to do so, then lift the restriction, letting the devices negotiate
 * a higher speed.  Also check for a similar 2.5GT/s speed restriction the
 * firmware may have already arranged and lift it with ports that already
 * report their data link being up.
 *
 * Otherwise revert the speed to the original setting and request a retrain
 * again to remove any residual state, ignoring the result as it's supposed
 * to fail anyway.
 *
 * Return 0 if the link has been successfully retrained.  Return an error
 * if retraining was not needed or we attempted a retrain and it failed.
 */
int pcie_failed_link_retrain(struct pci_dev *dev)
{
	static const struct pci_device_id ids[] = {
		{ PCI_VDEVICE(ASMEDIA, 0x2824) }, /* ASMedia ASM2824 */
		{}
	};
	u16 lnksta, lnkctl2;
	int ret = -ENOTTY;

	if (!pci_is_pcie(dev) || !pcie_downstream_port(dev) ||
	    !pcie_cap_has_lnkctl2(dev) || !dev->link_active_reporting)
		return ret;

	pcie_capability_read_word(dev, PCI_EXP_LNKCTL2, &lnkctl2);
	pcie_capability_read_word(dev, PCI_EXP_LNKSTA, &lnksta);
	if ((lnksta & (PCI_EXP_LNKSTA_LBMS | PCI_EXP_LNKSTA_DLLLA)) ==
	    PCI_EXP_LNKSTA_LBMS) {
		u16 oldlnkctl2 = lnkctl2;

		pci_info(dev, "broken device, retraining non-functional downstream link at 2.5GT/s\n");

		lnkctl2 &= ~PCI_EXP_LNKCTL2_TLS;
		lnkctl2 |= PCI_EXP_LNKCTL2_TLS_2_5GT;
		pcie_capability_write_word(dev, PCI_EXP_LNKCTL2, lnkctl2);

		ret = pcie_retrain_link(dev, false);
		if (ret) {
			pci_info(dev, "retraining failed\n");
			pcie_capability_write_word(dev, PCI_EXP_LNKCTL2,
						   oldlnkctl2);
			pcie_retrain_link(dev, true);
			return ret;
		}

		pcie_capability_read_word(dev, PCI_EXP_LNKSTA, &lnksta);
	}

	if ((lnksta & PCI_EXP_LNKSTA_DLLLA) &&
	    (lnkctl2 & PCI_EXP_LNKCTL2_TLS) == PCI_EXP_LNKCTL2_TLS_2_5GT &&
	    pci_match_id(ids, dev)) {
		u32 lnkcap;

		pci_info(dev, "removing 2.5GT/s downstream link speed restriction\n");
		pcie_capability_read_dword(dev, PCI_EXP_LNKCAP, &lnkcap);
		lnkctl2 &= ~PCI_EXP_LNKCTL2_TLS;
		lnkctl2 |= lnkcap & PCI_EXP_LNKCAP_SLS;
		pcie_capability_write_word(dev, PCI_EXP_LNKCTL2, lnkctl2);

		ret = pcie_retrain_link(dev, false);
		if (ret) {
			pci_info(dev, "retraining failed\n");
			return ret;
		}
	}

	return ret;
}

static ktime_t fixup_debug_start(struct pci_dev *dev,
				 void (*fn)(struct pci_dev *dev))
{
	if (initcall_debug)
		pci_info(dev, "calling  %pS @ %i\n", fn, task_pid_nr(current));

	return ktime_get();
}

static void fixup_debug_report(struct pci_dev *dev, ktime_t calltime,
			       void (*fn)(struct pci_dev *dev))
{
	ktime_t delta, rettime;
	unsigned long long duration;

	rettime = ktime_get();
	delta = ktime_sub(rettime, calltime);
	duration = (unsigned long long) ktime_to_ns(delta) >> 10;
	if (initcall_debug || duration > 10000)
		pci_info(dev, "%pS took %lld usecs\n", fn, duration);
}

static void pci_do_fixups(struct pci_dev *dev, struct pci_fixup *f,
			  struct pci_fixup *end)
{
	ktime_t calltime;

	for (; f < end; f++)
		if ((f->class == (u32) (dev->class >> f->class_shift) ||
		     f->class == (u32) PCI_ANY_ID) &&
		    (f->vendor == dev->vendor ||
		     f->vendor == (u16) PCI_ANY_ID) &&
		    (f->device == dev->device ||
		     f->device == (u16) PCI_ANY_ID)) {
			void (*hook)(struct pci_dev *dev);
#ifdef CONFIG_HAVE_ARCH_PREL32_RELOCATIONS
			hook = offset_to_ptr(&f->hook_offset);
#else
			hook = f->hook;
#endif
			calltime = fixup_debug_start(dev, hook);
			hook(dev);
			fixup_debug_report(dev, calltime, hook);
		}
}

extern struct pci_fixup __start_pci_fixups_early[];
extern struct pci_fixup __end_pci_fixups_early[];
extern struct pci_fixup __start_pci_fixups_header[];
extern struct pci_fixup __end_pci_fixups_header[];
extern struct pci_fixup __start_pci_fixups_final[];
extern struct pci_fixup __end_pci_fixups_final[];
extern struct pci_fixup __start_pci_fixups_enable[];
extern struct pci_fixup __end_pci_fixups_enable[];
extern struct pci_fixup __start_pci_fixups_resume[];
extern struct pci_fixup __end_pci_fixups_resume[];
extern struct pci_fixup __start_pci_fixups_resume_early[];
extern struct pci_fixup __end_pci_fixups_resume_early[];
extern struct pci_fixup __start_pci_fixups_suspend[];
extern struct pci_fixup __end_pci_fixups_suspend[];
extern struct pci_fixup __start_pci_fixups_suspend_late[];
extern struct pci_fixup __end_pci_fixups_suspend_late[];

static bool pci_apply_fixup_final_quirks;

void pci_fixup_device(enum pci_fixup_pass pass, struct pci_dev *dev)
{
	struct pci_fixup *start, *end;

	switch (pass) {
	case pci_fixup_early:
		start = __start_pci_fixups_early;
		end = __end_pci_fixups_early;
		break;

	case pci_fixup_header:
		start = __start_pci_fixups_header;
		end = __end_pci_fixups_header;
		break;

	case pci_fixup_final:
		if (!pci_apply_fixup_final_quirks)
			return;
		start = __start_pci_fixups_final;
		end = __end_pci_fixups_final;
		break;

	case pci_fixup_enable:
		start = __start_pci_fixups_enable;
		end = __end_pci_fixups_enable;
		break;

	case pci_fixup_resume:
		start = __start_pci_fixups_resume;
		end = __end_pci_fixups_resume;
		break;

	case pci_fixup_resume_early:
		start = __start_pci_fixups_resume_early;
		end = __end_pci_fixups_resume_early;
		break;

	case pci_fixup_suspend:
		start = __start_pci_fixups_suspend;
		end = __end_pci_fixups_suspend;
		break;

	case pci_fixup_suspend_late:
		start = __start_pci_fixups_suspend_late;
		end = __end_pci_fixups_suspend_late;
		break;

	default:
		/* stupid compiler warning, you would think with an enum... */
		return;
	}
	pci_do_fixups(dev, start, end);
}
EXPORT_SYMBOL(pci_fixup_device);

static int __init pci_apply_final_quirks(void)
{
	struct pci_dev *dev = NULL;
	u8 cls = 0;
	u8 tmp;

	if (pci_cache_line_size)
		pr_info("PCI: CLS %u bytes\n", pci_cache_line_size << 2);

	pci_apply_fixup_final_quirks = true;
	for_each_pci_dev(dev) {
		pci_fixup_device(pci_fixup_final, dev);
		/*
		 * If arch hasn't set it explicitly yet, use the CLS
		 * value shared by all PCI devices.  If there's a
		 * mismatch, fall back to the default value.
		 */
		if (!pci_cache_line_size) {
			pci_read_config_byte(dev, PCI_CACHE_LINE_SIZE, &tmp);
			if (!cls)
				cls = tmp;
			if (!tmp || cls == tmp)
				continue;

			pci_info(dev, "CLS mismatch (%u != %u), using %u bytes\n",
			         cls << 2, tmp << 2,
				 pci_dfl_cache_line_size << 2);
			pci_cache_line_size = pci_dfl_cache_line_size;
		}
	}

	if (!pci_cache_line_size) {
		pr_info("PCI: CLS %u bytes, default %u\n", cls << 2,
			pci_dfl_cache_line_size << 2);
		pci_cache_line_size = cls ? cls : pci_dfl_cache_line_size;
	}

	return 0;
}
fs_initcall_sync(pci_apply_final_quirks);

/*
 * Decoding should be disabled for a PCI device during BAR sizing to avoid
 * conflict. But doing so may cause problems on host bridge and perhaps other
 * key system devices. For devices that need to have mmio decoding always-on,
 * we need to set the dev->mmio_always_on bit.
 */
static void quirk_mmio_always_on(struct pci_dev *dev)
{
	dev->mmio_always_on = 1;
}
DECLARE_PCI_FIXUP_CLASS_EARLY(PCI_ANY_ID, PCI_ANY_ID,
				PCI_CLASS_BRIDGE_HOST, 8, quirk_mmio_always_on);

/* The BAR0 ~ BAR4 of Marvell 9125 device can't be accessed
*  by IO resource file, and need to skip the files
*/
static void quirk_marvell_mask_bar(struct pci_dev *dev)
{
	int i;

	for (i = 0; i < 5; i++)
		if (dev->resource[i].start)
			dev->resource[i].start =
				dev->resource[i].end = 0;
}
DECLARE_PCI_FIXUP_HEADER(PCI_VENDOR_ID_MARVELL_EXT, 0x9125,
				quirk_marvell_mask_bar);

/*
 * The Mellanox Tavor device gives false positive parity errors.  Disable
 * parity error reporting.
 */
DECLARE_PCI_FIXUP_FINAL(PCI_VENDOR_ID_MELLANOX, PCI_DEVICE_ID_MELLANOX_TAVOR, pci_disable_parity);
DECLARE_PCI_FIXUP_FINAL(PCI_VENDOR_ID_MELLANOX, PCI_DEVICE_ID_MELLANOX_TAVOR_BRIDGE, pci_disable_parity);

/*
 * Deal with broken BIOSes that neglect to enable passive release,
 * which can cause problems in combination with the 82441FX/PPro MTRRs
 */
static void quirk_passive_release(struct pci_dev *dev)
{
	struct pci_dev *d = NULL;
	unsigned char dlc;

	/*
	 * We have to make sure a particular bit is set in the PIIX3
	 * ISA bridge, so we have to go out and find it.
	 */
	while ((d = pci_get_device(PCI_VENDOR_ID_INTEL, PCI_DEVICE_ID_INTEL_82371SB_0, d))) {
		pci_read_config_byte(d, 0x82, &dlc);
		if (!(dlc & 1<<1)) {
			pci_info(d, "PIIX3: Enabling Passive Release\n");
			dlc |= 1<<1;
			pci_write_config_byte(d, 0x82, dlc);
		}
	}
}
DECLARE_PCI_FIXUP_FINAL(PCI_VENDOR_ID_INTEL,	PCI_DEVICE_ID_INTEL_82441,	quirk_passive_release);
DECLARE_PCI_FIXUP_RESUME(PCI_VENDOR_ID_INTEL,	PCI_DEVICE_ID_INTEL_82441,	quirk_passive_release);

#ifdef CONFIG_X86_32
/*
 * The VIA VP2/VP3/MVP3 seem to have some 'features'. There may be a
 * workaround but VIA don't answer queries. If you happen to have good
 * contacts at VIA ask them for me please -- Alan
 *
 * This appears to be BIOS not version dependent. So presumably there is a
 * chipset level fix.
 */
static void quirk_isa_dma_hangs(struct pci_dev *dev)
{
	if (!isa_dma_bridge_buggy) {
		isa_dma_bridge_buggy = 1;
		pci_info(dev, "Activating ISA DMA hang workarounds\n");
	}
}
/*
 * It's not totally clear which chipsets are the problematic ones.  We know
 * 82C586 and 82C596 variants are affected.
 */
DECLARE_PCI_FIXUP_FINAL(PCI_VENDOR_ID_VIA,	PCI_DEVICE_ID_VIA_82C586_0,	quirk_isa_dma_hangs);
DECLARE_PCI_FIXUP_FINAL(PCI_VENDOR_ID_VIA,	PCI_DEVICE_ID_VIA_82C596,	quirk_isa_dma_hangs);
DECLARE_PCI_FIXUP_FINAL(PCI_VENDOR_ID_INTEL,    PCI_DEVICE_ID_INTEL_82371SB_0,  quirk_isa_dma_hangs);
DECLARE_PCI_FIXUP_FINAL(PCI_VENDOR_ID_AL,	PCI_DEVICE_ID_AL_M1533,		quirk_isa_dma_hangs);
DECLARE_PCI_FIXUP_FINAL(PCI_VENDOR_ID_NEC,	PCI_DEVICE_ID_NEC_CBUS_1,	quirk_isa_dma_hangs);
DECLARE_PCI_FIXUP_FINAL(PCI_VENDOR_ID_NEC,	PCI_DEVICE_ID_NEC_CBUS_2,	quirk_isa_dma_hangs);
DECLARE_PCI_FIXUP_FINAL(PCI_VENDOR_ID_NEC,	PCI_DEVICE_ID_NEC_CBUS_3,	quirk_isa_dma_hangs);
#endif

#ifdef CONFIG_HAS_IOPORT
/*
 * Intel NM10 "Tiger Point" LPC PM1a_STS.BM_STS must be clear
 * for some HT machines to use C4 w/o hanging.
 */
static void quirk_tigerpoint_bm_sts(struct pci_dev *dev)
{
	u32 pmbase;
	u16 pm1a;

	pci_read_config_dword(dev, 0x40, &pmbase);
	pmbase = pmbase & 0xff80;
	pm1a = inw(pmbase);

	if (pm1a & 0x10) {
		pci_info(dev, FW_BUG "Tiger Point LPC.BM_STS cleared\n");
		outw(0x10, pmbase);
	}
}
DECLARE_PCI_FIXUP_HEADER(PCI_VENDOR_ID_INTEL, PCI_DEVICE_ID_INTEL_TGP_LPC, quirk_tigerpoint_bm_sts);
#endif

/* Chipsets where PCI->PCI transfers vanish or hang */
static void quirk_nopcipci(struct pci_dev *dev)
{
	if ((pci_pci_problems & PCIPCI_FAIL) == 0) {
		pci_info(dev, "Disabling direct PCI/PCI transfers\n");
		pci_pci_problems |= PCIPCI_FAIL;
	}
}
DECLARE_PCI_FIXUP_FINAL(PCI_VENDOR_ID_SI,	PCI_DEVICE_ID_SI_5597,		quirk_nopcipci);
DECLARE_PCI_FIXUP_FINAL(PCI_VENDOR_ID_SI,	PCI_DEVICE_ID_SI_496,		quirk_nopcipci);

static void quirk_nopciamd(struct pci_dev *dev)
{
	u8 rev;
	pci_read_config_byte(dev, 0x08, &rev);
	if (rev == 0x13) {
		/* Erratum 24 */
		pci_info(dev, "Chipset erratum: Disabling direct PCI/AGP transfers\n");
		pci_pci_problems |= PCIAGP_FAIL;
	}
}
DECLARE_PCI_FIXUP_FINAL(PCI_VENDOR_ID_AMD,	PCI_DEVICE_ID_AMD_8151_0,	quirk_nopciamd);

/* Triton requires workarounds to be used by the drivers */
static void quirk_triton(struct pci_dev *dev)
{
	if ((pci_pci_problems&PCIPCI_TRITON) == 0) {
		pci_info(dev, "Limiting direct PCI/PCI transfers\n");
		pci_pci_problems |= PCIPCI_TRITON;
	}
}
DECLARE_PCI_FIXUP_FINAL(PCI_VENDOR_ID_INTEL,	PCI_DEVICE_ID_INTEL_82437,	quirk_triton);
DECLARE_PCI_FIXUP_FINAL(PCI_VENDOR_ID_INTEL,	PCI_DEVICE_ID_INTEL_82437VX,	quirk_triton);
DECLARE_PCI_FIXUP_FINAL(PCI_VENDOR_ID_INTEL,	PCI_DEVICE_ID_INTEL_82439,	quirk_triton);
DECLARE_PCI_FIXUP_FINAL(PCI_VENDOR_ID_INTEL,	PCI_DEVICE_ID_INTEL_82439TX,	quirk_triton);

/*
 * VIA Apollo KT133 needs PCI latency patch
 * Made according to a Windows driver-based patch by George E. Breese;
 * see PCI Latency Adjust on http://www.viahardware.com/download/viatweak.shtm
 * Also see http://www.au-ja.org/review-kt133a-1-en.phtml for the info on
 * which Mr Breese based his work.
 *
 * Updated based on further information from the site and also on
 * information provided by VIA
 */
static void quirk_vialatency(struct pci_dev *dev)
{
	struct pci_dev *p;
	u8 busarb;

	/*
	 * Ok, we have a potential problem chipset here. Now see if we have
	 * a buggy southbridge.
	 */
	p = pci_get_device(PCI_VENDOR_ID_VIA, PCI_DEVICE_ID_VIA_82C686, NULL);
	if (p != NULL) {

		/*
		 * 0x40 - 0x4f == 686B, 0x10 - 0x2f == 686A;
		 * thanks Dan Hollis.
		 * Check for buggy part revisions
		 */
		if (p->revision < 0x40 || p->revision > 0x42)
			goto exit;
	} else {
		p = pci_get_device(PCI_VENDOR_ID_VIA, PCI_DEVICE_ID_VIA_8231, NULL);
		if (p == NULL)	/* No problem parts */
			goto exit;

		/* Check for buggy part revisions */
		if (p->revision < 0x10 || p->revision > 0x12)
			goto exit;
	}

	/*
	 * Ok we have the problem. Now set the PCI master grant to occur
	 * every master grant. The apparent bug is that under high PCI load
	 * (quite common in Linux of course) you can get data loss when the
	 * CPU is held off the bus for 3 bus master requests.  This happens
	 * to include the IDE controllers....
	 *
	 * VIA only apply this fix when an SB Live! is present but under
	 * both Linux and Windows this isn't enough, and we have seen
	 * corruption without SB Live! but with things like 3 UDMA IDE
	 * controllers. So we ignore that bit of the VIA recommendation..
	 */
	pci_read_config_byte(dev, 0x76, &busarb);

	/*
	 * Set bit 4 and bit 5 of byte 76 to 0x01
	 * "Master priority rotation on every PCI master grant"
	 */
	busarb &= ~(1<<5);
	busarb |= (1<<4);
	pci_write_config_byte(dev, 0x76, busarb);
	pci_info(dev, "Applying VIA southbridge workaround\n");
exit:
	pci_dev_put(p);
}
DECLARE_PCI_FIXUP_FINAL(PCI_VENDOR_ID_VIA,	PCI_DEVICE_ID_VIA_8363_0,	quirk_vialatency);
DECLARE_PCI_FIXUP_FINAL(PCI_VENDOR_ID_VIA,	PCI_DEVICE_ID_VIA_8371_1,	quirk_vialatency);
DECLARE_PCI_FIXUP_FINAL(PCI_VENDOR_ID_VIA,	PCI_DEVICE_ID_VIA_8361,		quirk_vialatency);
/* Must restore this on a resume from RAM */
DECLARE_PCI_FIXUP_RESUME(PCI_VENDOR_ID_VIA,	PCI_DEVICE_ID_VIA_8363_0,	quirk_vialatency);
DECLARE_PCI_FIXUP_RESUME(PCI_VENDOR_ID_VIA,	PCI_DEVICE_ID_VIA_8371_1,	quirk_vialatency);
DECLARE_PCI_FIXUP_RESUME(PCI_VENDOR_ID_VIA,	PCI_DEVICE_ID_VIA_8361,		quirk_vialatency);

/* VIA Apollo VP3 needs ETBF on BT848/878 */
static void quirk_viaetbf(struct pci_dev *dev)
{
	if ((pci_pci_problems&PCIPCI_VIAETBF) == 0) {
		pci_info(dev, "Limiting direct PCI/PCI transfers\n");
		pci_pci_problems |= PCIPCI_VIAETBF;
	}
}
DECLARE_PCI_FIXUP_FINAL(PCI_VENDOR_ID_VIA,	PCI_DEVICE_ID_VIA_82C597_0,	quirk_viaetbf);

static void quirk_vsfx(struct pci_dev *dev)
{
	if ((pci_pci_problems&PCIPCI_VSFX) == 0) {
		pci_info(dev, "Limiting direct PCI/PCI transfers\n");
		pci_pci_problems |= PCIPCI_VSFX;
	}
}
DECLARE_PCI_FIXUP_FINAL(PCI_VENDOR_ID_VIA,	PCI_DEVICE_ID_VIA_82C576,	quirk_vsfx);

/*
 * ALi Magik requires workarounds to be used by the drivers that DMA to AGP
 * space. Latency must be set to 0xA and Triton workaround applied too.
 * [Info kindly provided by ALi]
 */
static void quirk_alimagik(struct pci_dev *dev)
{
	if ((pci_pci_problems&PCIPCI_ALIMAGIK) == 0) {
		pci_info(dev, "Limiting direct PCI/PCI transfers\n");
		pci_pci_problems |= PCIPCI_ALIMAGIK|PCIPCI_TRITON;
	}
}
DECLARE_PCI_FIXUP_FINAL(PCI_VENDOR_ID_AL,	PCI_DEVICE_ID_AL_M1647,		quirk_alimagik);
DECLARE_PCI_FIXUP_FINAL(PCI_VENDOR_ID_AL,	PCI_DEVICE_ID_AL_M1651,		quirk_alimagik);

/* Natoma has some interesting boundary conditions with Zoran stuff at least */
static void quirk_natoma(struct pci_dev *dev)
{
	if ((pci_pci_problems&PCIPCI_NATOMA) == 0) {
		pci_info(dev, "Limiting direct PCI/PCI transfers\n");
		pci_pci_problems |= PCIPCI_NATOMA;
	}
}
DECLARE_PCI_FIXUP_FINAL(PCI_VENDOR_ID_INTEL,	PCI_DEVICE_ID_INTEL_82441,	quirk_natoma);
DECLARE_PCI_FIXUP_FINAL(PCI_VENDOR_ID_INTEL,	PCI_DEVICE_ID_INTEL_82443LX_0,	quirk_natoma);
DECLARE_PCI_FIXUP_FINAL(PCI_VENDOR_ID_INTEL,	PCI_DEVICE_ID_INTEL_82443LX_1,	quirk_natoma);
DECLARE_PCI_FIXUP_FINAL(PCI_VENDOR_ID_INTEL,	PCI_DEVICE_ID_INTEL_82443BX_0,	quirk_natoma);
DECLARE_PCI_FIXUP_FINAL(PCI_VENDOR_ID_INTEL,	PCI_DEVICE_ID_INTEL_82443BX_1,	quirk_natoma);
DECLARE_PCI_FIXUP_FINAL(PCI_VENDOR_ID_INTEL,	PCI_DEVICE_ID_INTEL_82443BX_2,	quirk_natoma);

/*
 * This chip can cause PCI parity errors if config register 0xA0 is read
 * while DMAs are occurring.
 */
static void quirk_citrine(struct pci_dev *dev)
{
	dev->cfg_size = 0xA0;
}
DECLARE_PCI_FIXUP_HEADER(PCI_VENDOR_ID_IBM,	PCI_DEVICE_ID_IBM_CITRINE,	quirk_citrine);

/*
 * This chip can cause bus lockups if config addresses above 0x600
 * are read or written.
 */
static void quirk_nfp6000(struct pci_dev *dev)
{
	dev->cfg_size = 0x600;
}
DECLARE_PCI_FIXUP_HEADER(PCI_VENDOR_ID_NETRONOME,	PCI_DEVICE_ID_NETRONOME_NFP4000,	quirk_nfp6000);
DECLARE_PCI_FIXUP_HEADER(PCI_VENDOR_ID_NETRONOME,	PCI_DEVICE_ID_NETRONOME_NFP6000,	quirk_nfp6000);
DECLARE_PCI_FIXUP_HEADER(PCI_VENDOR_ID_NETRONOME,	PCI_DEVICE_ID_NETRONOME_NFP5000,	quirk_nfp6000);
DECLARE_PCI_FIXUP_HEADER(PCI_VENDOR_ID_NETRONOME,	PCI_DEVICE_ID_NETRONOME_NFP6000_VF,	quirk_nfp6000);

/*  On IBM Crocodile ipr SAS adapters, expand BAR to system page size */
static void quirk_extend_bar_to_page(struct pci_dev *dev)
{
	int i;

	for (i = 0; i < PCI_STD_NUM_BARS; i++) {
		struct resource *r = &dev->resource[i];
		const char *r_name = pci_resource_name(dev, i);

		if (r->flags & IORESOURCE_MEM && resource_size(r) < PAGE_SIZE) {
			r->end = PAGE_SIZE - 1;
			r->start = 0;
			r->flags |= IORESOURCE_UNSET;
			pci_info(dev, "%s %pR: expanded to page size\n",
				 r_name, r);
		}
	}
}
DECLARE_PCI_FIXUP_HEADER(PCI_VENDOR_ID_IBM, 0x034a, quirk_extend_bar_to_page);

/*
 * S3 868 and 968 chips report region size equal to 32M, but they decode 64M.
 * If it's needed, re-allocate the region.
 */
static void quirk_s3_64M(struct pci_dev *dev)
{
	struct resource *r = &dev->resource[0];

	if ((r->start & 0x3ffffff) || r->end != r->start + 0x3ffffff) {
		r->flags |= IORESOURCE_UNSET;
		r->start = 0;
		r->end = 0x3ffffff;
	}
}
DECLARE_PCI_FIXUP_HEADER(PCI_VENDOR_ID_S3,	PCI_DEVICE_ID_S3_868,		quirk_s3_64M);
DECLARE_PCI_FIXUP_HEADER(PCI_VENDOR_ID_S3,	PCI_DEVICE_ID_S3_968,		quirk_s3_64M);

static void quirk_io(struct pci_dev *dev, int pos, unsigned int size,
		     const char *name)
{
	u32 region;
	struct pci_bus_region bus_region;
	struct resource *res = dev->resource + pos;
	const char *res_name = pci_resource_name(dev, pos);

	pci_read_config_dword(dev, PCI_BASE_ADDRESS_0 + (pos << 2), &region);

	if (!region)
		return;

	res->name = pci_name(dev);
	res->flags = region & ~PCI_BASE_ADDRESS_IO_MASK;
	res->flags |=
		(IORESOURCE_IO | IORESOURCE_PCI_FIXED | IORESOURCE_SIZEALIGN);
	region &= ~(size - 1);

	/* Convert from PCI bus to resource space */
	bus_region.start = region;
	bus_region.end = region + size - 1;
	pcibios_bus_to_resource(dev->bus, res, &bus_region);

	pci_info(dev, FW_BUG "%s %pR: %s quirk\n", res_name, res, name);
}

/*
 * Some CS5536 BIOSes (for example, the Soekris NET5501 board w/ comBIOS
 * ver. 1.33  20070103) don't set the correct ISA PCI region header info.
 * BAR0 should be 8 bytes; instead, it may be set to something like 8k
 * (which conflicts w/ BAR1's memory range).
 *
 * CS553x's ISA PCI BARs may also be read-only (ref:
 * https://bugzilla.kernel.org/show_bug.cgi?id=85991 - Comment #4 forward).
 */
static void quirk_cs5536_vsa(struct pci_dev *dev)
{
	static char *name = "CS5536 ISA bridge";

	if (pci_resource_len(dev, 0) != 8) {
		quirk_io(dev, 0,   8, name);	/* SMB */
		quirk_io(dev, 1, 256, name);	/* GPIO */
		quirk_io(dev, 2,  64, name);	/* MFGPT */
		pci_info(dev, "%s bug detected (incorrect header); workaround applied\n",
			 name);
	}
}
DECLARE_PCI_FIXUP_HEADER(PCI_VENDOR_ID_AMD, PCI_DEVICE_ID_AMD_CS5536_ISA, quirk_cs5536_vsa);

static void quirk_io_region(struct pci_dev *dev, int port,
			    unsigned int size, int nr, const char *name)
{
	u16 region;
	struct pci_bus_region bus_region;
	struct resource *res = dev->resource + nr;

	pci_read_config_word(dev, port, &region);
	region &= ~(size - 1);

	if (!region)
		return;

	res->name = pci_name(dev);
	res->flags = IORESOURCE_IO;

	/* Convert from PCI bus to resource space */
	bus_region.start = region;
	bus_region.end = region + size - 1;
	pcibios_bus_to_resource(dev->bus, res, &bus_region);

	/*
	 * "res" is typically a bridge window resource that's not being
	 * used for a bridge window, so it's just a place to stash this
	 * non-standard resource.  Printing "nr" or pci_resource_name() of
	 * it doesn't really make sense.
	 */
	if (!pci_claim_resource(dev, nr))
		pci_info(dev, "quirk: %pR claimed by %s\n", res, name);
}

/*
 * ATI Northbridge setups MCE the processor if you even read somewhere
 * between 0x3b0->0x3bb or read 0x3d3
 */
static void quirk_ati_exploding_mce(struct pci_dev *dev)
{
	pci_info(dev, "ATI Northbridge, reserving I/O ports 0x3b0 to 0x3bb\n");
	/* Mae rhaid i ni beidio ag edrych ar y lleoliadiau I/O hyn */
	request_region(0x3b0, 0x0C, "RadeonIGP");
	request_region(0x3d3, 0x01, "RadeonIGP");
}
DECLARE_PCI_FIXUP_FINAL(PCI_VENDOR_ID_ATI,	PCI_DEVICE_ID_ATI_RS100,   quirk_ati_exploding_mce);

/*
 * In the AMD NL platform, this device ([1022:7912]) has a class code of
 * PCI_CLASS_SERIAL_USB_XHCI (0x0c0330), which means the xhci driver will
 * claim it. The same applies on the VanGogh platform device ([1022:163a]).
 *
 * But the dwc3 driver is a more specific driver for this device, and we'd
 * prefer to use it instead of xhci. To prevent xhci from claiming the
 * device, change the class code to 0x0c03fe, which the PCI r3.0 spec
 * defines as "USB device (not host controller)". The dwc3 driver can then
 * claim it based on its Vendor and Device ID.
 */
static void quirk_amd_dwc_class(struct pci_dev *pdev)
{
	u32 class = pdev->class;

	if (class != PCI_CLASS_SERIAL_USB_DEVICE) {
		/* Use "USB Device (not host controller)" class */
		pdev->class = PCI_CLASS_SERIAL_USB_DEVICE;
		pci_info(pdev,
			"PCI class overridden (%#08x -> %#08x) so dwc3 driver can claim this instead of xhci\n",
			class, pdev->class);
	}
}
DECLARE_PCI_FIXUP_HEADER(PCI_VENDOR_ID_AMD, PCI_DEVICE_ID_AMD_NL_USB,
		quirk_amd_dwc_class);
DECLARE_PCI_FIXUP_HEADER(PCI_VENDOR_ID_AMD, PCI_DEVICE_ID_AMD_VANGOGH_USB,
		quirk_amd_dwc_class);

/*
 * Synopsys USB 3.x host HAPS platform has a class code of
 * PCI_CLASS_SERIAL_USB_XHCI, and xhci driver can claim it.  However, these
 * devices should use dwc3-haps driver.  Change these devices' class code to
 * PCI_CLASS_SERIAL_USB_DEVICE to prevent the xhci-pci driver from claiming
 * them.
 */
static void quirk_synopsys_haps(struct pci_dev *pdev)
{
	u32 class = pdev->class;

	switch (pdev->device) {
	case PCI_DEVICE_ID_SYNOPSYS_HAPSUSB3:
	case PCI_DEVICE_ID_SYNOPSYS_HAPSUSB3_AXI:
	case PCI_DEVICE_ID_SYNOPSYS_HAPSUSB31:
		pdev->class = PCI_CLASS_SERIAL_USB_DEVICE;
		pci_info(pdev, "PCI class overridden (%#08x -> %#08x) so dwc3 driver can claim this instead of xhci\n",
			 class, pdev->class);
		break;
	}
}
DECLARE_PCI_FIXUP_CLASS_HEADER(PCI_VENDOR_ID_SYNOPSYS, PCI_ANY_ID,
			       PCI_CLASS_SERIAL_USB_XHCI, 0,
			       quirk_synopsys_haps);

/*
 * Let's make the southbridge information explicit instead of having to
 * worry about people probing the ACPI areas, for example.. (Yes, it
 * happens, and if you read the wrong ACPI register it will put the machine
 * to sleep with no way of waking it up again. Bummer).
 *
 * ALI M7101: Two IO regions pointed to by words at
 *	0xE0 (64 bytes of ACPI registers)
 *	0xE2 (32 bytes of SMB registers)
 */
static void quirk_ali7101_acpi(struct pci_dev *dev)
{
	quirk_io_region(dev, 0xE0, 64, PCI_BRIDGE_RESOURCES, "ali7101 ACPI");
	quirk_io_region(dev, 0xE2, 32, PCI_BRIDGE_RESOURCES+1, "ali7101 SMB");
}
DECLARE_PCI_FIXUP_HEADER(PCI_VENDOR_ID_AL,	PCI_DEVICE_ID_AL_M7101,		quirk_ali7101_acpi);

static void piix4_io_quirk(struct pci_dev *dev, const char *name, unsigned int port, unsigned int enable)
{
	u32 devres;
	u32 mask, size, base;

	pci_read_config_dword(dev, port, &devres);
	if ((devres & enable) != enable)
		return;
	mask = (devres >> 16) & 15;
	base = devres & 0xffff;
	size = 16;
	for (;;) {
		unsigned int bit = size >> 1;
		if ((bit & mask) == bit)
			break;
		size = bit;
	}
	/*
	 * For now we only print it out. Eventually we'll want to
	 * reserve it (at least if it's in the 0x1000+ range), but
	 * let's get enough confirmation reports first.
	 */
	base &= -size;
	pci_info(dev, "%s PIO at %04x-%04x\n", name, base, base + size - 1);
}

static void piix4_mem_quirk(struct pci_dev *dev, const char *name, unsigned int port, unsigned int enable)
{
	u32 devres;
	u32 mask, size, base;

	pci_read_config_dword(dev, port, &devres);
	if ((devres & enable) != enable)
		return;
	base = devres & 0xffff0000;
	mask = (devres & 0x3f) << 16;
	size = 128 << 16;
	for (;;) {
		unsigned int bit = size >> 1;
		if ((bit & mask) == bit)
			break;
		size = bit;
	}

	/*
	 * For now we only print it out. Eventually we'll want to
	 * reserve it, but let's get enough confirmation reports first.
	 */
	base &= -size;
	pci_info(dev, "%s MMIO at %04x-%04x\n", name, base, base + size - 1);
}

/*
 * PIIX4 ACPI: Two IO regions pointed to by longwords at
 *	0x40 (64 bytes of ACPI registers)
 *	0x90 (16 bytes of SMB registers)
 * and a few strange programmable PIIX4 device resources.
 */
static void quirk_piix4_acpi(struct pci_dev *dev)
{
	u32 res_a;

	quirk_io_region(dev, 0x40, 64, PCI_BRIDGE_RESOURCES, "PIIX4 ACPI");
	quirk_io_region(dev, 0x90, 16, PCI_BRIDGE_RESOURCES+1, "PIIX4 SMB");

	/* Device resource A has enables for some of the other ones */
	pci_read_config_dword(dev, 0x5c, &res_a);

	piix4_io_quirk(dev, "PIIX4 devres B", 0x60, 3 << 21);
	piix4_io_quirk(dev, "PIIX4 devres C", 0x64, 3 << 21);

	/* Device resource D is just bitfields for static resources */

	/* Device 12 enabled? */
	if (res_a & (1 << 29)) {
		piix4_io_quirk(dev, "PIIX4 devres E", 0x68, 1 << 20);
		piix4_mem_quirk(dev, "PIIX4 devres F", 0x6c, 1 << 7);
	}
	/* Device 13 enabled? */
	if (res_a & (1 << 30)) {
		piix4_io_quirk(dev, "PIIX4 devres G", 0x70, 1 << 20);
		piix4_mem_quirk(dev, "PIIX4 devres H", 0x74, 1 << 7);
	}
	piix4_io_quirk(dev, "PIIX4 devres I", 0x78, 1 << 20);
	piix4_io_quirk(dev, "PIIX4 devres J", 0x7c, 1 << 20);
}
DECLARE_PCI_FIXUP_HEADER(PCI_VENDOR_ID_INTEL,	PCI_DEVICE_ID_INTEL_82371AB_3,	quirk_piix4_acpi);
DECLARE_PCI_FIXUP_HEADER(PCI_VENDOR_ID_INTEL,	PCI_DEVICE_ID_INTEL_82443MX_3,	quirk_piix4_acpi);

#define ICH_PMBASE	0x40
#define ICH_ACPI_CNTL	0x44
#define  ICH4_ACPI_EN	0x10
#define  ICH6_ACPI_EN	0x80
#define ICH4_GPIOBASE	0x58
#define ICH4_GPIO_CNTL	0x5c
#define  ICH4_GPIO_EN	0x10
#define ICH6_GPIOBASE	0x48
#define ICH6_GPIO_CNTL	0x4c
#define  ICH6_GPIO_EN	0x10

/*
 * ICH4, ICH4-M, ICH5, ICH5-M ACPI: Three IO regions pointed to by longwords at
 *	0x40 (128 bytes of ACPI, GPIO & TCO registers)
 *	0x58 (64 bytes of GPIO I/O space)
 */
static void quirk_ich4_lpc_acpi(struct pci_dev *dev)
{
	u8 enable;

	/*
	 * The check for PCIBIOS_MIN_IO is to ensure we won't create a conflict
	 * with low legacy (and fixed) ports. We don't know the decoding
	 * priority and can't tell whether the legacy device or the one created
	 * here is really at that address.  This happens on boards with broken
	 * BIOSes.
	 */
	pci_read_config_byte(dev, ICH_ACPI_CNTL, &enable);
	if (enable & ICH4_ACPI_EN)
		quirk_io_region(dev, ICH_PMBASE, 128, PCI_BRIDGE_RESOURCES,
				 "ICH4 ACPI/GPIO/TCO");

	pci_read_config_byte(dev, ICH4_GPIO_CNTL, &enable);
	if (enable & ICH4_GPIO_EN)
		quirk_io_region(dev, ICH4_GPIOBASE, 64, PCI_BRIDGE_RESOURCES+1,
				"ICH4 GPIO");
}
DECLARE_PCI_FIXUP_HEADER(PCI_VENDOR_ID_INTEL,    PCI_DEVICE_ID_INTEL_82801AA_0,		quirk_ich4_lpc_acpi);
DECLARE_PCI_FIXUP_HEADER(PCI_VENDOR_ID_INTEL,    PCI_DEVICE_ID_INTEL_82801AB_0,		quirk_ich4_lpc_acpi);
DECLARE_PCI_FIXUP_HEADER(PCI_VENDOR_ID_INTEL,    PCI_DEVICE_ID_INTEL_82801BA_0,		quirk_ich4_lpc_acpi);
DECLARE_PCI_FIXUP_HEADER(PCI_VENDOR_ID_INTEL,    PCI_DEVICE_ID_INTEL_82801BA_10,	quirk_ich4_lpc_acpi);
DECLARE_PCI_FIXUP_HEADER(PCI_VENDOR_ID_INTEL,    PCI_DEVICE_ID_INTEL_82801CA_0,		quirk_ich4_lpc_acpi);
DECLARE_PCI_FIXUP_HEADER(PCI_VENDOR_ID_INTEL,    PCI_DEVICE_ID_INTEL_82801CA_12,	quirk_ich4_lpc_acpi);
DECLARE_PCI_FIXUP_HEADER(PCI_VENDOR_ID_INTEL,    PCI_DEVICE_ID_INTEL_82801DB_0,		quirk_ich4_lpc_acpi);
DECLARE_PCI_FIXUP_HEADER(PCI_VENDOR_ID_INTEL,    PCI_DEVICE_ID_INTEL_82801DB_12,	quirk_ich4_lpc_acpi);
DECLARE_PCI_FIXUP_HEADER(PCI_VENDOR_ID_INTEL,    PCI_DEVICE_ID_INTEL_82801EB_0,		quirk_ich4_lpc_acpi);
DECLARE_PCI_FIXUP_HEADER(PCI_VENDOR_ID_INTEL,    PCI_DEVICE_ID_INTEL_ESB_1,		quirk_ich4_lpc_acpi);

static void ich6_lpc_acpi_gpio(struct pci_dev *dev)
{
	u8 enable;

	pci_read_config_byte(dev, ICH_ACPI_CNTL, &enable);
	if (enable & ICH6_ACPI_EN)
		quirk_io_region(dev, ICH_PMBASE, 128, PCI_BRIDGE_RESOURCES,
				 "ICH6 ACPI/GPIO/TCO");

	pci_read_config_byte(dev, ICH6_GPIO_CNTL, &enable);
	if (enable & ICH6_GPIO_EN)
		quirk_io_region(dev, ICH6_GPIOBASE, 64, PCI_BRIDGE_RESOURCES+1,
				"ICH6 GPIO");
}

static void ich6_lpc_generic_decode(struct pci_dev *dev, unsigned int reg,
				    const char *name, int dynsize)
{
	u32 val;
	u32 size, base;

	pci_read_config_dword(dev, reg, &val);

	/* Enabled? */
	if (!(val & 1))
		return;
	base = val & 0xfffc;
	if (dynsize) {
		/*
		 * This is not correct. It is 16, 32 or 64 bytes depending on
		 * register D31:F0:ADh bits 5:4.
		 *
		 * But this gets us at least _part_ of it.
		 */
		size = 16;
	} else {
		size = 128;
	}
	base &= ~(size-1);

	/*
	 * Just print it out for now. We should reserve it after more
	 * debugging.
	 */
	pci_info(dev, "%s PIO at %04x-%04x\n", name, base, base+size-1);
}

static void quirk_ich6_lpc(struct pci_dev *dev)
{
	/* Shared ACPI/GPIO decode with all ICH6+ */
	ich6_lpc_acpi_gpio(dev);

	/* ICH6-specific generic IO decode */
	ich6_lpc_generic_decode(dev, 0x84, "LPC Generic IO decode 1", 0);
	ich6_lpc_generic_decode(dev, 0x88, "LPC Generic IO decode 2", 1);
}
DECLARE_PCI_FIXUP_HEADER(PCI_VENDOR_ID_INTEL,	PCI_DEVICE_ID_INTEL_ICH6_0, quirk_ich6_lpc);
DECLARE_PCI_FIXUP_HEADER(PCI_VENDOR_ID_INTEL,	PCI_DEVICE_ID_INTEL_ICH6_1, quirk_ich6_lpc);

static void ich7_lpc_generic_decode(struct pci_dev *dev, unsigned int reg,
				    const char *name)
{
	u32 val;
	u32 mask, base;

	pci_read_config_dword(dev, reg, &val);

	/* Enabled? */
	if (!(val & 1))
		return;

	/* IO base in bits 15:2, mask in bits 23:18, both are dword-based */
	base = val & 0xfffc;
	mask = (val >> 16) & 0xfc;
	mask |= 3;

	/*
	 * Just print it out for now. We should reserve it after more
	 * debugging.
	 */
	pci_info(dev, "%s PIO at %04x (mask %04x)\n", name, base, mask);
}

/* ICH7-10 has the same common LPC generic IO decode registers */
static void quirk_ich7_lpc(struct pci_dev *dev)
{
	/* We share the common ACPI/GPIO decode with ICH6 */
	ich6_lpc_acpi_gpio(dev);

	/* And have 4 ICH7+ generic decodes */
	ich7_lpc_generic_decode(dev, 0x84, "ICH7 LPC Generic IO decode 1");
	ich7_lpc_generic_decode(dev, 0x88, "ICH7 LPC Generic IO decode 2");
	ich7_lpc_generic_decode(dev, 0x8c, "ICH7 LPC Generic IO decode 3");
	ich7_lpc_generic_decode(dev, 0x90, "ICH7 LPC Generic IO decode 4");
}
DECLARE_PCI_FIXUP_HEADER(PCI_VENDOR_ID_INTEL,	PCI_DEVICE_ID_INTEL_ICH7_0, quirk_ich7_lpc);
DECLARE_PCI_FIXUP_HEADER(PCI_VENDOR_ID_INTEL,	PCI_DEVICE_ID_INTEL_ICH7_1, quirk_ich7_lpc);
DECLARE_PCI_FIXUP_HEADER(PCI_VENDOR_ID_INTEL,	PCI_DEVICE_ID_INTEL_ICH7_31, quirk_ich7_lpc);
DECLARE_PCI_FIXUP_HEADER(PCI_VENDOR_ID_INTEL,	PCI_DEVICE_ID_INTEL_ICH8_0, quirk_ich7_lpc);
DECLARE_PCI_FIXUP_HEADER(PCI_VENDOR_ID_INTEL,	PCI_DEVICE_ID_INTEL_ICH8_2, quirk_ich7_lpc);
DECLARE_PCI_FIXUP_HEADER(PCI_VENDOR_ID_INTEL,	PCI_DEVICE_ID_INTEL_ICH8_3, quirk_ich7_lpc);
DECLARE_PCI_FIXUP_HEADER(PCI_VENDOR_ID_INTEL,	PCI_DEVICE_ID_INTEL_ICH8_1, quirk_ich7_lpc);
DECLARE_PCI_FIXUP_HEADER(PCI_VENDOR_ID_INTEL,	PCI_DEVICE_ID_INTEL_ICH8_4, quirk_ich7_lpc);
DECLARE_PCI_FIXUP_HEADER(PCI_VENDOR_ID_INTEL,	PCI_DEVICE_ID_INTEL_ICH9_2, quirk_ich7_lpc);
DECLARE_PCI_FIXUP_HEADER(PCI_VENDOR_ID_INTEL,	PCI_DEVICE_ID_INTEL_ICH9_4, quirk_ich7_lpc);
DECLARE_PCI_FIXUP_HEADER(PCI_VENDOR_ID_INTEL,	PCI_DEVICE_ID_INTEL_ICH9_7, quirk_ich7_lpc);
DECLARE_PCI_FIXUP_HEADER(PCI_VENDOR_ID_INTEL,	PCI_DEVICE_ID_INTEL_ICH9_8, quirk_ich7_lpc);
DECLARE_PCI_FIXUP_HEADER(PCI_VENDOR_ID_INTEL,   PCI_DEVICE_ID_INTEL_ICH10_1, quirk_ich7_lpc);

/*
 * VIA ACPI: One IO region pointed to by longword at
 *	0x48 or 0x20 (256 bytes of ACPI registers)
 */
static void quirk_vt82c586_acpi(struct pci_dev *dev)
{
	if (dev->revision & 0x10)
		quirk_io_region(dev, 0x48, 256, PCI_BRIDGE_RESOURCES,
				"vt82c586 ACPI");
}
DECLARE_PCI_FIXUP_HEADER(PCI_VENDOR_ID_VIA,	PCI_DEVICE_ID_VIA_82C586_3,	quirk_vt82c586_acpi);

/*
 * VIA VT82C686 ACPI: Three IO region pointed to by (long)words at
 *	0x48 (256 bytes of ACPI registers)
 *	0x70 (128 bytes of hardware monitoring register)
 *	0x90 (16 bytes of SMB registers)
 */
static void quirk_vt82c686_acpi(struct pci_dev *dev)
{
	quirk_vt82c586_acpi(dev);

	quirk_io_region(dev, 0x70, 128, PCI_BRIDGE_RESOURCES+1,
				 "vt82c686 HW-mon");

	quirk_io_region(dev, 0x90, 16, PCI_BRIDGE_RESOURCES+2, "vt82c686 SMB");
}
DECLARE_PCI_FIXUP_HEADER(PCI_VENDOR_ID_VIA,	PCI_DEVICE_ID_VIA_82C686_4,	quirk_vt82c686_acpi);

/*
 * VIA VT8235 ISA Bridge: Two IO regions pointed to by words at
 *	0x88 (128 bytes of power management registers)
 *	0xd0 (16 bytes of SMB registers)
 */
static void quirk_vt8235_acpi(struct pci_dev *dev)
{
	quirk_io_region(dev, 0x88, 128, PCI_BRIDGE_RESOURCES, "vt8235 PM");
	quirk_io_region(dev, 0xd0, 16, PCI_BRIDGE_RESOURCES+1, "vt8235 SMB");
}
DECLARE_PCI_FIXUP_HEADER(PCI_VENDOR_ID_VIA,	PCI_DEVICE_ID_VIA_8235,	quirk_vt8235_acpi);

/*
 * TI XIO2000a PCIe-PCI Bridge erroneously reports it supports fast
 * back-to-back: Disable fast back-to-back on the secondary bus segment
 */
static void quirk_xio2000a(struct pci_dev *dev)
{
	struct pci_dev *pdev;
	u16 command;

	pci_warn(dev, "TI XIO2000a quirk detected; secondary bus fast back-to-back transfers disabled\n");
	list_for_each_entry(pdev, &dev->subordinate->devices, bus_list) {
		pci_read_config_word(pdev, PCI_COMMAND, &command);
		if (command & PCI_COMMAND_FAST_BACK)
			pci_write_config_word(pdev, PCI_COMMAND, command & ~PCI_COMMAND_FAST_BACK);
	}
}
DECLARE_PCI_FIXUP_FINAL(PCI_VENDOR_ID_TI, PCI_DEVICE_ID_TI_XIO2000A,
			quirk_xio2000a);

#ifdef CONFIG_X86_IO_APIC

#include <asm/io_apic.h>

/*
 * VIA 686A/B: If an IO-APIC is active, we need to route all on-chip
 * devices to the external APIC.
 *
 * TODO: When we have device-specific interrupt routers, this code will go
 * away from quirks.
 */
static void quirk_via_ioapic(struct pci_dev *dev)
{
	u8 tmp;

	if (nr_ioapics < 1)
		tmp = 0;    /* nothing routed to external APIC */
	else
		tmp = 0x1f; /* all known bits (4-0) routed to external APIC */

	pci_info(dev, "%s VIA external APIC routing\n",
		 tmp ? "Enabling" : "Disabling");

	/* Offset 0x58: External APIC IRQ output control */
	pci_write_config_byte(dev, 0x58, tmp);
}
DECLARE_PCI_FIXUP_FINAL(PCI_VENDOR_ID_VIA,	PCI_DEVICE_ID_VIA_82C686,	quirk_via_ioapic);
DECLARE_PCI_FIXUP_RESUME_EARLY(PCI_VENDOR_ID_VIA,	PCI_DEVICE_ID_VIA_82C686,	quirk_via_ioapic);

/*
 * VIA 8237: Some BIOSes don't set the 'Bypass APIC De-Assert Message' Bit.
 * This leads to doubled level interrupt rates.
 * Set this bit to get rid of cycle wastage.
 * Otherwise uncritical.
 */
static void quirk_via_vt8237_bypass_apic_deassert(struct pci_dev *dev)
{
	u8 misc_control2;
#define BYPASS_APIC_DEASSERT 8

	pci_read_config_byte(dev, 0x5B, &misc_control2);
	if (!(misc_control2 & BYPASS_APIC_DEASSERT)) {
		pci_info(dev, "Bypassing VIA 8237 APIC De-Assert Message\n");
		pci_write_config_byte(dev, 0x5B, misc_control2|BYPASS_APIC_DEASSERT);
	}
}
DECLARE_PCI_FIXUP_FINAL(PCI_VENDOR_ID_VIA,	PCI_DEVICE_ID_VIA_8237,		quirk_via_vt8237_bypass_apic_deassert);
DECLARE_PCI_FIXUP_RESUME_EARLY(PCI_VENDOR_ID_VIA,	PCI_DEVICE_ID_VIA_8237,		quirk_via_vt8237_bypass_apic_deassert);

/*
 * The AMD IO-APIC can hang the box when an APIC IRQ is masked.
 * We check all revs >= B0 (yet not in the pre production!) as the bug
 * is currently marked NoFix
 *
 * We have multiple reports of hangs with this chipset that went away with
 * noapic specified. For the moment we assume it's the erratum. We may be wrong
 * of course. However the advice is demonstrably good even if so.
 */
static void quirk_amd_ioapic(struct pci_dev *dev)
{
	if (dev->revision >= 0x02) {
		pci_warn(dev, "I/O APIC: AMD Erratum #22 may be present. In the event of instability try\n");
		pci_warn(dev, "        : booting with the \"noapic\" option\n");
	}
}
DECLARE_PCI_FIXUP_FINAL(PCI_VENDOR_ID_AMD,	PCI_DEVICE_ID_AMD_VIPER_7410,	quirk_amd_ioapic);
#endif /* CONFIG_X86_IO_APIC */

#if defined(CONFIG_ARM64) && defined(CONFIG_PCI_ATS)

static void quirk_cavium_sriov_rnm_link(struct pci_dev *dev)
{
	/* Fix for improper SR-IOV configuration on Cavium cn88xx RNM device */
	if (dev->subsystem_device == 0xa118)
		dev->sriov->link = dev->devfn;
}
DECLARE_PCI_FIXUP_FINAL(PCI_VENDOR_ID_CAVIUM, 0xa018, quirk_cavium_sriov_rnm_link);
#endif

/*
 * Some settings of MMRBC can lead to data corruption so block changes.
 * See AMD 8131 HyperTransport PCI-X Tunnel Revision Guide
 */
static void quirk_amd_8131_mmrbc(struct pci_dev *dev)
{
	if (dev->subordinate && dev->revision <= 0x12) {
		pci_info(dev, "AMD8131 rev %x detected; disabling PCI-X MMRBC\n",
			 dev->revision);
		dev->subordinate->bus_flags |= PCI_BUS_FLAGS_NO_MMRBC;
	}
}
DECLARE_PCI_FIXUP_FINAL(PCI_VENDOR_ID_AMD, PCI_DEVICE_ID_AMD_8131_BRIDGE, quirk_amd_8131_mmrbc);

/*
 * FIXME: it is questionable that quirk_via_acpi() is needed.  It shows up
 * as an ISA bridge, and does not support the PCI_INTERRUPT_LINE register
 * at all.  Therefore it seems like setting the pci_dev's IRQ to the value
 * of the ACPI SCI interrupt is only done for convenience.
 *	-jgarzik
 */
static void quirk_via_acpi(struct pci_dev *d)
{
	u8 irq;

	/* VIA ACPI device: SCI IRQ line in PCI config byte 0x42 */
	pci_read_config_byte(d, 0x42, &irq);
	irq &= 0xf;
	if (irq && (irq != 2))
		d->irq = irq;
}
DECLARE_PCI_FIXUP_HEADER(PCI_VENDOR_ID_VIA,	PCI_DEVICE_ID_VIA_82C586_3,	quirk_via_acpi);
DECLARE_PCI_FIXUP_HEADER(PCI_VENDOR_ID_VIA,	PCI_DEVICE_ID_VIA_82C686_4,	quirk_via_acpi);

/* VIA bridges which have VLink */
static int via_vlink_dev_lo = -1, via_vlink_dev_hi = 18;

static void quirk_via_bridge(struct pci_dev *dev)
{
	/* See what bridge we have and find the device ranges */
	switch (dev->device) {
	case PCI_DEVICE_ID_VIA_82C686:
		/*
		 * The VT82C686 is special; it attaches to PCI and can have
		 * any device number. All its subdevices are functions of
		 * that single device.
		 */
		via_vlink_dev_lo = PCI_SLOT(dev->devfn);
		via_vlink_dev_hi = PCI_SLOT(dev->devfn);
		break;
	case PCI_DEVICE_ID_VIA_8237:
	case PCI_DEVICE_ID_VIA_8237A:
		via_vlink_dev_lo = 15;
		break;
	case PCI_DEVICE_ID_VIA_8235:
		via_vlink_dev_lo = 16;
		break;
	case PCI_DEVICE_ID_VIA_8231:
	case PCI_DEVICE_ID_VIA_8233_0:
	case PCI_DEVICE_ID_VIA_8233A:
	case PCI_DEVICE_ID_VIA_8233C_0:
		via_vlink_dev_lo = 17;
		break;
	}
}
DECLARE_PCI_FIXUP_HEADER(PCI_VENDOR_ID_VIA,	PCI_DEVICE_ID_VIA_82C686,	quirk_via_bridge);
DECLARE_PCI_FIXUP_HEADER(PCI_VENDOR_ID_VIA,	PCI_DEVICE_ID_VIA_8231,		quirk_via_bridge);
DECLARE_PCI_FIXUP_HEADER(PCI_VENDOR_ID_VIA,	PCI_DEVICE_ID_VIA_8233_0,	quirk_via_bridge);
DECLARE_PCI_FIXUP_HEADER(PCI_VENDOR_ID_VIA,	PCI_DEVICE_ID_VIA_8233A,	quirk_via_bridge);
DECLARE_PCI_FIXUP_HEADER(PCI_VENDOR_ID_VIA,	PCI_DEVICE_ID_VIA_8233C_0,	quirk_via_bridge);
DECLARE_PCI_FIXUP_HEADER(PCI_VENDOR_ID_VIA,	PCI_DEVICE_ID_VIA_8235,		quirk_via_bridge);
DECLARE_PCI_FIXUP_HEADER(PCI_VENDOR_ID_VIA,	PCI_DEVICE_ID_VIA_8237,		quirk_via_bridge);
DECLARE_PCI_FIXUP_HEADER(PCI_VENDOR_ID_VIA,	PCI_DEVICE_ID_VIA_8237A,	quirk_via_bridge);

/*
 * quirk_via_vlink		-	VIA VLink IRQ number update
 * @dev: PCI device
 *
 * If the device we are dealing with is on a PIC IRQ we need to ensure that
 * the IRQ line register which usually is not relevant for PCI cards, is
 * actually written so that interrupts get sent to the right place.
 *
 * We only do this on systems where a VIA south bridge was detected, and
 * only for VIA devices on the motherboard (see quirk_via_bridge above).
 */
static void quirk_via_vlink(struct pci_dev *dev)
{
	u8 irq, new_irq;

	/* Check if we have VLink at all */
	if (via_vlink_dev_lo == -1)
		return;

	new_irq = dev->irq;

	/* Don't quirk interrupts outside the legacy IRQ range */
	if (!new_irq || new_irq > 15)
		return;

	/* Internal device ? */
	if (dev->bus->number != 0 || PCI_SLOT(dev->devfn) > via_vlink_dev_hi ||
	    PCI_SLOT(dev->devfn) < via_vlink_dev_lo)
		return;

	/*
	 * This is an internal VLink device on a PIC interrupt. The BIOS
	 * ought to have set this but may not have, so we redo it.
	 */
	pci_read_config_byte(dev, PCI_INTERRUPT_LINE, &irq);
	if (new_irq != irq) {
		pci_info(dev, "VIA VLink IRQ fixup, from %d to %d\n",
			irq, new_irq);
		udelay(15);	/* unknown if delay really needed */
		pci_write_config_byte(dev, PCI_INTERRUPT_LINE, new_irq);
	}
}
DECLARE_PCI_FIXUP_ENABLE(PCI_VENDOR_ID_VIA, PCI_ANY_ID, quirk_via_vlink);

/*
 * VIA VT82C598 has its device ID settable and many BIOSes set it to the ID
 * of VT82C597 for backward compatibility.  We need to switch it off to be
 * able to recognize the real type of the chip.
 */
static void quirk_vt82c598_id(struct pci_dev *dev)
{
	pci_write_config_byte(dev, 0xfc, 0);
	pci_read_config_word(dev, PCI_DEVICE_ID, &dev->device);
}
DECLARE_PCI_FIXUP_HEADER(PCI_VENDOR_ID_VIA,	PCI_DEVICE_ID_VIA_82C597_0,	quirk_vt82c598_id);

/*
 * CardBus controllers have a legacy base address that enables them to
 * respond as i82365 pcmcia controllers.  We don't want them to do this
 * even if the Linux CardBus driver is not loaded, because the Linux i82365
 * driver does not (and should not) handle CardBus.
 */
static void quirk_cardbus_legacy(struct pci_dev *dev)
{
	pci_write_config_dword(dev, PCI_CB_LEGACY_MODE_BASE, 0);
}
DECLARE_PCI_FIXUP_CLASS_FINAL(PCI_ANY_ID, PCI_ANY_ID,
			PCI_CLASS_BRIDGE_CARDBUS, 8, quirk_cardbus_legacy);
DECLARE_PCI_FIXUP_CLASS_RESUME_EARLY(PCI_ANY_ID, PCI_ANY_ID,
			PCI_CLASS_BRIDGE_CARDBUS, 8, quirk_cardbus_legacy);

/*
 * Following the PCI ordering rules is optional on the AMD762. I'm not sure
 * what the designers were smoking but let's not inhale...
 *
 * To be fair to AMD, it follows the spec by default, it's BIOS people who
 * turn it off!
 */
static void quirk_amd_ordering(struct pci_dev *dev)
{
	u32 pcic;
	pci_read_config_dword(dev, 0x4C, &pcic);
	if ((pcic & 6) != 6) {
		pcic |= 6;
		pci_warn(dev, "BIOS failed to enable PCI standards compliance; fixing this error\n");
		pci_write_config_dword(dev, 0x4C, pcic);
		pci_read_config_dword(dev, 0x84, &pcic);
		pcic |= (1 << 23);	/* Required in this mode */
		pci_write_config_dword(dev, 0x84, pcic);
	}
}
DECLARE_PCI_FIXUP_FINAL(PCI_VENDOR_ID_AMD,	PCI_DEVICE_ID_AMD_FE_GATE_700C, quirk_amd_ordering);
DECLARE_PCI_FIXUP_RESUME_EARLY(PCI_VENDOR_ID_AMD,	PCI_DEVICE_ID_AMD_FE_GATE_700C, quirk_amd_ordering);

/*
 * DreamWorks-provided workaround for Dunord I-3000 problem
 *
 * This card decodes and responds to addresses not apparently assigned to
 * it.  We force a larger allocation to ensure that nothing gets put too
 * close to it.
 */
static void quirk_dunord(struct pci_dev *dev)
{
	struct resource *r = &dev->resource[1];

	r->flags |= IORESOURCE_UNSET;
	r->start = 0;
	r->end = 0xffffff;
}
DECLARE_PCI_FIXUP_HEADER(PCI_VENDOR_ID_DUNORD,	PCI_DEVICE_ID_DUNORD_I3000,	quirk_dunord);

/*
 * i82380FB mobile docking controller: its PCI-to-PCI bridge is subtractive
 * decoding (transparent), and does indicate this in the ProgIf.
 * Unfortunately, the ProgIf value is wrong - 0x80 instead of 0x01.
 */
static void quirk_transparent_bridge(struct pci_dev *dev)
{
	dev->transparent = 1;
}
DECLARE_PCI_FIXUP_HEADER(PCI_VENDOR_ID_INTEL,	PCI_DEVICE_ID_INTEL_82380FB,	quirk_transparent_bridge);
DECLARE_PCI_FIXUP_HEADER(PCI_VENDOR_ID_TOSHIBA,	0x605,	quirk_transparent_bridge);

/*
 * Common misconfiguration of the MediaGX/Geode PCI master that will reduce
 * PCI bandwidth from 70MB/s to 25MB/s.  See the GXM/GXLV/GX1 datasheets
 * found at http://www.national.com/analog for info on what these bits do.
 * <christer@weinigel.se>
 */
static void quirk_mediagx_master(struct pci_dev *dev)
{
	u8 reg;

	pci_read_config_byte(dev, 0x41, &reg);
	if (reg & 2) {
		reg &= ~2;
		pci_info(dev, "Fixup for MediaGX/Geode Slave Disconnect Boundary (0x41=0x%02x)\n",
			 reg);
		pci_write_config_byte(dev, 0x41, reg);
	}
}
DECLARE_PCI_FIXUP_FINAL(PCI_VENDOR_ID_CYRIX,	PCI_DEVICE_ID_CYRIX_PCI_MASTER, quirk_mediagx_master);
DECLARE_PCI_FIXUP_RESUME(PCI_VENDOR_ID_CYRIX,	PCI_DEVICE_ID_CYRIX_PCI_MASTER, quirk_mediagx_master);

/*
 * Ensure C0 rev restreaming is off. This is normally done by the BIOS but
 * in the odd case it is not the results are corruption hence the presence
 * of a Linux check.
 */
static void quirk_disable_pxb(struct pci_dev *pdev)
{
	u16 config;

	if (pdev->revision != 0x04)		/* Only C0 requires this */
		return;
	pci_read_config_word(pdev, 0x40, &config);
	if (config & (1<<6)) {
		config &= ~(1<<6);
		pci_write_config_word(pdev, 0x40, config);
		pci_info(pdev, "C0 revision 450NX. Disabling PCI restreaming\n");
	}
}
DECLARE_PCI_FIXUP_FINAL(PCI_VENDOR_ID_INTEL,	PCI_DEVICE_ID_INTEL_82454NX,	quirk_disable_pxb);
DECLARE_PCI_FIXUP_RESUME_EARLY(PCI_VENDOR_ID_INTEL,	PCI_DEVICE_ID_INTEL_82454NX,	quirk_disable_pxb);

static void quirk_amd_ide_mode(struct pci_dev *pdev)
{
	/* set SBX00/Hudson-2 SATA in IDE mode to AHCI mode */
	u8 tmp;

	pci_read_config_byte(pdev, PCI_CLASS_DEVICE, &tmp);
	if (tmp == 0x01) {
		pci_read_config_byte(pdev, 0x40, &tmp);
		pci_write_config_byte(pdev, 0x40, tmp|1);
		pci_write_config_byte(pdev, 0x9, 1);
		pci_write_config_byte(pdev, 0xa, 6);
		pci_write_config_byte(pdev, 0x40, tmp);

		pdev->class = PCI_CLASS_STORAGE_SATA_AHCI;
		pci_info(pdev, "set SATA to AHCI mode\n");
	}
}
DECLARE_PCI_FIXUP_HEADER(PCI_VENDOR_ID_ATI, PCI_DEVICE_ID_ATI_IXP600_SATA, quirk_amd_ide_mode);
DECLARE_PCI_FIXUP_RESUME_EARLY(PCI_VENDOR_ID_ATI, PCI_DEVICE_ID_ATI_IXP600_SATA, quirk_amd_ide_mode);
DECLARE_PCI_FIXUP_HEADER(PCI_VENDOR_ID_ATI, PCI_DEVICE_ID_ATI_IXP700_SATA, quirk_amd_ide_mode);
DECLARE_PCI_FIXUP_RESUME_EARLY(PCI_VENDOR_ID_ATI, PCI_DEVICE_ID_ATI_IXP700_SATA, quirk_amd_ide_mode);
DECLARE_PCI_FIXUP_HEADER(PCI_VENDOR_ID_AMD, PCI_DEVICE_ID_AMD_HUDSON2_SATA_IDE, quirk_amd_ide_mode);
DECLARE_PCI_FIXUP_RESUME_EARLY(PCI_VENDOR_ID_AMD, PCI_DEVICE_ID_AMD_HUDSON2_SATA_IDE, quirk_amd_ide_mode);
DECLARE_PCI_FIXUP_HEADER(PCI_VENDOR_ID_AMD, 0x7900, quirk_amd_ide_mode);
DECLARE_PCI_FIXUP_RESUME_EARLY(PCI_VENDOR_ID_AMD, 0x7900, quirk_amd_ide_mode);

/* Serverworks CSB5 IDE does not fully support native mode */
static void quirk_svwks_csb5ide(struct pci_dev *pdev)
{
	u8 prog;
	pci_read_config_byte(pdev, PCI_CLASS_PROG, &prog);
	if (prog & 5) {
		prog &= ~5;
		pdev->class &= ~5;
		pci_write_config_byte(pdev, PCI_CLASS_PROG, prog);
		/* PCI layer will sort out resources */
	}
}
DECLARE_PCI_FIXUP_EARLY(PCI_VENDOR_ID_SERVERWORKS, PCI_DEVICE_ID_SERVERWORKS_CSB5IDE, quirk_svwks_csb5ide);

/* Intel 82801CAM ICH3-M datasheet says IDE modes must be the same */
static void quirk_ide_samemode(struct pci_dev *pdev)
{
	u8 prog;

	pci_read_config_byte(pdev, PCI_CLASS_PROG, &prog);

	if (((prog & 1) && !(prog & 4)) || ((prog & 4) && !(prog & 1))) {
		pci_info(pdev, "IDE mode mismatch; forcing legacy mode\n");
		prog &= ~5;
		pdev->class &= ~5;
		pci_write_config_byte(pdev, PCI_CLASS_PROG, prog);
	}
}
DECLARE_PCI_FIXUP_EARLY(PCI_VENDOR_ID_INTEL, PCI_DEVICE_ID_INTEL_82801CA_10, quirk_ide_samemode);

/* Some ATA devices break if put into D3 */
static void quirk_no_ata_d3(struct pci_dev *pdev)
{
	pdev->dev_flags |= PCI_DEV_FLAGS_NO_D3;
}
/* Quirk the legacy ATA devices only. The AHCI ones are ok */
DECLARE_PCI_FIXUP_CLASS_EARLY(PCI_VENDOR_ID_SERVERWORKS, PCI_ANY_ID,
				PCI_CLASS_STORAGE_IDE, 8, quirk_no_ata_d3);
DECLARE_PCI_FIXUP_CLASS_EARLY(PCI_VENDOR_ID_ATI, PCI_ANY_ID,
				PCI_CLASS_STORAGE_IDE, 8, quirk_no_ata_d3);
/* ALi loses some register settings that we cannot then restore */
DECLARE_PCI_FIXUP_CLASS_EARLY(PCI_VENDOR_ID_AL, PCI_ANY_ID,
				PCI_CLASS_STORAGE_IDE, 8, quirk_no_ata_d3);
/* VIA comes back fine but we need to keep it alive or ACPI GTM failures
   occur when mode detecting */
DECLARE_PCI_FIXUP_CLASS_EARLY(PCI_VENDOR_ID_VIA, PCI_ANY_ID,
				PCI_CLASS_STORAGE_IDE, 8, quirk_no_ata_d3);

/*
 * This was originally an Alpha-specific thing, but it really fits here.
 * The i82375 PCI/EISA bridge appears as non-classified. Fix that.
 */
static void quirk_eisa_bridge(struct pci_dev *dev)
{
	dev->class = PCI_CLASS_BRIDGE_EISA << 8;
}
DECLARE_PCI_FIXUP_HEADER(PCI_VENDOR_ID_INTEL,	PCI_DEVICE_ID_INTEL_82375,	quirk_eisa_bridge);

/*
 * On ASUS P4B boards, the SMBus PCI Device within the ICH2/4 southbridge
 * is not activated. The myth is that Asus said that they do not want the
 * users to be irritated by just another PCI Device in the Win98 device
 * manager. (see the file prog/hotplug/README.p4b in the lm_sensors
 * package 2.7.0 for details)
 *
 * The SMBus PCI Device can be activated by setting a bit in the ICH LPC
 * bridge. Unfortunately, this device has no subvendor/subdevice ID. So it
 * becomes necessary to do this tweak in two steps -- the chosen trigger
 * is either the Host bridge (preferred) or on-board VGA controller.
 *
 * Note that we used to unhide the SMBus that way on Toshiba laptops
 * (Satellite A40 and Tecra M2) but then found that the thermal management
 * was done by SMM code, which could cause unsynchronized concurrent
 * accesses to the SMBus registers, with potentially bad effects. Thus you
 * should be very careful when adding new entries: if SMM is accessing the
 * Intel SMBus, this is a very good reason to leave it hidden.
 *
 * Likewise, many recent laptops use ACPI for thermal management. If the
 * ACPI DSDT code accesses the SMBus, then Linux should not access it
 * natively, and keeping the SMBus hidden is the right thing to do. If you
 * are about to add an entry in the table below, please first disassemble
 * the DSDT and double-check that there is no code accessing the SMBus.
 */
static int asus_hides_smbus;

static void asus_hides_smbus_hostbridge(struct pci_dev *dev)
{
	if (unlikely(dev->subsystem_vendor == PCI_VENDOR_ID_ASUSTEK)) {
		if (dev->device == PCI_DEVICE_ID_INTEL_82845_HB)
			switch (dev->subsystem_device) {
			case 0x8025: /* P4B-LX */
			case 0x8070: /* P4B */
			case 0x8088: /* P4B533 */
			case 0x1626: /* L3C notebook */
				asus_hides_smbus = 1;
			}
		else if (dev->device == PCI_DEVICE_ID_INTEL_82845G_HB)
			switch (dev->subsystem_device) {
			case 0x80b1: /* P4GE-V */
			case 0x80b2: /* P4PE */
			case 0x8093: /* P4B533-V */
				asus_hides_smbus = 1;
			}
		else if (dev->device == PCI_DEVICE_ID_INTEL_82850_HB)
			switch (dev->subsystem_device) {
			case 0x8030: /* P4T533 */
				asus_hides_smbus = 1;
			}
		else if (dev->device == PCI_DEVICE_ID_INTEL_7205_0)
			switch (dev->subsystem_device) {
			case 0x8070: /* P4G8X Deluxe */
				asus_hides_smbus = 1;
			}
		else if (dev->device == PCI_DEVICE_ID_INTEL_E7501_MCH)
			switch (dev->subsystem_device) {
			case 0x80c9: /* PU-DLS */
				asus_hides_smbus = 1;
			}
		else if (dev->device == PCI_DEVICE_ID_INTEL_82855GM_HB)
			switch (dev->subsystem_device) {
			case 0x1751: /* M2N notebook */
			case 0x1821: /* M5N notebook */
			case 0x1897: /* A6L notebook */
				asus_hides_smbus = 1;
			}
		else if (dev->device == PCI_DEVICE_ID_INTEL_82855PM_HB)
			switch (dev->subsystem_device) {
			case 0x184b: /* W1N notebook */
			case 0x186a: /* M6Ne notebook */
				asus_hides_smbus = 1;
			}
		else if (dev->device == PCI_DEVICE_ID_INTEL_82865_HB)
			switch (dev->subsystem_device) {
			case 0x80f2: /* P4P800-X */
				asus_hides_smbus = 1;
			}
		else if (dev->device == PCI_DEVICE_ID_INTEL_82915GM_HB)
			switch (dev->subsystem_device) {
			case 0x1882: /* M6V notebook */
			case 0x1977: /* A6VA notebook */
				asus_hides_smbus = 1;
			}
	} else if (unlikely(dev->subsystem_vendor == PCI_VENDOR_ID_HP)) {
		if (dev->device ==  PCI_DEVICE_ID_INTEL_82855PM_HB)
			switch (dev->subsystem_device) {
			case 0x088C: /* HP Compaq nc8000 */
			case 0x0890: /* HP Compaq nc6000 */
				asus_hides_smbus = 1;
			}
		else if (dev->device == PCI_DEVICE_ID_INTEL_82865_HB)
			switch (dev->subsystem_device) {
			case 0x12bc: /* HP D330L */
			case 0x12bd: /* HP D530 */
			case 0x006a: /* HP Compaq nx9500 */
				asus_hides_smbus = 1;
			}
		else if (dev->device == PCI_DEVICE_ID_INTEL_82875_HB)
			switch (dev->subsystem_device) {
			case 0x12bf: /* HP xw4100 */
				asus_hides_smbus = 1;
			}
	} else if (unlikely(dev->subsystem_vendor == PCI_VENDOR_ID_SAMSUNG)) {
		if (dev->device ==  PCI_DEVICE_ID_INTEL_82855PM_HB)
			switch (dev->subsystem_device) {
			case 0xC00C: /* Samsung P35 notebook */
				asus_hides_smbus = 1;
		}
	} else if (unlikely(dev->subsystem_vendor == PCI_VENDOR_ID_COMPAQ)) {
		if (dev->device == PCI_DEVICE_ID_INTEL_82855PM_HB)
			switch (dev->subsystem_device) {
			case 0x0058: /* Compaq Evo N620c */
				asus_hides_smbus = 1;
			}
		else if (dev->device == PCI_DEVICE_ID_INTEL_82810_IG3)
			switch (dev->subsystem_device) {
			case 0xB16C: /* Compaq Deskpro EP 401963-001 (PCA# 010174) */
				/* Motherboard doesn't have Host bridge
				 * subvendor/subdevice IDs, therefore checking
				 * its on-board VGA controller */
				asus_hides_smbus = 1;
			}
		else if (dev->device == PCI_DEVICE_ID_INTEL_82801DB_2)
			switch (dev->subsystem_device) {
			case 0x00b8: /* Compaq Evo D510 CMT */
			case 0x00b9: /* Compaq Evo D510 SFF */
			case 0x00ba: /* Compaq Evo D510 USDT */
				/* Motherboard doesn't have Host bridge
				 * subvendor/subdevice IDs and on-board VGA
				 * controller is disabled if an AGP card is
				 * inserted, therefore checking USB UHCI
				 * Controller #1 */
				asus_hides_smbus = 1;
			}
		else if (dev->device == PCI_DEVICE_ID_INTEL_82815_CGC)
			switch (dev->subsystem_device) {
			case 0x001A: /* Compaq Deskpro EN SSF P667 815E */
				/* Motherboard doesn't have host bridge
				 * subvendor/subdevice IDs, therefore checking
				 * its on-board VGA controller */
				asus_hides_smbus = 1;
			}
	}
}
DECLARE_PCI_FIXUP_HEADER(PCI_VENDOR_ID_INTEL,	PCI_DEVICE_ID_INTEL_82845_HB,	asus_hides_smbus_hostbridge);
DECLARE_PCI_FIXUP_HEADER(PCI_VENDOR_ID_INTEL,	PCI_DEVICE_ID_INTEL_82845G_HB,	asus_hides_smbus_hostbridge);
DECLARE_PCI_FIXUP_HEADER(PCI_VENDOR_ID_INTEL,	PCI_DEVICE_ID_INTEL_82850_HB,	asus_hides_smbus_hostbridge);
DECLARE_PCI_FIXUP_HEADER(PCI_VENDOR_ID_INTEL,	PCI_DEVICE_ID_INTEL_82865_HB,	asus_hides_smbus_hostbridge);
DECLARE_PCI_FIXUP_HEADER(PCI_VENDOR_ID_INTEL,	PCI_DEVICE_ID_INTEL_82875_HB,	asus_hides_smbus_hostbridge);
DECLARE_PCI_FIXUP_HEADER(PCI_VENDOR_ID_INTEL,	PCI_DEVICE_ID_INTEL_7205_0,	asus_hides_smbus_hostbridge);
DECLARE_PCI_FIXUP_HEADER(PCI_VENDOR_ID_INTEL,	PCI_DEVICE_ID_INTEL_E7501_MCH,	asus_hides_smbus_hostbridge);
DECLARE_PCI_FIXUP_HEADER(PCI_VENDOR_ID_INTEL,	PCI_DEVICE_ID_INTEL_82855PM_HB,	asus_hides_smbus_hostbridge);
DECLARE_PCI_FIXUP_HEADER(PCI_VENDOR_ID_INTEL,	PCI_DEVICE_ID_INTEL_82855GM_HB,	asus_hides_smbus_hostbridge);
DECLARE_PCI_FIXUP_HEADER(PCI_VENDOR_ID_INTEL,	PCI_DEVICE_ID_INTEL_82915GM_HB, asus_hides_smbus_hostbridge);

DECLARE_PCI_FIXUP_HEADER(PCI_VENDOR_ID_INTEL,	PCI_DEVICE_ID_INTEL_82810_IG3,	asus_hides_smbus_hostbridge);
DECLARE_PCI_FIXUP_HEADER(PCI_VENDOR_ID_INTEL,	PCI_DEVICE_ID_INTEL_82801DB_2,	asus_hides_smbus_hostbridge);
DECLARE_PCI_FIXUP_HEADER(PCI_VENDOR_ID_INTEL,	PCI_DEVICE_ID_INTEL_82815_CGC,	asus_hides_smbus_hostbridge);

static void asus_hides_smbus_lpc(struct pci_dev *dev)
{
	u16 val;

	if (likely(!asus_hides_smbus))
		return;

	pci_read_config_word(dev, 0xF2, &val);
	if (val & 0x8) {
		pci_write_config_word(dev, 0xF2, val & (~0x8));
		pci_read_config_word(dev, 0xF2, &val);
		if (val & 0x8)
			pci_info(dev, "i801 SMBus device continues to play 'hide and seek'! 0x%x\n",
				 val);
		else
			pci_info(dev, "Enabled i801 SMBus device\n");
	}
}
DECLARE_PCI_FIXUP_HEADER(PCI_VENDOR_ID_INTEL,	PCI_DEVICE_ID_INTEL_82801AA_0,	asus_hides_smbus_lpc);
DECLARE_PCI_FIXUP_HEADER(PCI_VENDOR_ID_INTEL,	PCI_DEVICE_ID_INTEL_82801DB_0,	asus_hides_smbus_lpc);
DECLARE_PCI_FIXUP_HEADER(PCI_VENDOR_ID_INTEL,	PCI_DEVICE_ID_INTEL_82801BA_0,	asus_hides_smbus_lpc);
DECLARE_PCI_FIXUP_HEADER(PCI_VENDOR_ID_INTEL,	PCI_DEVICE_ID_INTEL_82801CA_0,	asus_hides_smbus_lpc);
DECLARE_PCI_FIXUP_HEADER(PCI_VENDOR_ID_INTEL,	PCI_DEVICE_ID_INTEL_82801CA_12,	asus_hides_smbus_lpc);
DECLARE_PCI_FIXUP_HEADER(PCI_VENDOR_ID_INTEL,	PCI_DEVICE_ID_INTEL_82801DB_12,	asus_hides_smbus_lpc);
DECLARE_PCI_FIXUP_HEADER(PCI_VENDOR_ID_INTEL,	PCI_DEVICE_ID_INTEL_82801EB_0,	asus_hides_smbus_lpc);
DECLARE_PCI_FIXUP_RESUME_EARLY(PCI_VENDOR_ID_INTEL,	PCI_DEVICE_ID_INTEL_82801AA_0,	asus_hides_smbus_lpc);
DECLARE_PCI_FIXUP_RESUME_EARLY(PCI_VENDOR_ID_INTEL,	PCI_DEVICE_ID_INTEL_82801DB_0,	asus_hides_smbus_lpc);
DECLARE_PCI_FIXUP_RESUME_EARLY(PCI_VENDOR_ID_INTEL,	PCI_DEVICE_ID_INTEL_82801BA_0,	asus_hides_smbus_lpc);
DECLARE_PCI_FIXUP_RESUME_EARLY(PCI_VENDOR_ID_INTEL,	PCI_DEVICE_ID_INTEL_82801CA_0,	asus_hides_smbus_lpc);
DECLARE_PCI_FIXUP_RESUME_EARLY(PCI_VENDOR_ID_INTEL,	PCI_DEVICE_ID_INTEL_82801CA_12,	asus_hides_smbus_lpc);
DECLARE_PCI_FIXUP_RESUME_EARLY(PCI_VENDOR_ID_INTEL,	PCI_DEVICE_ID_INTEL_82801DB_12,	asus_hides_smbus_lpc);
DECLARE_PCI_FIXUP_RESUME_EARLY(PCI_VENDOR_ID_INTEL,	PCI_DEVICE_ID_INTEL_82801EB_0,	asus_hides_smbus_lpc);

/* It appears we just have one such device. If not, we have a warning */
static void __iomem *asus_rcba_base;
static void asus_hides_smbus_lpc_ich6_suspend(struct pci_dev *dev)
{
	u32 rcba;

	if (likely(!asus_hides_smbus))
		return;
	WARN_ON(asus_rcba_base);

	pci_read_config_dword(dev, 0xF0, &rcba);
	/* use bits 31:14, 16 kB aligned */
	asus_rcba_base = ioremap(rcba & 0xFFFFC000, 0x4000);
	if (asus_rcba_base == NULL)
		return;
}

static void asus_hides_smbus_lpc_ich6_resume_early(struct pci_dev *dev)
{
	u32 val;

	if (likely(!asus_hides_smbus || !asus_rcba_base))
		return;

	/* read the Function Disable register, dword mode only */
	val = readl(asus_rcba_base + 0x3418);

	/* enable the SMBus device */
	writel(val & 0xFFFFFFF7, asus_rcba_base + 0x3418);
}

static void asus_hides_smbus_lpc_ich6_resume(struct pci_dev *dev)
{
	if (likely(!asus_hides_smbus || !asus_rcba_base))
		return;

	iounmap(asus_rcba_base);
	asus_rcba_base = NULL;
	pci_info(dev, "Enabled ICH6/i801 SMBus device\n");
}

static void asus_hides_smbus_lpc_ich6(struct pci_dev *dev)
{
	asus_hides_smbus_lpc_ich6_suspend(dev);
	asus_hides_smbus_lpc_ich6_resume_early(dev);
	asus_hides_smbus_lpc_ich6_resume(dev);
}
DECLARE_PCI_FIXUP_HEADER(PCI_VENDOR_ID_INTEL,	PCI_DEVICE_ID_INTEL_ICH6_1,	asus_hides_smbus_lpc_ich6);
DECLARE_PCI_FIXUP_SUSPEND(PCI_VENDOR_ID_INTEL,	PCI_DEVICE_ID_INTEL_ICH6_1,	asus_hides_smbus_lpc_ich6_suspend);
DECLARE_PCI_FIXUP_RESUME(PCI_VENDOR_ID_INTEL,	PCI_DEVICE_ID_INTEL_ICH6_1,	asus_hides_smbus_lpc_ich6_resume);
DECLARE_PCI_FIXUP_RESUME_EARLY(PCI_VENDOR_ID_INTEL,	PCI_DEVICE_ID_INTEL_ICH6_1,	asus_hides_smbus_lpc_ich6_resume_early);

/* SiS 96x south bridge: BIOS typically hides SMBus device...  */
static void quirk_sis_96x_smbus(struct pci_dev *dev)
{
	u8 val = 0;
	pci_read_config_byte(dev, 0x77, &val);
	if (val & 0x10) {
		pci_info(dev, "Enabling SiS 96x SMBus\n");
		pci_write_config_byte(dev, 0x77, val & ~0x10);
	}
}
DECLARE_PCI_FIXUP_HEADER(PCI_VENDOR_ID_SI,	PCI_DEVICE_ID_SI_961,		quirk_sis_96x_smbus);
DECLARE_PCI_FIXUP_HEADER(PCI_VENDOR_ID_SI,	PCI_DEVICE_ID_SI_962,		quirk_sis_96x_smbus);
DECLARE_PCI_FIXUP_HEADER(PCI_VENDOR_ID_SI,	PCI_DEVICE_ID_SI_963,		quirk_sis_96x_smbus);
DECLARE_PCI_FIXUP_HEADER(PCI_VENDOR_ID_SI,	PCI_DEVICE_ID_SI_LPC,		quirk_sis_96x_smbus);
DECLARE_PCI_FIXUP_RESUME_EARLY(PCI_VENDOR_ID_SI,	PCI_DEVICE_ID_SI_961,		quirk_sis_96x_smbus);
DECLARE_PCI_FIXUP_RESUME_EARLY(PCI_VENDOR_ID_SI,	PCI_DEVICE_ID_SI_962,		quirk_sis_96x_smbus);
DECLARE_PCI_FIXUP_RESUME_EARLY(PCI_VENDOR_ID_SI,	PCI_DEVICE_ID_SI_963,		quirk_sis_96x_smbus);
DECLARE_PCI_FIXUP_RESUME_EARLY(PCI_VENDOR_ID_SI,	PCI_DEVICE_ID_SI_LPC,		quirk_sis_96x_smbus);

/*
 * ... This is further complicated by the fact that some SiS96x south
 * bridges pretend to be 85C503/5513 instead.  In that case see if we
 * spotted a compatible north bridge to make sure.
 * (pci_find_device() doesn't work yet)
 *
 * We can also enable the sis96x bit in the discovery register..
 */
#define SIS_DETECT_REGISTER 0x40

static void quirk_sis_503(struct pci_dev *dev)
{
	u8 reg;
	u16 devid;

	pci_read_config_byte(dev, SIS_DETECT_REGISTER, &reg);
	pci_write_config_byte(dev, SIS_DETECT_REGISTER, reg | (1 << 6));
	pci_read_config_word(dev, PCI_DEVICE_ID, &devid);
	if (((devid & 0xfff0) != 0x0960) && (devid != 0x0018)) {
		pci_write_config_byte(dev, SIS_DETECT_REGISTER, reg);
		return;
	}

	/*
	 * Ok, it now shows up as a 96x.  Run the 96x quirk by hand in case
	 * it has already been processed.  (Depends on link order, which is
	 * apparently not guaranteed)
	 */
	dev->device = devid;
	quirk_sis_96x_smbus(dev);
}
DECLARE_PCI_FIXUP_HEADER(PCI_VENDOR_ID_SI,	PCI_DEVICE_ID_SI_503,		quirk_sis_503);
DECLARE_PCI_FIXUP_RESUME_EARLY(PCI_VENDOR_ID_SI,	PCI_DEVICE_ID_SI_503,		quirk_sis_503);

/*
 * On ASUS A8V and A8V Deluxe boards, the onboard AC97 audio controller
 * and MC97 modem controller are disabled when a second PCI soundcard is
 * present. This patch, tweaking the VT8237 ISA bridge, enables them.
 * -- bjd
 */
static void asus_hides_ac97_lpc(struct pci_dev *dev)
{
	u8 val;
	int asus_hides_ac97 = 0;

	if (likely(dev->subsystem_vendor == PCI_VENDOR_ID_ASUSTEK)) {
		if (dev->device == PCI_DEVICE_ID_VIA_8237)
			asus_hides_ac97 = 1;
	}

	if (!asus_hides_ac97)
		return;

	pci_read_config_byte(dev, 0x50, &val);
	if (val & 0xc0) {
		pci_write_config_byte(dev, 0x50, val & (~0xc0));
		pci_read_config_byte(dev, 0x50, &val);
		if (val & 0xc0)
			pci_info(dev, "Onboard AC97/MC97 devices continue to play 'hide and seek'! 0x%x\n",
				 val);
		else
			pci_info(dev, "Enabled onboard AC97/MC97 devices\n");
	}
}
DECLARE_PCI_FIXUP_HEADER(PCI_VENDOR_ID_VIA,	PCI_DEVICE_ID_VIA_8237, asus_hides_ac97_lpc);
DECLARE_PCI_FIXUP_RESUME_EARLY(PCI_VENDOR_ID_VIA,	PCI_DEVICE_ID_VIA_8237, asus_hides_ac97_lpc);

#if defined(CONFIG_ATA) || defined(CONFIG_ATA_MODULE)

/*
 * If we are using libata we can drive this chip properly but must do this
 * early on to make the additional device appear during the PCI scanning.
 */
static void quirk_jmicron_ata(struct pci_dev *pdev)
{
	u32 conf1, conf5, class;
	u8 hdr;

	/* Only poke fn 0 */
	if (PCI_FUNC(pdev->devfn))
		return;

	pci_read_config_dword(pdev, 0x40, &conf1);
	pci_read_config_dword(pdev, 0x80, &conf5);

	conf1 &= ~0x00CFF302; /* Clear bit 1, 8, 9, 12-19, 22, 23 */
	conf5 &= ~(1 << 24);  /* Clear bit 24 */

	switch (pdev->device) {
	case PCI_DEVICE_ID_JMICRON_JMB360: /* SATA single port */
	case PCI_DEVICE_ID_JMICRON_JMB362: /* SATA dual ports */
	case PCI_DEVICE_ID_JMICRON_JMB364: /* SATA dual ports */
		/* The controller should be in single function ahci mode */
		conf1 |= 0x0002A100; /* Set 8, 13, 15, 17 */
		break;

	case PCI_DEVICE_ID_JMICRON_JMB365:
	case PCI_DEVICE_ID_JMICRON_JMB366:
		/* Redirect IDE second PATA port to the right spot */
		conf5 |= (1 << 24);
		fallthrough;
	case PCI_DEVICE_ID_JMICRON_JMB361:
	case PCI_DEVICE_ID_JMICRON_JMB363:
	case PCI_DEVICE_ID_JMICRON_JMB369:
		/* Enable dual function mode, AHCI on fn 0, IDE fn1 */
		/* Set the class codes correctly and then direct IDE 0 */
		conf1 |= 0x00C2A1B3; /* Set 0, 1, 4, 5, 7, 8, 13, 15, 17, 22, 23 */
		break;

	case PCI_DEVICE_ID_JMICRON_JMB368:
		/* The controller should be in single function IDE mode */
		conf1 |= 0x00C00000; /* Set 22, 23 */
		break;
	}

	pci_write_config_dword(pdev, 0x40, conf1);
	pci_write_config_dword(pdev, 0x80, conf5);

	/* Update pdev accordingly */
	pci_read_config_byte(pdev, PCI_HEADER_TYPE, &hdr);
	pdev->hdr_type = hdr & PCI_HEADER_TYPE_MASK;
	pdev->multifunction = FIELD_GET(PCI_HEADER_TYPE_MFD, hdr);

	pci_read_config_dword(pdev, PCI_CLASS_REVISION, &class);
	pdev->class = class >> 8;
}
DECLARE_PCI_FIXUP_EARLY(PCI_VENDOR_ID_JMICRON, PCI_DEVICE_ID_JMICRON_JMB360, quirk_jmicron_ata);
DECLARE_PCI_FIXUP_EARLY(PCI_VENDOR_ID_JMICRON, PCI_DEVICE_ID_JMICRON_JMB361, quirk_jmicron_ata);
DECLARE_PCI_FIXUP_EARLY(PCI_VENDOR_ID_JMICRON, PCI_DEVICE_ID_JMICRON_JMB362, quirk_jmicron_ata);
DECLARE_PCI_FIXUP_EARLY(PCI_VENDOR_ID_JMICRON, PCI_DEVICE_ID_JMICRON_JMB363, quirk_jmicron_ata);
DECLARE_PCI_FIXUP_EARLY(PCI_VENDOR_ID_JMICRON, PCI_DEVICE_ID_JMICRON_JMB364, quirk_jmicron_ata);
DECLARE_PCI_FIXUP_EARLY(PCI_VENDOR_ID_JMICRON, PCI_DEVICE_ID_JMICRON_JMB365, quirk_jmicron_ata);
DECLARE_PCI_FIXUP_EARLY(PCI_VENDOR_ID_JMICRON, PCI_DEVICE_ID_JMICRON_JMB366, quirk_jmicron_ata);
DECLARE_PCI_FIXUP_EARLY(PCI_VENDOR_ID_JMICRON, PCI_DEVICE_ID_JMICRON_JMB368, quirk_jmicron_ata);
DECLARE_PCI_FIXUP_EARLY(PCI_VENDOR_ID_JMICRON, PCI_DEVICE_ID_JMICRON_JMB369, quirk_jmicron_ata);
DECLARE_PCI_FIXUP_RESUME_EARLY(PCI_VENDOR_ID_JMICRON, PCI_DEVICE_ID_JMICRON_JMB360, quirk_jmicron_ata);
DECLARE_PCI_FIXUP_RESUME_EARLY(PCI_VENDOR_ID_JMICRON, PCI_DEVICE_ID_JMICRON_JMB361, quirk_jmicron_ata);
DECLARE_PCI_FIXUP_RESUME_EARLY(PCI_VENDOR_ID_JMICRON, PCI_DEVICE_ID_JMICRON_JMB362, quirk_jmicron_ata);
DECLARE_PCI_FIXUP_RESUME_EARLY(PCI_VENDOR_ID_JMICRON, PCI_DEVICE_ID_JMICRON_JMB363, quirk_jmicron_ata);
DECLARE_PCI_FIXUP_RESUME_EARLY(PCI_VENDOR_ID_JMICRON, PCI_DEVICE_ID_JMICRON_JMB364, quirk_jmicron_ata);
DECLARE_PCI_FIXUP_RESUME_EARLY(PCI_VENDOR_ID_JMICRON, PCI_DEVICE_ID_JMICRON_JMB365, quirk_jmicron_ata);
DECLARE_PCI_FIXUP_RESUME_EARLY(PCI_VENDOR_ID_JMICRON, PCI_DEVICE_ID_JMICRON_JMB366, quirk_jmicron_ata);
DECLARE_PCI_FIXUP_RESUME_EARLY(PCI_VENDOR_ID_JMICRON, PCI_DEVICE_ID_JMICRON_JMB368, quirk_jmicron_ata);
DECLARE_PCI_FIXUP_RESUME_EARLY(PCI_VENDOR_ID_JMICRON, PCI_DEVICE_ID_JMICRON_JMB369, quirk_jmicron_ata);

#endif

static void quirk_jmicron_async_suspend(struct pci_dev *dev)
{
	if (dev->multifunction) {
		device_disable_async_suspend(&dev->dev);
		pci_info(dev, "async suspend disabled to avoid multi-function power-on ordering issue\n");
	}
}
DECLARE_PCI_FIXUP_CLASS_FINAL(PCI_VENDOR_ID_JMICRON, PCI_ANY_ID, PCI_CLASS_STORAGE_IDE, 8, quirk_jmicron_async_suspend);
DECLARE_PCI_FIXUP_CLASS_FINAL(PCI_VENDOR_ID_JMICRON, PCI_ANY_ID, PCI_CLASS_STORAGE_SATA_AHCI, 0, quirk_jmicron_async_suspend);
DECLARE_PCI_FIXUP_FINAL(PCI_VENDOR_ID_JMICRON, 0x2362, quirk_jmicron_async_suspend);
DECLARE_PCI_FIXUP_FINAL(PCI_VENDOR_ID_JMICRON, 0x236f, quirk_jmicron_async_suspend);

#ifdef CONFIG_X86_IO_APIC
static void quirk_alder_ioapic(struct pci_dev *pdev)
{
	int i;

	if ((pdev->class >> 8) != 0xff00)
		return;

	/*
	 * The first BAR is the location of the IO-APIC... we must
	 * not touch this (and it's already covered by the fixmap), so
	 * forcibly insert it into the resource tree.
	 */
	if (pci_resource_start(pdev, 0) && pci_resource_len(pdev, 0))
		insert_resource(&iomem_resource, &pdev->resource[0]);

	/*
	 * The next five BARs all seem to be rubbish, so just clean
	 * them out.
	 */
	for (i = 1; i < PCI_STD_NUM_BARS; i++)
		memset(&pdev->resource[i], 0, sizeof(pdev->resource[i]));
}
DECLARE_PCI_FIXUP_HEADER(PCI_VENDOR_ID_INTEL,	PCI_DEVICE_ID_INTEL_EESSC,	quirk_alder_ioapic);
#endif

static void quirk_no_msi(struct pci_dev *dev)
{
	pci_info(dev, "avoiding MSI to work around a hardware defect\n");
	dev->no_msi = 1;
}
DECLARE_PCI_FIXUP_FINAL(PCI_VENDOR_ID_ATI, 0x4386, quirk_no_msi);
DECLARE_PCI_FIXUP_FINAL(PCI_VENDOR_ID_ATI, 0x4387, quirk_no_msi);
DECLARE_PCI_FIXUP_FINAL(PCI_VENDOR_ID_ATI, 0x4388, quirk_no_msi);
DECLARE_PCI_FIXUP_FINAL(PCI_VENDOR_ID_ATI, 0x4389, quirk_no_msi);
DECLARE_PCI_FIXUP_FINAL(PCI_VENDOR_ID_ATI, 0x438a, quirk_no_msi);
DECLARE_PCI_FIXUP_FINAL(PCI_VENDOR_ID_ATI, 0x438b, quirk_no_msi);

static void quirk_pcie_mch(struct pci_dev *pdev)
{
	pdev->no_msi = 1;
}
DECLARE_PCI_FIXUP_FINAL(PCI_VENDOR_ID_INTEL,	PCI_DEVICE_ID_INTEL_E7520_MCH,	quirk_pcie_mch);
DECLARE_PCI_FIXUP_FINAL(PCI_VENDOR_ID_INTEL,	PCI_DEVICE_ID_INTEL_E7320_MCH,	quirk_pcie_mch);
DECLARE_PCI_FIXUP_FINAL(PCI_VENDOR_ID_INTEL,	PCI_DEVICE_ID_INTEL_E7525_MCH,	quirk_pcie_mch);

DECLARE_PCI_FIXUP_CLASS_FINAL(PCI_VENDOR_ID_HUAWEI, 0x1610, PCI_CLASS_BRIDGE_PCI, 8, quirk_pcie_mch);

/*
 * HiSilicon KunPeng920 and KunPeng930 have devices appear as PCI but are
 * actually on the AMBA bus. These fake PCI devices can support SVA via
 * SMMU stall feature, by setting dma-can-stall for ACPI platforms.
 *
 * Normally stalling must not be enabled for PCI devices, since it would
 * break the PCI requirement for free-flowing writes and may lead to
 * deadlock.  We expect PCI devices to support ATS and PRI if they want to
 * be fault-tolerant, so there's no ACPI binding to describe anything else,
 * even when a "PCI" device turns out to be a regular old SoC device
 * dressed up as a RCiEP and normal rules don't apply.
 */
static void quirk_huawei_pcie_sva(struct pci_dev *pdev)
{
	struct property_entry properties[] = {
		PROPERTY_ENTRY_BOOL("dma-can-stall"),
		{},
	};

	if (pdev->revision != 0x21 && pdev->revision != 0x30)
		return;

	pdev->pasid_no_tlp = 1;

	/*
	 * Set the dma-can-stall property on ACPI platforms. Device tree
	 * can set it directly.
	 */
	if (!pdev->dev.of_node &&
	    device_create_managed_software_node(&pdev->dev, properties, NULL))
		pci_warn(pdev, "could not add stall property");
}
DECLARE_PCI_FIXUP_FINAL(PCI_VENDOR_ID_HUAWEI, 0xa250, quirk_huawei_pcie_sva);
DECLARE_PCI_FIXUP_FINAL(PCI_VENDOR_ID_HUAWEI, 0xa251, quirk_huawei_pcie_sva);
DECLARE_PCI_FIXUP_FINAL(PCI_VENDOR_ID_HUAWEI, 0xa255, quirk_huawei_pcie_sva);
DECLARE_PCI_FIXUP_FINAL(PCI_VENDOR_ID_HUAWEI, 0xa256, quirk_huawei_pcie_sva);
DECLARE_PCI_FIXUP_FINAL(PCI_VENDOR_ID_HUAWEI, 0xa258, quirk_huawei_pcie_sva);
DECLARE_PCI_FIXUP_FINAL(PCI_VENDOR_ID_HUAWEI, 0xa259, quirk_huawei_pcie_sva);

/*
 * It's possible for the MSI to get corrupted if SHPC and ACPI are used
 * together on certain PXH-based systems.
 */
static void quirk_pcie_pxh(struct pci_dev *dev)
{
	dev->no_msi = 1;
	pci_warn(dev, "PXH quirk detected; SHPC device MSI disabled\n");
}
DECLARE_PCI_FIXUP_EARLY(PCI_VENDOR_ID_INTEL,	PCI_DEVICE_ID_INTEL_PXHD_0,	quirk_pcie_pxh);
DECLARE_PCI_FIXUP_EARLY(PCI_VENDOR_ID_INTEL,	PCI_DEVICE_ID_INTEL_PXHD_1,	quirk_pcie_pxh);
DECLARE_PCI_FIXUP_EARLY(PCI_VENDOR_ID_INTEL,	PCI_DEVICE_ID_INTEL_PXH_0,	quirk_pcie_pxh);
DECLARE_PCI_FIXUP_EARLY(PCI_VENDOR_ID_INTEL,	PCI_DEVICE_ID_INTEL_PXH_1,	quirk_pcie_pxh);
DECLARE_PCI_FIXUP_EARLY(PCI_VENDOR_ID_INTEL,	PCI_DEVICE_ID_INTEL_PXHV,	quirk_pcie_pxh);

/*
 * Some Intel PCI Express chipsets have trouble with downstream device
 * power management.
 */
static void quirk_intel_pcie_pm(struct pci_dev *dev)
{
	pci_pm_d3hot_delay = 120;
	dev->no_d1d2 = 1;
}
DECLARE_PCI_FIXUP_FINAL(PCI_VENDOR_ID_INTEL,	0x25e2, quirk_intel_pcie_pm);
DECLARE_PCI_FIXUP_FINAL(PCI_VENDOR_ID_INTEL,	0x25e3, quirk_intel_pcie_pm);
DECLARE_PCI_FIXUP_FINAL(PCI_VENDOR_ID_INTEL,	0x25e4, quirk_intel_pcie_pm);
DECLARE_PCI_FIXUP_FINAL(PCI_VENDOR_ID_INTEL,	0x25e5, quirk_intel_pcie_pm);
DECLARE_PCI_FIXUP_FINAL(PCI_VENDOR_ID_INTEL,	0x25e6, quirk_intel_pcie_pm);
DECLARE_PCI_FIXUP_FINAL(PCI_VENDOR_ID_INTEL,	0x25e7, quirk_intel_pcie_pm);
DECLARE_PCI_FIXUP_FINAL(PCI_VENDOR_ID_INTEL,	0x25f7, quirk_intel_pcie_pm);
DECLARE_PCI_FIXUP_FINAL(PCI_VENDOR_ID_INTEL,	0x25f8, quirk_intel_pcie_pm);
DECLARE_PCI_FIXUP_FINAL(PCI_VENDOR_ID_INTEL,	0x25f9, quirk_intel_pcie_pm);
DECLARE_PCI_FIXUP_FINAL(PCI_VENDOR_ID_INTEL,	0x25fa, quirk_intel_pcie_pm);
DECLARE_PCI_FIXUP_FINAL(PCI_VENDOR_ID_INTEL,	0x2601, quirk_intel_pcie_pm);
DECLARE_PCI_FIXUP_FINAL(PCI_VENDOR_ID_INTEL,	0x2602, quirk_intel_pcie_pm);
DECLARE_PCI_FIXUP_FINAL(PCI_VENDOR_ID_INTEL,	0x2603, quirk_intel_pcie_pm);
DECLARE_PCI_FIXUP_FINAL(PCI_VENDOR_ID_INTEL,	0x2604, quirk_intel_pcie_pm);
DECLARE_PCI_FIXUP_FINAL(PCI_VENDOR_ID_INTEL,	0x2605, quirk_intel_pcie_pm);
DECLARE_PCI_FIXUP_FINAL(PCI_VENDOR_ID_INTEL,	0x2606, quirk_intel_pcie_pm);
DECLARE_PCI_FIXUP_FINAL(PCI_VENDOR_ID_INTEL,	0x2607, quirk_intel_pcie_pm);
DECLARE_PCI_FIXUP_FINAL(PCI_VENDOR_ID_INTEL,	0x2608, quirk_intel_pcie_pm);
DECLARE_PCI_FIXUP_FINAL(PCI_VENDOR_ID_INTEL,	0x2609, quirk_intel_pcie_pm);
DECLARE_PCI_FIXUP_FINAL(PCI_VENDOR_ID_INTEL,	0x260a, quirk_intel_pcie_pm);
DECLARE_PCI_FIXUP_FINAL(PCI_VENDOR_ID_INTEL,	0x260b, quirk_intel_pcie_pm);

static void quirk_d3hot_delay(struct pci_dev *dev, unsigned int delay)
{
	if (dev->d3hot_delay >= delay)
		return;

	dev->d3hot_delay = delay;
	pci_info(dev, "extending delay after power-on from D3hot to %d msec\n",
		 dev->d3hot_delay);
}

static void quirk_radeon_pm(struct pci_dev *dev)
{
	if (dev->subsystem_vendor == PCI_VENDOR_ID_APPLE &&
	    dev->subsystem_device == 0x00e2)
		quirk_d3hot_delay(dev, 20);
}
DECLARE_PCI_FIXUP_FINAL(PCI_VENDOR_ID_ATI, 0x6741, quirk_radeon_pm);

/*
 * NVIDIA Ampere-based HDA controllers can wedge the whole device if a bus
 * reset is performed too soon after transition to D0, extend d3hot_delay
 * to previous effective default for all NVIDIA HDA controllers.
 */
static void quirk_nvidia_hda_pm(struct pci_dev *dev)
{
	quirk_d3hot_delay(dev, 20);
}
DECLARE_PCI_FIXUP_CLASS_FINAL(PCI_VENDOR_ID_NVIDIA, PCI_ANY_ID,
			      PCI_CLASS_MULTIMEDIA_HD_AUDIO, 8,
			      quirk_nvidia_hda_pm);

/*
 * Ryzen5/7 XHCI controllers fail upon resume from runtime suspend or s2idle.
 * https://bugzilla.kernel.org/show_bug.cgi?id=205587
 *
 * The kernel attempts to transition these devices to D3cold, but that seems
 * to be ineffective on the platforms in question; the PCI device appears to
 * remain on in D3hot state. The D3hot-to-D0 transition then requires an
 * extended delay in order to succeed.
 */
static void quirk_ryzen_xhci_d3hot(struct pci_dev *dev)
{
	quirk_d3hot_delay(dev, 20);
}
DECLARE_PCI_FIXUP_FINAL(PCI_VENDOR_ID_AMD, 0x15e0, quirk_ryzen_xhci_d3hot);
DECLARE_PCI_FIXUP_FINAL(PCI_VENDOR_ID_AMD, 0x15e1, quirk_ryzen_xhci_d3hot);
DECLARE_PCI_FIXUP_FINAL(PCI_VENDOR_ID_AMD, 0x1639, quirk_ryzen_xhci_d3hot);

#ifdef CONFIG_X86_IO_APIC
static int dmi_disable_ioapicreroute(const struct dmi_system_id *d)
{
	noioapicreroute = 1;
	pr_info("%s detected: disable boot interrupt reroute\n", d->ident);

	return 0;
}

static const struct dmi_system_id boot_interrupt_dmi_table[] = {
	/*
	 * Systems to exclude from boot interrupt reroute quirks
	 */
	{
		.callback = dmi_disable_ioapicreroute,
		.ident = "ASUSTek Computer INC. M2N-LR",
		.matches = {
			DMI_MATCH(DMI_SYS_VENDOR, "ASUSTek Computer INC."),
			DMI_MATCH(DMI_PRODUCT_NAME, "M2N-LR"),
		},
	},
	{}
};

/*
 * Boot interrupts on some chipsets cannot be turned off. For these chipsets,
 * remap the original interrupt in the Linux kernel to the boot interrupt, so
 * that a PCI device's interrupt handler is installed on the boot interrupt
 * line instead.
 */
static void quirk_reroute_to_boot_interrupts_intel(struct pci_dev *dev)
{
	dmi_check_system(boot_interrupt_dmi_table);
	if (noioapicquirk || noioapicreroute)
		return;

	dev->irq_reroute_variant = INTEL_IRQ_REROUTE_VARIANT;
	pci_info(dev, "rerouting interrupts for [%04x:%04x]\n",
		 dev->vendor, dev->device);
}
DECLARE_PCI_FIXUP_FINAL(PCI_VENDOR_ID_INTEL,	PCI_DEVICE_ID_INTEL_80333_0,	quirk_reroute_to_boot_interrupts_intel);
DECLARE_PCI_FIXUP_FINAL(PCI_VENDOR_ID_INTEL,	PCI_DEVICE_ID_INTEL_80333_1,	quirk_reroute_to_boot_interrupts_intel);
DECLARE_PCI_FIXUP_FINAL(PCI_VENDOR_ID_INTEL,	PCI_DEVICE_ID_INTEL_ESB2_0,	quirk_reroute_to_boot_interrupts_intel);
DECLARE_PCI_FIXUP_FINAL(PCI_VENDOR_ID_INTEL,	PCI_DEVICE_ID_INTEL_PXH_0,	quirk_reroute_to_boot_interrupts_intel);
DECLARE_PCI_FIXUP_FINAL(PCI_VENDOR_ID_INTEL,	PCI_DEVICE_ID_INTEL_PXH_1,	quirk_reroute_to_boot_interrupts_intel);
DECLARE_PCI_FIXUP_FINAL(PCI_VENDOR_ID_INTEL,	PCI_DEVICE_ID_INTEL_PXHV,	quirk_reroute_to_boot_interrupts_intel);
DECLARE_PCI_FIXUP_FINAL(PCI_VENDOR_ID_INTEL,	PCI_DEVICE_ID_INTEL_80332_0,	quirk_reroute_to_boot_interrupts_intel);
DECLARE_PCI_FIXUP_FINAL(PCI_VENDOR_ID_INTEL,	PCI_DEVICE_ID_INTEL_80332_1,	quirk_reroute_to_boot_interrupts_intel);
DECLARE_PCI_FIXUP_RESUME(PCI_VENDOR_ID_INTEL,	PCI_DEVICE_ID_INTEL_80333_0,	quirk_reroute_to_boot_interrupts_intel);
DECLARE_PCI_FIXUP_RESUME(PCI_VENDOR_ID_INTEL,	PCI_DEVICE_ID_INTEL_80333_1,	quirk_reroute_to_boot_interrupts_intel);
DECLARE_PCI_FIXUP_RESUME(PCI_VENDOR_ID_INTEL,	PCI_DEVICE_ID_INTEL_ESB2_0,	quirk_reroute_to_boot_interrupts_intel);
DECLARE_PCI_FIXUP_RESUME(PCI_VENDOR_ID_INTEL,	PCI_DEVICE_ID_INTEL_PXH_0,	quirk_reroute_to_boot_interrupts_intel);
DECLARE_PCI_FIXUP_RESUME(PCI_VENDOR_ID_INTEL,	PCI_DEVICE_ID_INTEL_PXH_1,	quirk_reroute_to_boot_interrupts_intel);
DECLARE_PCI_FIXUP_RESUME(PCI_VENDOR_ID_INTEL,	PCI_DEVICE_ID_INTEL_PXHV,	quirk_reroute_to_boot_interrupts_intel);
DECLARE_PCI_FIXUP_RESUME(PCI_VENDOR_ID_INTEL,	PCI_DEVICE_ID_INTEL_80332_0,	quirk_reroute_to_boot_interrupts_intel);
DECLARE_PCI_FIXUP_RESUME(PCI_VENDOR_ID_INTEL,	PCI_DEVICE_ID_INTEL_80332_1,	quirk_reroute_to_boot_interrupts_intel);

/*
 * On some chipsets we can disable the generation of legacy INTx boot
 * interrupts.
 */

/*
 * IO-APIC1 on 6300ESB generates boot interrupts, see Intel order no
 * 300641-004US, section 5.7.3.
 *
 * Core IO on Xeon E5 1600/2600/4600, see Intel order no 326509-003.
 * Core IO on Xeon E5 v2, see Intel order no 329188-003.
 * Core IO on Xeon E7 v2, see Intel order no 329595-002.
 * Core IO on Xeon E5 v3, see Intel order no 330784-003.
 * Core IO on Xeon E7 v3, see Intel order no 332315-001US.
 * Core IO on Xeon E5 v4, see Intel order no 333810-002US.
 * Core IO on Xeon E7 v4, see Intel order no 332315-001US.
 * Core IO on Xeon D-1500, see Intel order no 332051-001.
 * Core IO on Xeon Scalable, see Intel order no 610950.
 */
#define INTEL_6300_IOAPIC_ABAR		0x40	/* Bus 0, Dev 29, Func 5 */
#define INTEL_6300_DISABLE_BOOT_IRQ	(1<<14)

#define INTEL_CIPINTRC_CFG_OFFSET	0x14C	/* Bus 0, Dev 5, Func 0 */
#define INTEL_CIPINTRC_DIS_INTX_ICH	(1<<25)

static void quirk_disable_intel_boot_interrupt(struct pci_dev *dev)
{
	u16 pci_config_word;
	u32 pci_config_dword;

	if (noioapicquirk)
		return;

	switch (dev->device) {
	case PCI_DEVICE_ID_INTEL_ESB_10:
		pci_read_config_word(dev, INTEL_6300_IOAPIC_ABAR,
				     &pci_config_word);
		pci_config_word |= INTEL_6300_DISABLE_BOOT_IRQ;
		pci_write_config_word(dev, INTEL_6300_IOAPIC_ABAR,
				      pci_config_word);
		break;
	case 0x3c28:	/* Xeon E5 1600/2600/4600	*/
	case 0x0e28:	/* Xeon E5/E7 V2		*/
	case 0x2f28:	/* Xeon E5/E7 V3,V4		*/
	case 0x6f28:	/* Xeon D-1500			*/
	case 0x2034:	/* Xeon Scalable Family		*/
		pci_read_config_dword(dev, INTEL_CIPINTRC_CFG_OFFSET,
				      &pci_config_dword);
		pci_config_dword |= INTEL_CIPINTRC_DIS_INTX_ICH;
		pci_write_config_dword(dev, INTEL_CIPINTRC_CFG_OFFSET,
				       pci_config_dword);
		break;
	default:
		return;
	}
	pci_info(dev, "disabled boot interrupts on device [%04x:%04x]\n",
		 dev->vendor, dev->device);
}
/*
 * Device 29 Func 5 Device IDs of IO-APIC
 * containing ABAR—APIC1 Alternate Base Address Register
 */
DECLARE_PCI_FIXUP_FINAL(PCI_VENDOR_ID_INTEL,	PCI_DEVICE_ID_INTEL_ESB_10,
		quirk_disable_intel_boot_interrupt);
DECLARE_PCI_FIXUP_RESUME(PCI_VENDOR_ID_INTEL,	PCI_DEVICE_ID_INTEL_ESB_10,
		quirk_disable_intel_boot_interrupt);

/*
 * Device 5 Func 0 Device IDs of Core IO modules/hubs
 * containing Coherent Interface Protocol Interrupt Control
 *
 * Device IDs obtained from volume 2 datasheets of commented
 * families above.
 */
DECLARE_PCI_FIXUP_FINAL(PCI_VENDOR_ID_INTEL,	0x3c28,
		quirk_disable_intel_boot_interrupt);
DECLARE_PCI_FIXUP_FINAL(PCI_VENDOR_ID_INTEL,	0x0e28,
		quirk_disable_intel_boot_interrupt);
DECLARE_PCI_FIXUP_FINAL(PCI_VENDOR_ID_INTEL,	0x2f28,
		quirk_disable_intel_boot_interrupt);
DECLARE_PCI_FIXUP_FINAL(PCI_VENDOR_ID_INTEL,	0x6f28,
		quirk_disable_intel_boot_interrupt);
DECLARE_PCI_FIXUP_FINAL(PCI_VENDOR_ID_INTEL,	0x2034,
		quirk_disable_intel_boot_interrupt);
DECLARE_PCI_FIXUP_RESUME(PCI_VENDOR_ID_INTEL,	0x3c28,
		quirk_disable_intel_boot_interrupt);
DECLARE_PCI_FIXUP_RESUME(PCI_VENDOR_ID_INTEL,	0x0e28,
		quirk_disable_intel_boot_interrupt);
DECLARE_PCI_FIXUP_RESUME(PCI_VENDOR_ID_INTEL,	0x2f28,
		quirk_disable_intel_boot_interrupt);
DECLARE_PCI_FIXUP_RESUME(PCI_VENDOR_ID_INTEL,	0x6f28,
		quirk_disable_intel_boot_interrupt);
DECLARE_PCI_FIXUP_RESUME(PCI_VENDOR_ID_INTEL,	0x2034,
		quirk_disable_intel_boot_interrupt);

/* Disable boot interrupts on HT-1000 */
#define BC_HT1000_FEATURE_REG		0x64
#define BC_HT1000_PIC_REGS_ENABLE	(1<<0)
#define BC_HT1000_MAP_IDX		0xC00
#define BC_HT1000_MAP_DATA		0xC01

static void quirk_disable_broadcom_boot_interrupt(struct pci_dev *dev)
{
	u32 pci_config_dword;
	u8 irq;

	if (noioapicquirk)
		return;

	pci_read_config_dword(dev, BC_HT1000_FEATURE_REG, &pci_config_dword);
	pci_write_config_dword(dev, BC_HT1000_FEATURE_REG, pci_config_dword |
			BC_HT1000_PIC_REGS_ENABLE);

	for (irq = 0x10; irq < 0x10 + 32; irq++) {
		outb(irq, BC_HT1000_MAP_IDX);
		outb(0x00, BC_HT1000_MAP_DATA);
	}

	pci_write_config_dword(dev, BC_HT1000_FEATURE_REG, pci_config_dword);

	pci_info(dev, "disabled boot interrupts on device [%04x:%04x]\n",
		 dev->vendor, dev->device);
}
DECLARE_PCI_FIXUP_FINAL(PCI_VENDOR_ID_SERVERWORKS,   PCI_DEVICE_ID_SERVERWORKS_HT1000SB,	quirk_disable_broadcom_boot_interrupt);
DECLARE_PCI_FIXUP_RESUME(PCI_VENDOR_ID_SERVERWORKS,   PCI_DEVICE_ID_SERVERWORKS_HT1000SB,	quirk_disable_broadcom_boot_interrupt);

/* Disable boot interrupts on AMD and ATI chipsets */

/*
 * NOIOAMODE needs to be disabled to disable "boot interrupts". For AMD 8131
 * rev. A0 and B0, NOIOAMODE needs to be disabled anyway to fix IO-APIC mode
 * (due to an erratum).
 */
#define AMD_813X_MISC			0x40
#define AMD_813X_NOIOAMODE		(1<<0)
#define AMD_813X_REV_B1			0x12
#define AMD_813X_REV_B2			0x13

static void quirk_disable_amd_813x_boot_interrupt(struct pci_dev *dev)
{
	u32 pci_config_dword;

	if (noioapicquirk)
		return;
	if ((dev->revision == AMD_813X_REV_B1) ||
	    (dev->revision == AMD_813X_REV_B2))
		return;

	pci_read_config_dword(dev, AMD_813X_MISC, &pci_config_dword);
	pci_config_dword &= ~AMD_813X_NOIOAMODE;
	pci_write_config_dword(dev, AMD_813X_MISC, pci_config_dword);

	pci_info(dev, "disabled boot interrupts on device [%04x:%04x]\n",
		 dev->vendor, dev->device);
}
DECLARE_PCI_FIXUP_FINAL(PCI_VENDOR_ID_AMD,	PCI_DEVICE_ID_AMD_8131_BRIDGE,	quirk_disable_amd_813x_boot_interrupt);
DECLARE_PCI_FIXUP_RESUME(PCI_VENDOR_ID_AMD,	PCI_DEVICE_ID_AMD_8131_BRIDGE,	quirk_disable_amd_813x_boot_interrupt);
DECLARE_PCI_FIXUP_FINAL(PCI_VENDOR_ID_AMD,	PCI_DEVICE_ID_AMD_8132_BRIDGE,	quirk_disable_amd_813x_boot_interrupt);
DECLARE_PCI_FIXUP_RESUME(PCI_VENDOR_ID_AMD,	PCI_DEVICE_ID_AMD_8132_BRIDGE,	quirk_disable_amd_813x_boot_interrupt);

#define AMD_8111_PCI_IRQ_ROUTING	0x56

static void quirk_disable_amd_8111_boot_interrupt(struct pci_dev *dev)
{
	u16 pci_config_word;

	if (noioapicquirk)
		return;

	pci_read_config_word(dev, AMD_8111_PCI_IRQ_ROUTING, &pci_config_word);
	if (!pci_config_word) {
		pci_info(dev, "boot interrupts on device [%04x:%04x] already disabled\n",
			 dev->vendor, dev->device);
		return;
	}
	pci_write_config_word(dev, AMD_8111_PCI_IRQ_ROUTING, 0);
	pci_info(dev, "disabled boot interrupts on device [%04x:%04x]\n",
		 dev->vendor, dev->device);
}
DECLARE_PCI_FIXUP_FINAL(PCI_VENDOR_ID_AMD,   PCI_DEVICE_ID_AMD_8111_SMBUS,	quirk_disable_amd_8111_boot_interrupt);
DECLARE_PCI_FIXUP_RESUME(PCI_VENDOR_ID_AMD,   PCI_DEVICE_ID_AMD_8111_SMBUS,	quirk_disable_amd_8111_boot_interrupt);
#endif /* CONFIG_X86_IO_APIC */

/*
 * Toshiba TC86C001 IDE controller reports the standard 8-byte BAR0 size
 * but the PIO transfers won't work if BAR0 falls at the odd 8 bytes.
 * Re-allocate the region if needed...
 */
static void quirk_tc86c001_ide(struct pci_dev *dev)
{
	struct resource *r = &dev->resource[0];

	if (r->start & 0x8) {
		r->flags |= IORESOURCE_UNSET;
		r->start = 0;
		r->end = 0xf;
	}
}
DECLARE_PCI_FIXUP_HEADER(PCI_VENDOR_ID_TOSHIBA_2,
			 PCI_DEVICE_ID_TOSHIBA_TC86C001_IDE,
			 quirk_tc86c001_ide);

/*
 * PLX PCI 9050 PCI Target bridge controller has an erratum that prevents the
 * local configuration registers accessible via BAR0 (memory) or BAR1 (i/o)
 * being read correctly if bit 7 of the base address is set.
 * The BAR0 or BAR1 region may be disabled (size 0) or enabled (size 128).
 * Re-allocate the regions to a 256-byte boundary if necessary.
 */
static void quirk_plx_pci9050(struct pci_dev *dev)
{
	unsigned int bar;

	/* Fixed in revision 2 (PCI 9052). */
	if (dev->revision >= 2)
		return;
	for (bar = 0; bar <= 1; bar++)
		if (pci_resource_len(dev, bar) == 0x80 &&
		    (pci_resource_start(dev, bar) & 0x80)) {
			struct resource *r = &dev->resource[bar];
			pci_info(dev, "Re-allocating PLX PCI 9050 BAR %u to length 256 to avoid bit 7 bug\n",
				 bar);
			r->flags |= IORESOURCE_UNSET;
			r->start = 0;
			r->end = 0xff;
		}
}
DECLARE_PCI_FIXUP_HEADER(PCI_VENDOR_ID_PLX, PCI_DEVICE_ID_PLX_9050,
			 quirk_plx_pci9050);
/*
 * The following Meilhaus (vendor ID 0x1402) device IDs (amongst others)
 * may be using the PLX PCI 9050: 0x0630, 0x0940, 0x0950, 0x0960, 0x100b,
 * 0x1400, 0x140a, 0x140b, 0x14e0, 0x14ea, 0x14eb, 0x1604, 0x1608, 0x160c,
 * 0x168f, 0x2000, 0x2600, 0x3000, 0x810a, 0x810b.
 *
 * Currently, device IDs 0x2000 and 0x2600 are used by the Comedi "me_daq"
 * driver.
 */
DECLARE_PCI_FIXUP_HEADER(0x1402, 0x2000, quirk_plx_pci9050);
DECLARE_PCI_FIXUP_HEADER(0x1402, 0x2600, quirk_plx_pci9050);

static void quirk_netmos(struct pci_dev *dev)
{
	unsigned int num_parallel = (dev->subsystem_device & 0xf0) >> 4;
	unsigned int num_serial = dev->subsystem_device & 0xf;

	/*
	 * These Netmos parts are multiport serial devices with optional
	 * parallel ports.  Even when parallel ports are present, they
	 * are identified as class SERIAL, which means the serial driver
	 * will claim them.  To prevent this, mark them as class OTHER.
	 * These combo devices should be claimed by parport_serial.
	 *
	 * The subdevice ID is of the form 0x00PS, where <P> is the number
	 * of parallel ports and <S> is the number of serial ports.
	 */
	switch (dev->device) {
	case PCI_DEVICE_ID_NETMOS_9835:
		/* Well, this rule doesn't hold for the following 9835 device */
		if (dev->subsystem_vendor == PCI_VENDOR_ID_IBM &&
				dev->subsystem_device == 0x0299)
			return;
		fallthrough;
	case PCI_DEVICE_ID_NETMOS_9735:
	case PCI_DEVICE_ID_NETMOS_9745:
	case PCI_DEVICE_ID_NETMOS_9845:
	case PCI_DEVICE_ID_NETMOS_9855:
		if (num_parallel) {
			pci_info(dev, "Netmos %04x (%u parallel, %u serial); changing class SERIAL to OTHER (use parport_serial)\n",
				dev->device, num_parallel, num_serial);
			dev->class = (PCI_CLASS_COMMUNICATION_OTHER << 8) |
			    (dev->class & 0xff);
		}
	}
}
DECLARE_PCI_FIXUP_CLASS_HEADER(PCI_VENDOR_ID_NETMOS, PCI_ANY_ID,
			 PCI_CLASS_COMMUNICATION_SERIAL, 8, quirk_netmos);

static void quirk_e100_interrupt(struct pci_dev *dev)
{
	u16 command, pmcsr;
	u8 __iomem *csr;
	u8 cmd_hi;

	switch (dev->device) {
	/* PCI IDs taken from drivers/net/e100.c */
	case 0x1029:
	case 0x1030 ... 0x1034:
	case 0x1038 ... 0x103E:
	case 0x1050 ... 0x1057:
	case 0x1059:
	case 0x1064 ... 0x106B:
	case 0x1091 ... 0x1095:
	case 0x1209:
	case 0x1229:
	case 0x2449:
	case 0x2459:
	case 0x245D:
	case 0x27DC:
		break;
	default:
		return;
	}

	/*
	 * Some firmware hands off the e100 with interrupts enabled,
	 * which can cause a flood of interrupts if packets are
	 * received before the driver attaches to the device.  So
	 * disable all e100 interrupts here.  The driver will
	 * re-enable them when it's ready.
	 */
	pci_read_config_word(dev, PCI_COMMAND, &command);

	if (!(command & PCI_COMMAND_MEMORY) || !pci_resource_start(dev, 0))
		return;

	/*
	 * Check that the device is in the D0 power state. If it's not,
	 * there is no point to look any further.
	 */
	if (dev->pm_cap) {
		pci_read_config_word(dev, dev->pm_cap + PCI_PM_CTRL, &pmcsr);
		if ((pmcsr & PCI_PM_CTRL_STATE_MASK) != PCI_D0)
			return;
	}

	/* Convert from PCI bus to resource space.  */
	csr = ioremap(pci_resource_start(dev, 0), 8);
	if (!csr) {
		pci_warn(dev, "Can't map e100 registers\n");
		return;
	}

	cmd_hi = readb(csr + 3);
	if (cmd_hi == 0) {
		pci_warn(dev, "Firmware left e100 interrupts enabled; disabling\n");
		writeb(1, csr + 3);
	}

	iounmap(csr);
}
DECLARE_PCI_FIXUP_CLASS_FINAL(PCI_VENDOR_ID_INTEL, PCI_ANY_ID,
			PCI_CLASS_NETWORK_ETHERNET, 8, quirk_e100_interrupt);

/*
 * The 82575 and 82598 may experience data corruption issues when transitioning
 * out of L0S.  To prevent this we need to disable L0S on the PCIe link.
 */
static void quirk_disable_aspm_l0s(struct pci_dev *dev)
{
	pci_info(dev, "Disabling L0s\n");
	pci_disable_link_state(dev, PCIE_LINK_STATE_L0S);
}
DECLARE_PCI_FIXUP_FINAL(PCI_VENDOR_ID_INTEL, 0x10a7, quirk_disable_aspm_l0s);
DECLARE_PCI_FIXUP_FINAL(PCI_VENDOR_ID_INTEL, 0x10a9, quirk_disable_aspm_l0s);
DECLARE_PCI_FIXUP_FINAL(PCI_VENDOR_ID_INTEL, 0x10b6, quirk_disable_aspm_l0s);
DECLARE_PCI_FIXUP_FINAL(PCI_VENDOR_ID_INTEL, 0x10c6, quirk_disable_aspm_l0s);
DECLARE_PCI_FIXUP_FINAL(PCI_VENDOR_ID_INTEL, 0x10c7, quirk_disable_aspm_l0s);
DECLARE_PCI_FIXUP_FINAL(PCI_VENDOR_ID_INTEL, 0x10c8, quirk_disable_aspm_l0s);
DECLARE_PCI_FIXUP_FINAL(PCI_VENDOR_ID_INTEL, 0x10d6, quirk_disable_aspm_l0s);
DECLARE_PCI_FIXUP_FINAL(PCI_VENDOR_ID_INTEL, 0x10db, quirk_disable_aspm_l0s);
DECLARE_PCI_FIXUP_FINAL(PCI_VENDOR_ID_INTEL, 0x10dd, quirk_disable_aspm_l0s);
DECLARE_PCI_FIXUP_FINAL(PCI_VENDOR_ID_INTEL, 0x10e1, quirk_disable_aspm_l0s);
DECLARE_PCI_FIXUP_FINAL(PCI_VENDOR_ID_INTEL, 0x10ec, quirk_disable_aspm_l0s);
DECLARE_PCI_FIXUP_FINAL(PCI_VENDOR_ID_INTEL, 0x10f1, quirk_disable_aspm_l0s);
DECLARE_PCI_FIXUP_FINAL(PCI_VENDOR_ID_INTEL, 0x10f4, quirk_disable_aspm_l0s);
DECLARE_PCI_FIXUP_FINAL(PCI_VENDOR_ID_INTEL, 0x1508, quirk_disable_aspm_l0s);

static void quirk_disable_aspm_l0s_l1(struct pci_dev *dev)
{
	pci_info(dev, "Disabling ASPM L0s/L1\n");
	pci_disable_link_state(dev, PCIE_LINK_STATE_L0S | PCIE_LINK_STATE_L1);
}

/*
 * ASM1083/1085 PCIe-PCI bridge devices cause AER timeout errors on the
 * upstream PCIe root port when ASPM is enabled. At least L0s mode is affected;
 * disable both L0s and L1 for now to be safe.
 */
DECLARE_PCI_FIXUP_FINAL(PCI_VENDOR_ID_ASMEDIA, 0x1080, quirk_disable_aspm_l0s_l1);

/*
 * Some Pericom PCIe-to-PCI bridges in reverse mode need the PCIe Retrain
 * Link bit cleared after starting the link retrain process to allow this
 * process to finish.
 *
 * Affected devices: PI7C9X110, PI7C9X111SL, PI7C9X130.  See also the
 * Pericom Errata Sheet PI7C9X111SLB_errata_rev1.2_102711.pdf.
 */
static void quirk_enable_clear_retrain_link(struct pci_dev *dev)
{
	dev->clear_retrain_link = 1;
	pci_info(dev, "Enable PCIe Retrain Link quirk\n");
}
DECLARE_PCI_FIXUP_EARLY(PCI_VENDOR_ID_PERICOM, 0xe110, quirk_enable_clear_retrain_link);
DECLARE_PCI_FIXUP_EARLY(PCI_VENDOR_ID_PERICOM, 0xe111, quirk_enable_clear_retrain_link);
DECLARE_PCI_FIXUP_EARLY(PCI_VENDOR_ID_PERICOM, 0xe130, quirk_enable_clear_retrain_link);

static void fixup_rev1_53c810(struct pci_dev *dev)
{
	u32 class = dev->class;

	/*
	 * rev 1 ncr53c810 chips don't set the class at all which means
	 * they don't get their resources remapped. Fix that here.
	 */
	if (class)
		return;

	dev->class = PCI_CLASS_STORAGE_SCSI << 8;
	pci_info(dev, "NCR 53c810 rev 1 PCI class overridden (%#08x -> %#08x)\n",
		 class, dev->class);
}
DECLARE_PCI_FIXUP_HEADER(PCI_VENDOR_ID_NCR, PCI_DEVICE_ID_NCR_53C810, fixup_rev1_53c810);

/* Enable 1k I/O space granularity on the Intel P64H2 */
static void quirk_p64h2_1k_io(struct pci_dev *dev)
{
	u16 en1k;

	pci_read_config_word(dev, 0x40, &en1k);

	if (en1k & 0x200) {
		pci_info(dev, "Enable I/O Space to 1KB granularity\n");
		dev->io_window_1k = 1;
	}
}
DECLARE_PCI_FIXUP_HEADER(PCI_VENDOR_ID_INTEL, 0x1460, quirk_p64h2_1k_io);

/*
 * Under some circumstances, AER is not linked with extended capabilities.
 * Force it to be linked by setting the corresponding control bit in the
 * config space.
 */
static void quirk_nvidia_ck804_pcie_aer_ext_cap(struct pci_dev *dev)
{
	uint8_t b;

	if (pci_read_config_byte(dev, 0xf41, &b) == 0) {
		if (!(b & 0x20)) {
			pci_write_config_byte(dev, 0xf41, b | 0x20);
			pci_info(dev, "Linking AER extended capability\n");
		}
	}
}
DECLARE_PCI_FIXUP_FINAL(PCI_VENDOR_ID_NVIDIA,  PCI_DEVICE_ID_NVIDIA_CK804_PCIE,
			quirk_nvidia_ck804_pcie_aer_ext_cap);
DECLARE_PCI_FIXUP_RESUME_EARLY(PCI_VENDOR_ID_NVIDIA,  PCI_DEVICE_ID_NVIDIA_CK804_PCIE,
			quirk_nvidia_ck804_pcie_aer_ext_cap);

static void quirk_via_cx700_pci_parking_caching(struct pci_dev *dev)
{
	/*
	 * Disable PCI Bus Parking and PCI Master read caching on CX700
	 * which causes unspecified timing errors with a VT6212L on the PCI
	 * bus leading to USB2.0 packet loss.
	 *
	 * This quirk is only enabled if a second (on the external PCI bus)
	 * VT6212L is found -- the CX700 core itself also contains a USB
	 * host controller with the same PCI ID as the VT6212L.
	 */

	/* Count VT6212L instances */
	struct pci_dev *p = pci_get_device(PCI_VENDOR_ID_VIA,
		PCI_DEVICE_ID_VIA_8235_USB_2, NULL);
	uint8_t b;

	/*
	 * p should contain the first (internal) VT6212L -- see if we have
	 * an external one by searching again.
	 */
	p = pci_get_device(PCI_VENDOR_ID_VIA, PCI_DEVICE_ID_VIA_8235_USB_2, p);
	if (!p)
		return;
	pci_dev_put(p);

	if (pci_read_config_byte(dev, 0x76, &b) == 0) {
		if (b & 0x40) {
			/* Turn off PCI Bus Parking */
			pci_write_config_byte(dev, 0x76, b ^ 0x40);

			pci_info(dev, "Disabling VIA CX700 PCI parking\n");
		}
	}

	if (pci_read_config_byte(dev, 0x72, &b) == 0) {
		if (b != 0) {
			/* Turn off PCI Master read caching */
			pci_write_config_byte(dev, 0x72, 0x0);

			/* Set PCI Master Bus time-out to "1x16 PCLK" */
			pci_write_config_byte(dev, 0x75, 0x1);

			/* Disable "Read FIFO Timer" */
			pci_write_config_byte(dev, 0x77, 0x0);

			pci_info(dev, "Disabling VIA CX700 PCI caching\n");
		}
	}
}
DECLARE_PCI_FIXUP_FINAL(PCI_VENDOR_ID_VIA, 0x324e, quirk_via_cx700_pci_parking_caching);

static void quirk_brcm_5719_limit_mrrs(struct pci_dev *dev)
{
	u32 rev;

	pci_read_config_dword(dev, 0xf4, &rev);

	/* Only CAP the MRRS if the device is a 5719 A0 */
	if (rev == 0x05719000) {
		int readrq = pcie_get_readrq(dev);
		if (readrq > 2048)
			pcie_set_readrq(dev, 2048);
	}
}
DECLARE_PCI_FIXUP_ENABLE(PCI_VENDOR_ID_BROADCOM,
			 PCI_DEVICE_ID_TIGON3_5719,
			 quirk_brcm_5719_limit_mrrs);

/*
 * Originally in EDAC sources for i82875P: Intel tells BIOS developers to
 * hide device 6 which configures the overflow device access containing the
 * DRBs - this is where we expose device 6.
 * http://www.x86-secret.com/articles/tweak/pat/patsecrets-2.htm
 */
static void quirk_unhide_mch_dev6(struct pci_dev *dev)
{
	u8 reg;

	if (pci_read_config_byte(dev, 0xF4, &reg) == 0 && !(reg & 0x02)) {
		pci_info(dev, "Enabling MCH 'Overflow' Device\n");
		pci_write_config_byte(dev, 0xF4, reg | 0x02);
	}
}
DECLARE_PCI_FIXUP_EARLY(PCI_VENDOR_ID_INTEL, PCI_DEVICE_ID_INTEL_82865_HB,
			quirk_unhide_mch_dev6);
DECLARE_PCI_FIXUP_EARLY(PCI_VENDOR_ID_INTEL, PCI_DEVICE_ID_INTEL_82875_HB,
			quirk_unhide_mch_dev6);

#ifdef CONFIG_PCI_MSI
/*
 * Some chipsets do not support MSI. We cannot easily rely on setting
 * PCI_BUS_FLAGS_NO_MSI in its bus flags because there are actually some
 * other buses controlled by the chipset even if Linux is not aware of it.
 * Instead of setting the flag on all buses in the machine, simply disable
 * MSI globally.
 */
static void quirk_disable_all_msi(struct pci_dev *dev)
{
	pci_no_msi();
	pci_warn(dev, "MSI quirk detected; MSI disabled\n");
}
DECLARE_PCI_FIXUP_FINAL(PCI_VENDOR_ID_SERVERWORKS, PCI_DEVICE_ID_SERVERWORKS_GCNB_LE, quirk_disable_all_msi);
DECLARE_PCI_FIXUP_FINAL(PCI_VENDOR_ID_ATI, PCI_DEVICE_ID_ATI_RS400_200, quirk_disable_all_msi);
DECLARE_PCI_FIXUP_FINAL(PCI_VENDOR_ID_ATI, PCI_DEVICE_ID_ATI_RS480, quirk_disable_all_msi);
DECLARE_PCI_FIXUP_FINAL(PCI_VENDOR_ID_VIA, PCI_DEVICE_ID_VIA_VT3336, quirk_disable_all_msi);
DECLARE_PCI_FIXUP_FINAL(PCI_VENDOR_ID_VIA, PCI_DEVICE_ID_VIA_VT3351, quirk_disable_all_msi);
DECLARE_PCI_FIXUP_FINAL(PCI_VENDOR_ID_VIA, PCI_DEVICE_ID_VIA_VT3364, quirk_disable_all_msi);
DECLARE_PCI_FIXUP_FINAL(PCI_VENDOR_ID_VIA, PCI_DEVICE_ID_VIA_8380_0, quirk_disable_all_msi);
DECLARE_PCI_FIXUP_FINAL(PCI_VENDOR_ID_SI, 0x0761, quirk_disable_all_msi);
DECLARE_PCI_FIXUP_FINAL(PCI_VENDOR_ID_SAMSUNG, 0xa5e3, quirk_disable_all_msi);

/* Disable MSI on chipsets that are known to not support it */
static void quirk_disable_msi(struct pci_dev *dev)
{
	if (dev->subordinate) {
		pci_warn(dev, "MSI quirk detected; subordinate MSI disabled\n");
		dev->subordinate->bus_flags |= PCI_BUS_FLAGS_NO_MSI;
	}
}
DECLARE_PCI_FIXUP_FINAL(PCI_VENDOR_ID_AMD, PCI_DEVICE_ID_AMD_8131_BRIDGE, quirk_disable_msi);
DECLARE_PCI_FIXUP_FINAL(PCI_VENDOR_ID_VIA, 0xa238, quirk_disable_msi);
DECLARE_PCI_FIXUP_FINAL(PCI_VENDOR_ID_ATI, 0x5a3f, quirk_disable_msi);

/*
 * The APC bridge device in AMD 780 family northbridges has some random
 * OEM subsystem ID in its vendor ID register (erratum 18), so instead
 * we use the possible vendor/device IDs of the host bridge for the
 * declared quirk, and search for the APC bridge by slot number.
 */
static void quirk_amd_780_apc_msi(struct pci_dev *host_bridge)
{
	struct pci_dev *apc_bridge;

	apc_bridge = pci_get_slot(host_bridge->bus, PCI_DEVFN(1, 0));
	if (apc_bridge) {
		if (apc_bridge->device == 0x9602)
			quirk_disable_msi(apc_bridge);
		pci_dev_put(apc_bridge);
	}
}
DECLARE_PCI_FIXUP_FINAL(PCI_VENDOR_ID_AMD, 0x9600, quirk_amd_780_apc_msi);
DECLARE_PCI_FIXUP_FINAL(PCI_VENDOR_ID_AMD, 0x9601, quirk_amd_780_apc_msi);

/*
 * Go through the list of HyperTransport capabilities and return 1 if a HT
 * MSI capability is found and enabled.
 */
static int msi_ht_cap_enabled(struct pci_dev *dev)
{
	int pos, ttl = PCI_FIND_CAP_TTL;

	pos = pci_find_ht_capability(dev, HT_CAPTYPE_MSI_MAPPING);
	while (pos && ttl--) {
		u8 flags;

		if (pci_read_config_byte(dev, pos + HT_MSI_FLAGS,
					 &flags) == 0) {
			pci_info(dev, "Found %s HT MSI Mapping\n",
				flags & HT_MSI_FLAGS_ENABLE ?
				"enabled" : "disabled");
			return (flags & HT_MSI_FLAGS_ENABLE) != 0;
		}

		pos = pci_find_next_ht_capability(dev, pos,
						  HT_CAPTYPE_MSI_MAPPING);
	}
	return 0;
}

/* Check the HyperTransport MSI mapping to know whether MSI is enabled or not */
static void quirk_msi_ht_cap(struct pci_dev *dev)
{
	if (!msi_ht_cap_enabled(dev))
		quirk_disable_msi(dev);
}
DECLARE_PCI_FIXUP_FINAL(PCI_VENDOR_ID_SERVERWORKS, PCI_DEVICE_ID_SERVERWORKS_HT2000_PCIE,
			quirk_msi_ht_cap);

/*
 * The nVidia CK804 chipset may have 2 HT MSI mappings.  MSI is supported
 * if the MSI capability is set in any of these mappings.
 */
static void quirk_nvidia_ck804_msi_ht_cap(struct pci_dev *dev)
{
	struct pci_dev *pdev;

	/*
	 * Check HT MSI cap on this chipset and the root one.  A single one
	 * having MSI is enough to be sure that MSI is supported.
	 */
	pdev = pci_get_slot(dev->bus, 0);
	if (!pdev)
		return;
	if (!msi_ht_cap_enabled(pdev))
		quirk_msi_ht_cap(dev);
	pci_dev_put(pdev);
}
DECLARE_PCI_FIXUP_FINAL(PCI_VENDOR_ID_NVIDIA, PCI_DEVICE_ID_NVIDIA_CK804_PCIE,
			quirk_nvidia_ck804_msi_ht_cap);

/* Force enable MSI mapping capability on HT bridges */
static void ht_enable_msi_mapping(struct pci_dev *dev)
{
	int pos, ttl = PCI_FIND_CAP_TTL;

	pos = pci_find_ht_capability(dev, HT_CAPTYPE_MSI_MAPPING);
	while (pos && ttl--) {
		u8 flags;

		if (pci_read_config_byte(dev, pos + HT_MSI_FLAGS,
					 &flags) == 0) {
			pci_info(dev, "Enabling HT MSI Mapping\n");

			pci_write_config_byte(dev, pos + HT_MSI_FLAGS,
					      flags | HT_MSI_FLAGS_ENABLE);
		}
		pos = pci_find_next_ht_capability(dev, pos,
						  HT_CAPTYPE_MSI_MAPPING);
	}
}
DECLARE_PCI_FIXUP_HEADER(PCI_VENDOR_ID_SERVERWORKS,
			 PCI_DEVICE_ID_SERVERWORKS_HT1000_PXB,
			 ht_enable_msi_mapping);
DECLARE_PCI_FIXUP_HEADER(PCI_VENDOR_ID_AMD, PCI_DEVICE_ID_AMD_8132_BRIDGE,
			 ht_enable_msi_mapping);

/*
 * The P5N32-SLI motherboards from Asus have a problem with MSI
 * for the MCP55 NIC. It is not yet determined whether the MSI problem
 * also affects other devices. As for now, turn off MSI for this device.
 */
static void nvenet_msi_disable(struct pci_dev *dev)
{
	const char *board_name = dmi_get_system_info(DMI_BOARD_NAME);

	if (board_name &&
	    (strstr(board_name, "P5N32-SLI PREMIUM") ||
	     strstr(board_name, "P5N32-E SLI"))) {
		pci_info(dev, "Disabling MSI for MCP55 NIC on P5N32-SLI\n");
		dev->no_msi = 1;
	}
}
DECLARE_PCI_FIXUP_EARLY(PCI_VENDOR_ID_NVIDIA,
			PCI_DEVICE_ID_NVIDIA_NVENET_15,
			nvenet_msi_disable);

/*
 * PCIe spec r6.0 sec 6.1.4.3 says that if MSI/MSI-X is enabled, the device
 * can't use INTx interrupts. Tegra's PCIe Root Ports don't generate MSI
 * interrupts for PME and AER events; instead only INTx interrupts are
 * generated. Though Tegra's PCIe Root Ports can generate MSI interrupts
 * for other events, since PCIe specification doesn't support using a mix of
 * INTx and MSI/MSI-X, it is required to disable MSI interrupts to avoid port
 * service drivers registering their respective ISRs for MSIs.
 */
static void pci_quirk_nvidia_tegra_disable_rp_msi(struct pci_dev *dev)
{
	dev->no_msi = 1;
}
DECLARE_PCI_FIXUP_CLASS_EARLY(PCI_VENDOR_ID_NVIDIA, 0x1ad0,
			      PCI_CLASS_BRIDGE_PCI, 8,
			      pci_quirk_nvidia_tegra_disable_rp_msi);
DECLARE_PCI_FIXUP_CLASS_EARLY(PCI_VENDOR_ID_NVIDIA, 0x1ad1,
			      PCI_CLASS_BRIDGE_PCI, 8,
			      pci_quirk_nvidia_tegra_disable_rp_msi);
DECLARE_PCI_FIXUP_CLASS_EARLY(PCI_VENDOR_ID_NVIDIA, 0x1ad2,
			      PCI_CLASS_BRIDGE_PCI, 8,
			      pci_quirk_nvidia_tegra_disable_rp_msi);
DECLARE_PCI_FIXUP_CLASS_EARLY(PCI_VENDOR_ID_NVIDIA, 0x0bf0,
			      PCI_CLASS_BRIDGE_PCI, 8,
			      pci_quirk_nvidia_tegra_disable_rp_msi);
DECLARE_PCI_FIXUP_CLASS_EARLY(PCI_VENDOR_ID_NVIDIA, 0x0bf1,
			      PCI_CLASS_BRIDGE_PCI, 8,
			      pci_quirk_nvidia_tegra_disable_rp_msi);
DECLARE_PCI_FIXUP_CLASS_EARLY(PCI_VENDOR_ID_NVIDIA, 0x0e1c,
			      PCI_CLASS_BRIDGE_PCI, 8,
			      pci_quirk_nvidia_tegra_disable_rp_msi);
DECLARE_PCI_FIXUP_CLASS_EARLY(PCI_VENDOR_ID_NVIDIA, 0x0e1d,
			      PCI_CLASS_BRIDGE_PCI, 8,
			      pci_quirk_nvidia_tegra_disable_rp_msi);
DECLARE_PCI_FIXUP_CLASS_EARLY(PCI_VENDOR_ID_NVIDIA, 0x0e12,
			      PCI_CLASS_BRIDGE_PCI, 8,
			      pci_quirk_nvidia_tegra_disable_rp_msi);
DECLARE_PCI_FIXUP_CLASS_EARLY(PCI_VENDOR_ID_NVIDIA, 0x0e13,
			      PCI_CLASS_BRIDGE_PCI, 8,
			      pci_quirk_nvidia_tegra_disable_rp_msi);
DECLARE_PCI_FIXUP_CLASS_EARLY(PCI_VENDOR_ID_NVIDIA, 0x0fae,
			      PCI_CLASS_BRIDGE_PCI, 8,
			      pci_quirk_nvidia_tegra_disable_rp_msi);
DECLARE_PCI_FIXUP_CLASS_EARLY(PCI_VENDOR_ID_NVIDIA, 0x0faf,
			      PCI_CLASS_BRIDGE_PCI, 8,
			      pci_quirk_nvidia_tegra_disable_rp_msi);
DECLARE_PCI_FIXUP_CLASS_EARLY(PCI_VENDOR_ID_NVIDIA, 0x10e5,
			      PCI_CLASS_BRIDGE_PCI, 8,
			      pci_quirk_nvidia_tegra_disable_rp_msi);
DECLARE_PCI_FIXUP_CLASS_EARLY(PCI_VENDOR_ID_NVIDIA, 0x10e6,
			      PCI_CLASS_BRIDGE_PCI, 8,
			      pci_quirk_nvidia_tegra_disable_rp_msi);
DECLARE_PCI_FIXUP_CLASS_EARLY(PCI_VENDOR_ID_NVIDIA, 0x229a,
			      PCI_CLASS_BRIDGE_PCI, 8,
			      pci_quirk_nvidia_tegra_disable_rp_msi);
DECLARE_PCI_FIXUP_CLASS_EARLY(PCI_VENDOR_ID_NVIDIA, 0x229c,
			      PCI_CLASS_BRIDGE_PCI, 8,
			      pci_quirk_nvidia_tegra_disable_rp_msi);
DECLARE_PCI_FIXUP_CLASS_EARLY(PCI_VENDOR_ID_NVIDIA, 0x229e,
			      PCI_CLASS_BRIDGE_PCI, 8,
			      pci_quirk_nvidia_tegra_disable_rp_msi);

/*
 * Some versions of the MCP55 bridge from Nvidia have a legacy IRQ routing
 * config register.  This register controls the routing of legacy
 * interrupts from devices that route through the MCP55.  If this register
 * is misprogrammed, interrupts are only sent to the BSP, unlike
 * conventional systems where the IRQ is broadcast to all online CPUs.  Not
 * having this register set properly prevents kdump from booting up
 * properly, so let's make sure that we have it set correctly.
 * Note that this is an undocumented register.
 */
static void nvbridge_check_legacy_irq_routing(struct pci_dev *dev)
{
	u32 cfg;

	if (!pci_find_capability(dev, PCI_CAP_ID_HT))
		return;

	pci_read_config_dword(dev, 0x74, &cfg);

	if (cfg & ((1 << 2) | (1 << 15))) {
		pr_info("Rewriting IRQ routing register on MCP55\n");
		cfg &= ~((1 << 2) | (1 << 15));
		pci_write_config_dword(dev, 0x74, cfg);
	}
}
DECLARE_PCI_FIXUP_EARLY(PCI_VENDOR_ID_NVIDIA,
			PCI_DEVICE_ID_NVIDIA_MCP55_BRIDGE_V0,
			nvbridge_check_legacy_irq_routing);
DECLARE_PCI_FIXUP_EARLY(PCI_VENDOR_ID_NVIDIA,
			PCI_DEVICE_ID_NVIDIA_MCP55_BRIDGE_V4,
			nvbridge_check_legacy_irq_routing);

static int ht_check_msi_mapping(struct pci_dev *dev)
{
	int pos, ttl = PCI_FIND_CAP_TTL;
	int found = 0;

	/* Check if there is HT MSI cap or enabled on this device */
	pos = pci_find_ht_capability(dev, HT_CAPTYPE_MSI_MAPPING);
	while (pos && ttl--) {
		u8 flags;

		if (found < 1)
			found = 1;
		if (pci_read_config_byte(dev, pos + HT_MSI_FLAGS,
					 &flags) == 0) {
			if (flags & HT_MSI_FLAGS_ENABLE) {
				if (found < 2) {
					found = 2;
					break;
				}
			}
		}
		pos = pci_find_next_ht_capability(dev, pos,
						  HT_CAPTYPE_MSI_MAPPING);
	}

	return found;
}

static int host_bridge_with_leaf(struct pci_dev *host_bridge)
{
	struct pci_dev *dev;
	int pos;
	int i, dev_no;
	int found = 0;

	dev_no = host_bridge->devfn >> 3;
	for (i = dev_no + 1; i < 0x20; i++) {
		dev = pci_get_slot(host_bridge->bus, PCI_DEVFN(i, 0));
		if (!dev)
			continue;

		/* found next host bridge? */
		pos = pci_find_ht_capability(dev, HT_CAPTYPE_SLAVE);
		if (pos != 0) {
			pci_dev_put(dev);
			break;
		}

		if (ht_check_msi_mapping(dev)) {
			found = 1;
			pci_dev_put(dev);
			break;
		}
		pci_dev_put(dev);
	}

	return found;
}

#define PCI_HT_CAP_SLAVE_CTRL0     4    /* link control */
#define PCI_HT_CAP_SLAVE_CTRL1     8    /* link control to */

static int is_end_of_ht_chain(struct pci_dev *dev)
{
	int pos, ctrl_off;
	int end = 0;
	u16 flags, ctrl;

	pos = pci_find_ht_capability(dev, HT_CAPTYPE_SLAVE);

	if (!pos)
		goto out;

	pci_read_config_word(dev, pos + PCI_CAP_FLAGS, &flags);

	ctrl_off = ((flags >> 10) & 1) ?
			PCI_HT_CAP_SLAVE_CTRL0 : PCI_HT_CAP_SLAVE_CTRL1;
	pci_read_config_word(dev, pos + ctrl_off, &ctrl);

	if (ctrl & (1 << 6))
		end = 1;

out:
	return end;
}

static void nv_ht_enable_msi_mapping(struct pci_dev *dev)
{
	struct pci_dev *host_bridge;
	int pos;
	int i, dev_no;
	int found = 0;

	dev_no = dev->devfn >> 3;
	for (i = dev_no; i >= 0; i--) {
		host_bridge = pci_get_slot(dev->bus, PCI_DEVFN(i, 0));
		if (!host_bridge)
			continue;

		pos = pci_find_ht_capability(host_bridge, HT_CAPTYPE_SLAVE);
		if (pos != 0) {
			found = 1;
			break;
		}
		pci_dev_put(host_bridge);
	}

	if (!found)
		return;

	/* don't enable end_device/host_bridge with leaf directly here */
	if (host_bridge == dev && is_end_of_ht_chain(host_bridge) &&
	    host_bridge_with_leaf(host_bridge))
		goto out;

	/* root did that ! */
	if (msi_ht_cap_enabled(host_bridge))
		goto out;

	ht_enable_msi_mapping(dev);

out:
	pci_dev_put(host_bridge);
}

static void ht_disable_msi_mapping(struct pci_dev *dev)
{
	int pos, ttl = PCI_FIND_CAP_TTL;

	pos = pci_find_ht_capability(dev, HT_CAPTYPE_MSI_MAPPING);
	while (pos && ttl--) {
		u8 flags;

		if (pci_read_config_byte(dev, pos + HT_MSI_FLAGS,
					 &flags) == 0) {
			pci_info(dev, "Disabling HT MSI Mapping\n");

			pci_write_config_byte(dev, pos + HT_MSI_FLAGS,
					      flags & ~HT_MSI_FLAGS_ENABLE);
		}
		pos = pci_find_next_ht_capability(dev, pos,
						  HT_CAPTYPE_MSI_MAPPING);
	}
}

static void __nv_msi_ht_cap_quirk(struct pci_dev *dev, int all)
{
	struct pci_dev *host_bridge;
	int pos;
	int found;

	if (!pci_msi_enabled())
		return;

	/* check if there is HT MSI cap or enabled on this device */
	found = ht_check_msi_mapping(dev);

	/* no HT MSI CAP */
	if (found == 0)
		return;

	/*
	 * HT MSI mapping should be disabled on devices that are below
	 * a non-HyperTransport host bridge. Locate the host bridge.
	 */
	host_bridge = pci_get_domain_bus_and_slot(pci_domain_nr(dev->bus), 0,
						  PCI_DEVFN(0, 0));
	if (host_bridge == NULL) {
		pci_warn(dev, "nv_msi_ht_cap_quirk didn't locate host bridge\n");
		return;
	}

	pos = pci_find_ht_capability(host_bridge, HT_CAPTYPE_SLAVE);
	if (pos != 0) {
		/* Host bridge is to HT */
		if (found == 1) {
			/* it is not enabled, try to enable it */
			if (all)
				ht_enable_msi_mapping(dev);
			else
				nv_ht_enable_msi_mapping(dev);
		}
		goto out;
	}

	/* HT MSI is not enabled */
	if (found == 1)
		goto out;

	/* Host bridge is not to HT, disable HT MSI mapping on this device */
	ht_disable_msi_mapping(dev);

out:
	pci_dev_put(host_bridge);
}

static void nv_msi_ht_cap_quirk_all(struct pci_dev *dev)
{
	return __nv_msi_ht_cap_quirk(dev, 1);
}
DECLARE_PCI_FIXUP_FINAL(PCI_VENDOR_ID_AL, PCI_ANY_ID, nv_msi_ht_cap_quirk_all);
DECLARE_PCI_FIXUP_RESUME_EARLY(PCI_VENDOR_ID_AL, PCI_ANY_ID, nv_msi_ht_cap_quirk_all);

static void nv_msi_ht_cap_quirk_leaf(struct pci_dev *dev)
{
	return __nv_msi_ht_cap_quirk(dev, 0);
}
DECLARE_PCI_FIXUP_FINAL(PCI_VENDOR_ID_NVIDIA, PCI_ANY_ID, nv_msi_ht_cap_quirk_leaf);
DECLARE_PCI_FIXUP_RESUME_EARLY(PCI_VENDOR_ID_NVIDIA, PCI_ANY_ID, nv_msi_ht_cap_quirk_leaf);

static void quirk_msi_intx_disable_bug(struct pci_dev *dev)
{
	dev->dev_flags |= PCI_DEV_FLAGS_MSI_INTX_DISABLE_BUG;
}

static void quirk_msi_intx_disable_ati_bug(struct pci_dev *dev)
{
	struct pci_dev *p;

	/*
	 * SB700 MSI issue will be fixed at HW level from revision A21;
	 * we need check PCI REVISION ID of SMBus controller to get SB700
	 * revision.
	 */
	p = pci_get_device(PCI_VENDOR_ID_ATI, PCI_DEVICE_ID_ATI_SBX00_SMBUS,
			   NULL);
	if (!p)
		return;

	if ((p->revision < 0x3B) && (p->revision >= 0x30))
		dev->dev_flags |= PCI_DEV_FLAGS_MSI_INTX_DISABLE_BUG;
	pci_dev_put(p);
}

static void quirk_msi_intx_disable_qca_bug(struct pci_dev *dev)
{
	/* AR816X/AR817X/E210X MSI is fixed at HW level from revision 0x18 */
	if (dev->revision < 0x18) {
		pci_info(dev, "set MSI_INTX_DISABLE_BUG flag\n");
		dev->dev_flags |= PCI_DEV_FLAGS_MSI_INTX_DISABLE_BUG;
	}
}
DECLARE_PCI_FIXUP_FINAL(PCI_VENDOR_ID_BROADCOM,
			PCI_DEVICE_ID_TIGON3_5780,
			quirk_msi_intx_disable_bug);
DECLARE_PCI_FIXUP_FINAL(PCI_VENDOR_ID_BROADCOM,
			PCI_DEVICE_ID_TIGON3_5780S,
			quirk_msi_intx_disable_bug);
DECLARE_PCI_FIXUP_FINAL(PCI_VENDOR_ID_BROADCOM,
			PCI_DEVICE_ID_TIGON3_5714,
			quirk_msi_intx_disable_bug);
DECLARE_PCI_FIXUP_FINAL(PCI_VENDOR_ID_BROADCOM,
			PCI_DEVICE_ID_TIGON3_5714S,
			quirk_msi_intx_disable_bug);
DECLARE_PCI_FIXUP_FINAL(PCI_VENDOR_ID_BROADCOM,
			PCI_DEVICE_ID_TIGON3_5715,
			quirk_msi_intx_disable_bug);
DECLARE_PCI_FIXUP_FINAL(PCI_VENDOR_ID_BROADCOM,
			PCI_DEVICE_ID_TIGON3_5715S,
			quirk_msi_intx_disable_bug);

DECLARE_PCI_FIXUP_FINAL(PCI_VENDOR_ID_ATI, 0x4390,
			quirk_msi_intx_disable_ati_bug);
DECLARE_PCI_FIXUP_FINAL(PCI_VENDOR_ID_ATI, 0x4391,
			quirk_msi_intx_disable_ati_bug);
DECLARE_PCI_FIXUP_FINAL(PCI_VENDOR_ID_ATI, 0x4392,
			quirk_msi_intx_disable_ati_bug);
DECLARE_PCI_FIXUP_FINAL(PCI_VENDOR_ID_ATI, 0x4393,
			quirk_msi_intx_disable_ati_bug);
DECLARE_PCI_FIXUP_FINAL(PCI_VENDOR_ID_ATI, 0x4394,
			quirk_msi_intx_disable_ati_bug);

DECLARE_PCI_FIXUP_FINAL(PCI_VENDOR_ID_ATI, 0x4373,
			quirk_msi_intx_disable_bug);
DECLARE_PCI_FIXUP_FINAL(PCI_VENDOR_ID_ATI, 0x4374,
			quirk_msi_intx_disable_bug);
DECLARE_PCI_FIXUP_FINAL(PCI_VENDOR_ID_ATI, 0x4375,
			quirk_msi_intx_disable_bug);

DECLARE_PCI_FIXUP_FINAL(PCI_VENDOR_ID_ATTANSIC, 0x1062,
			quirk_msi_intx_disable_bug);
DECLARE_PCI_FIXUP_FINAL(PCI_VENDOR_ID_ATTANSIC, 0x1063,
			quirk_msi_intx_disable_bug);
DECLARE_PCI_FIXUP_FINAL(PCI_VENDOR_ID_ATTANSIC, 0x2060,
			quirk_msi_intx_disable_bug);
DECLARE_PCI_FIXUP_FINAL(PCI_VENDOR_ID_ATTANSIC, 0x2062,
			quirk_msi_intx_disable_bug);
DECLARE_PCI_FIXUP_FINAL(PCI_VENDOR_ID_ATTANSIC, 0x1073,
			quirk_msi_intx_disable_bug);
DECLARE_PCI_FIXUP_FINAL(PCI_VENDOR_ID_ATTANSIC, 0x1083,
			quirk_msi_intx_disable_bug);
DECLARE_PCI_FIXUP_FINAL(PCI_VENDOR_ID_ATTANSIC, 0x1090,
			quirk_msi_intx_disable_qca_bug);
DECLARE_PCI_FIXUP_FINAL(PCI_VENDOR_ID_ATTANSIC, 0x1091,
			quirk_msi_intx_disable_qca_bug);
DECLARE_PCI_FIXUP_FINAL(PCI_VENDOR_ID_ATTANSIC, 0x10a0,
			quirk_msi_intx_disable_qca_bug);
DECLARE_PCI_FIXUP_FINAL(PCI_VENDOR_ID_ATTANSIC, 0x10a1,
			quirk_msi_intx_disable_qca_bug);
DECLARE_PCI_FIXUP_FINAL(PCI_VENDOR_ID_ATTANSIC, 0xe091,
			quirk_msi_intx_disable_qca_bug);

/*
 * Amazon's Annapurna Labs 1c36:0031 Root Ports don't support MSI-X, so it
 * should be disabled on platforms where the device (mistakenly) advertises it.
 *
 * Notice that this quirk also disables MSI (which may work, but hasn't been
 * tested), since currently there is no standard way to disable only MSI-X.
 *
 * The 0031 device id is reused for other non Root Port device types,
 * therefore the quirk is registered for the PCI_CLASS_BRIDGE_PCI class.
 */
static void quirk_al_msi_disable(struct pci_dev *dev)
{
	dev->no_msi = 1;
	pci_warn(dev, "Disabling MSI/MSI-X\n");
}
DECLARE_PCI_FIXUP_CLASS_FINAL(PCI_VENDOR_ID_AMAZON_ANNAPURNA_LABS, 0x0031,
			      PCI_CLASS_BRIDGE_PCI, 8, quirk_al_msi_disable);
#endif /* CONFIG_PCI_MSI */

/*
 * Allow manual resource allocation for PCI hotplug bridges via
 * pci=hpmemsize=nnM and pci=hpiosize=nnM parameters. For some PCI-PCI
 * hotplug bridges, like PLX 6254 (former HINT HB6), kernel fails to
 * allocate resources when hotplug device is inserted and PCI bus is
 * rescanned.
 */
static void quirk_hotplug_bridge(struct pci_dev *dev)
{
	dev->is_hotplug_bridge = 1;
}
DECLARE_PCI_FIXUP_HEADER(PCI_VENDOR_ID_HINT, 0x0020, quirk_hotplug_bridge);

/*
 * This is a quirk for the Ricoh MMC controller found as a part of some
 * multifunction chips.
 *
 * This is very similar and based on the ricoh_mmc driver written by
 * Philip Langdale. Thank you for these magic sequences.
 *
 * These chips implement the four main memory card controllers (SD, MMC,
 * MS, xD) and one or both of CardBus or FireWire.
 *
 * It happens that they implement SD and MMC support as separate
 * controllers (and PCI functions). The Linux SDHCI driver supports MMC
 * cards but the chip detects MMC cards in hardware and directs them to the
 * MMC controller - so the SDHCI driver never sees them.
 *
 * To get around this, we must disable the useless MMC controller.  At that
 * point, the SDHCI controller will start seeing them.  It seems to be the
 * case that the relevant PCI registers to deactivate the MMC controller
 * live on PCI function 0, which might be the CardBus controller or the
 * FireWire controller, depending on the particular chip in question
 *
 * This has to be done early, because as soon as we disable the MMC controller
 * other PCI functions shift up one level, e.g. function #2 becomes function
 * #1, and this will confuse the PCI core.
 */
#ifdef CONFIG_MMC_RICOH_MMC
static void ricoh_mmc_fixup_rl5c476(struct pci_dev *dev)
{
	u8 write_enable;
	u8 write_target;
	u8 disable;

	/*
	 * Disable via CardBus interface
	 *
	 * This must be done via function #0
	 */
	if (PCI_FUNC(dev->devfn))
		return;

	pci_read_config_byte(dev, 0xB7, &disable);
	if (disable & 0x02)
		return;

	pci_read_config_byte(dev, 0x8E, &write_enable);
	pci_write_config_byte(dev, 0x8E, 0xAA);
	pci_read_config_byte(dev, 0x8D, &write_target);
	pci_write_config_byte(dev, 0x8D, 0xB7);
	pci_write_config_byte(dev, 0xB7, disable | 0x02);
	pci_write_config_byte(dev, 0x8E, write_enable);
	pci_write_config_byte(dev, 0x8D, write_target);

	pci_notice(dev, "proprietary Ricoh MMC controller disabled (via CardBus function)\n");
	pci_notice(dev, "MMC cards are now supported by standard SDHCI controller\n");
}
DECLARE_PCI_FIXUP_EARLY(PCI_VENDOR_ID_RICOH, PCI_DEVICE_ID_RICOH_RL5C476, ricoh_mmc_fixup_rl5c476);
DECLARE_PCI_FIXUP_RESUME_EARLY(PCI_VENDOR_ID_RICOH, PCI_DEVICE_ID_RICOH_RL5C476, ricoh_mmc_fixup_rl5c476);

static void ricoh_mmc_fixup_r5c832(struct pci_dev *dev)
{
	u8 write_enable;
	u8 disable;

	/*
	 * Disable via FireWire interface
	 *
	 * This must be done via function #0
	 */
	if (PCI_FUNC(dev->devfn))
		return;
	/*
	 * RICOH 0xe822 and 0xe823 SD/MMC card readers fail to recognize
	 * certain types of SD/MMC cards. Lowering the SD base clock
	 * frequency from 200Mhz to 50Mhz fixes this issue.
	 *
	 * 0x150 - SD2.0 mode enable for changing base clock
	 *	   frequency to 50Mhz
	 * 0xe1  - Base clock frequency
	 * 0x32  - 50Mhz new clock frequency
	 * 0xf9  - Key register for 0x150
	 * 0xfc  - key register for 0xe1
	 */
	if (dev->device == PCI_DEVICE_ID_RICOH_R5CE822 ||
	    dev->device == PCI_DEVICE_ID_RICOH_R5CE823) {
		pci_write_config_byte(dev, 0xf9, 0xfc);
		pci_write_config_byte(dev, 0x150, 0x10);
		pci_write_config_byte(dev, 0xf9, 0x00);
		pci_write_config_byte(dev, 0xfc, 0x01);
		pci_write_config_byte(dev, 0xe1, 0x32);
		pci_write_config_byte(dev, 0xfc, 0x00);

		pci_notice(dev, "MMC controller base frequency changed to 50Mhz.\n");
	}

	pci_read_config_byte(dev, 0xCB, &disable);

	if (disable & 0x02)
		return;

	pci_read_config_byte(dev, 0xCA, &write_enable);
	pci_write_config_byte(dev, 0xCA, 0x57);
	pci_write_config_byte(dev, 0xCB, disable | 0x02);
	pci_write_config_byte(dev, 0xCA, write_enable);

	pci_notice(dev, "proprietary Ricoh MMC controller disabled (via FireWire function)\n");
	pci_notice(dev, "MMC cards are now supported by standard SDHCI controller\n");

}
DECLARE_PCI_FIXUP_EARLY(PCI_VENDOR_ID_RICOH, PCI_DEVICE_ID_RICOH_R5C832, ricoh_mmc_fixup_r5c832);
DECLARE_PCI_FIXUP_RESUME_EARLY(PCI_VENDOR_ID_RICOH, PCI_DEVICE_ID_RICOH_R5C832, ricoh_mmc_fixup_r5c832);
DECLARE_PCI_FIXUP_EARLY(PCI_VENDOR_ID_RICOH, PCI_DEVICE_ID_RICOH_R5CE822, ricoh_mmc_fixup_r5c832);
DECLARE_PCI_FIXUP_RESUME_EARLY(PCI_VENDOR_ID_RICOH, PCI_DEVICE_ID_RICOH_R5CE822, ricoh_mmc_fixup_r5c832);
DECLARE_PCI_FIXUP_EARLY(PCI_VENDOR_ID_RICOH, PCI_DEVICE_ID_RICOH_R5CE823, ricoh_mmc_fixup_r5c832);
DECLARE_PCI_FIXUP_RESUME_EARLY(PCI_VENDOR_ID_RICOH, PCI_DEVICE_ID_RICOH_R5CE823, ricoh_mmc_fixup_r5c832);
#endif /*CONFIG_MMC_RICOH_MMC*/

#ifdef CONFIG_DMAR_TABLE
#define VTUNCERRMSK_REG	0x1ac
#define VTD_MSK_SPEC_ERRORS	(1 << 31)
/*
 * This is a quirk for masking VT-d spec-defined errors to platform error
 * handling logic. Without this, platforms using Intel 7500, 5500 chipsets
 * (and the derivative chipsets like X58 etc) seem to generate NMI/SMI (based
 * on the RAS config settings of the platform) when a VT-d fault happens.
 * The resulting SMI caused the system to hang.
 *
 * VT-d spec-related errors are already handled by the VT-d OS code, so no
 * need to report the same error through other channels.
 */
static void vtd_mask_spec_errors(struct pci_dev *dev)
{
	u32 word;

	pci_read_config_dword(dev, VTUNCERRMSK_REG, &word);
	pci_write_config_dword(dev, VTUNCERRMSK_REG, word | VTD_MSK_SPEC_ERRORS);
}
DECLARE_PCI_FIXUP_EARLY(PCI_VENDOR_ID_INTEL, 0x342e, vtd_mask_spec_errors);
DECLARE_PCI_FIXUP_EARLY(PCI_VENDOR_ID_INTEL, 0x3c28, vtd_mask_spec_errors);
#endif

static void fixup_ti816x_class(struct pci_dev *dev)
{
	u32 class = dev->class;

	/* TI 816x devices do not have class code set when in PCIe boot mode */
	dev->class = PCI_CLASS_MULTIMEDIA_VIDEO << 8;
	pci_info(dev, "PCI class overridden (%#08x -> %#08x)\n",
		 class, dev->class);
}
DECLARE_PCI_FIXUP_CLASS_EARLY(PCI_VENDOR_ID_TI, 0xb800,
			      PCI_CLASS_NOT_DEFINED, 8, fixup_ti816x_class);

/*
 * Some PCIe devices do not work reliably with the claimed maximum
 * payload size supported.
 */
static void fixup_mpss_256(struct pci_dev *dev)
{
	dev->pcie_mpss = 1; /* 256 bytes */
}
DECLARE_PCI_FIXUP_EARLY(PCI_VENDOR_ID_SOLARFLARE,
			PCI_DEVICE_ID_SOLARFLARE_SFC4000A_0, fixup_mpss_256);
DECLARE_PCI_FIXUP_EARLY(PCI_VENDOR_ID_SOLARFLARE,
			PCI_DEVICE_ID_SOLARFLARE_SFC4000A_1, fixup_mpss_256);
DECLARE_PCI_FIXUP_EARLY(PCI_VENDOR_ID_SOLARFLARE,
			PCI_DEVICE_ID_SOLARFLARE_SFC4000B, fixup_mpss_256);
DECLARE_PCI_FIXUP_EARLY(PCI_VENDOR_ID_ASMEDIA, 0x0612, fixup_mpss_256);

/*
 * Intel 5000 and 5100 Memory controllers have an erratum with read completion
 * coalescing (which is enabled by default on some BIOSes) and MPS of 256B.
 * Since there is no way of knowing what the PCIe MPS on each fabric will be
 * until all of the devices are discovered and buses walked, read completion
 * coalescing must be disabled.  Unfortunately, it cannot be re-enabled because
 * it is possible to hotplug a device with MPS of 256B.
 */
static void quirk_intel_mc_errata(struct pci_dev *dev)
{
	int err;
	u16 rcc;

	if (pcie_bus_config == PCIE_BUS_TUNE_OFF ||
	    pcie_bus_config == PCIE_BUS_DEFAULT)
		return;

	/*
	 * Intel erratum specifies bits to change but does not say what
	 * they are.  Keeping them magical until such time as the registers
	 * and values can be explained.
	 */
	err = pci_read_config_word(dev, 0x48, &rcc);
	if (err) {
		pci_err(dev, "Error attempting to read the read completion coalescing register\n");
		return;
	}

	if (!(rcc & (1 << 10)))
		return;

	rcc &= ~(1 << 10);

	err = pci_write_config_word(dev, 0x48, rcc);
	if (err) {
		pci_err(dev, "Error attempting to write the read completion coalescing register\n");
		return;
	}

	pr_info_once("Read completion coalescing disabled due to hardware erratum relating to 256B MPS\n");
}
/* Intel 5000 series memory controllers and ports 2-7 */
DECLARE_PCI_FIXUP_HEADER(PCI_VENDOR_ID_INTEL, 0x25c0, quirk_intel_mc_errata);
DECLARE_PCI_FIXUP_HEADER(PCI_VENDOR_ID_INTEL, 0x25d0, quirk_intel_mc_errata);
DECLARE_PCI_FIXUP_HEADER(PCI_VENDOR_ID_INTEL, 0x25d4, quirk_intel_mc_errata);
DECLARE_PCI_FIXUP_HEADER(PCI_VENDOR_ID_INTEL, 0x25d8, quirk_intel_mc_errata);
DECLARE_PCI_FIXUP_HEADER(PCI_VENDOR_ID_INTEL, 0x25e2, quirk_intel_mc_errata);
DECLARE_PCI_FIXUP_HEADER(PCI_VENDOR_ID_INTEL, 0x25e3, quirk_intel_mc_errata);
DECLARE_PCI_FIXUP_HEADER(PCI_VENDOR_ID_INTEL, 0x25e4, quirk_intel_mc_errata);
DECLARE_PCI_FIXUP_HEADER(PCI_VENDOR_ID_INTEL, 0x25e5, quirk_intel_mc_errata);
DECLARE_PCI_FIXUP_HEADER(PCI_VENDOR_ID_INTEL, 0x25e6, quirk_intel_mc_errata);
DECLARE_PCI_FIXUP_HEADER(PCI_VENDOR_ID_INTEL, 0x25e7, quirk_intel_mc_errata);
DECLARE_PCI_FIXUP_HEADER(PCI_VENDOR_ID_INTEL, 0x25f7, quirk_intel_mc_errata);
DECLARE_PCI_FIXUP_HEADER(PCI_VENDOR_ID_INTEL, 0x25f8, quirk_intel_mc_errata);
DECLARE_PCI_FIXUP_HEADER(PCI_VENDOR_ID_INTEL, 0x25f9, quirk_intel_mc_errata);
DECLARE_PCI_FIXUP_HEADER(PCI_VENDOR_ID_INTEL, 0x25fa, quirk_intel_mc_errata);
/* Intel 5100 series memory controllers and ports 2-7 */
DECLARE_PCI_FIXUP_HEADER(PCI_VENDOR_ID_INTEL, 0x65c0, quirk_intel_mc_errata);
DECLARE_PCI_FIXUP_HEADER(PCI_VENDOR_ID_INTEL, 0x65e2, quirk_intel_mc_errata);
DECLARE_PCI_FIXUP_HEADER(PCI_VENDOR_ID_INTEL, 0x65e3, quirk_intel_mc_errata);
DECLARE_PCI_FIXUP_HEADER(PCI_VENDOR_ID_INTEL, 0x65e4, quirk_intel_mc_errata);
DECLARE_PCI_FIXUP_HEADER(PCI_VENDOR_ID_INTEL, 0x65e5, quirk_intel_mc_errata);
DECLARE_PCI_FIXUP_HEADER(PCI_VENDOR_ID_INTEL, 0x65e6, quirk_intel_mc_errata);
DECLARE_PCI_FIXUP_HEADER(PCI_VENDOR_ID_INTEL, 0x65e7, quirk_intel_mc_errata);
DECLARE_PCI_FIXUP_HEADER(PCI_VENDOR_ID_INTEL, 0x65f7, quirk_intel_mc_errata);
DECLARE_PCI_FIXUP_HEADER(PCI_VENDOR_ID_INTEL, 0x65f8, quirk_intel_mc_errata);
DECLARE_PCI_FIXUP_HEADER(PCI_VENDOR_ID_INTEL, 0x65f9, quirk_intel_mc_errata);
DECLARE_PCI_FIXUP_HEADER(PCI_VENDOR_ID_INTEL, 0x65fa, quirk_intel_mc_errata);

/*
 * Ivytown NTB BAR sizes are misreported by the hardware due to an erratum.
 * To work around this, query the size it should be configured to by the
 * device and modify the resource end to correspond to this new size.
 */
static void quirk_intel_ntb(struct pci_dev *dev)
{
	int rc;
	u8 val;

	rc = pci_read_config_byte(dev, 0x00D0, &val);
	if (rc)
		return;

	dev->resource[2].end = dev->resource[2].start + ((u64) 1 << val) - 1;

	rc = pci_read_config_byte(dev, 0x00D1, &val);
	if (rc)
		return;

	dev->resource[4].end = dev->resource[4].start + ((u64) 1 << val) - 1;
}
DECLARE_PCI_FIXUP_HEADER(PCI_VENDOR_ID_INTEL, 0x0e08, quirk_intel_ntb);
DECLARE_PCI_FIXUP_HEADER(PCI_VENDOR_ID_INTEL, 0x0e0d, quirk_intel_ntb);

/*
 * Some BIOS implementations leave the Intel GPU interrupts enabled, even
 * though no one is handling them (e.g., if the i915 driver is never
 * loaded).  Additionally the interrupt destination is not set up properly
 * and the interrupt ends up -somewhere-.
 *
 * These spurious interrupts are "sticky" and the kernel disables the
 * (shared) interrupt line after 100,000+ generated interrupts.
 *
 * Fix it by disabling the still enabled interrupts.  This resolves crashes
 * often seen on monitor unplug.
 */
#define I915_DEIER_REG 0x4400c
static void disable_igfx_irq(struct pci_dev *dev)
{
	void __iomem *regs = pci_iomap(dev, 0, 0);
	if (regs == NULL) {
		pci_warn(dev, "igfx quirk: Can't iomap PCI device\n");
		return;
	}

	/* Check if any interrupt line is still enabled */
	if (readl(regs + I915_DEIER_REG) != 0) {
		pci_warn(dev, "BIOS left Intel GPU interrupts enabled; disabling\n");

		writel(0, regs + I915_DEIER_REG);
	}

	pci_iounmap(dev, regs);
}
DECLARE_PCI_FIXUP_FINAL(PCI_VENDOR_ID_INTEL, 0x0042, disable_igfx_irq);
DECLARE_PCI_FIXUP_FINAL(PCI_VENDOR_ID_INTEL, 0x0046, disable_igfx_irq);
DECLARE_PCI_FIXUP_FINAL(PCI_VENDOR_ID_INTEL, 0x004a, disable_igfx_irq);
DECLARE_PCI_FIXUP_FINAL(PCI_VENDOR_ID_INTEL, 0x0102, disable_igfx_irq);
DECLARE_PCI_FIXUP_FINAL(PCI_VENDOR_ID_INTEL, 0x0106, disable_igfx_irq);
DECLARE_PCI_FIXUP_FINAL(PCI_VENDOR_ID_INTEL, 0x010a, disable_igfx_irq);
DECLARE_PCI_FIXUP_FINAL(PCI_VENDOR_ID_INTEL, 0x0152, disable_igfx_irq);

/*
 * PCI devices which are on Intel chips can skip the 10ms delay
 * before entering D3 mode.
 */
static void quirk_remove_d3hot_delay(struct pci_dev *dev)
{
	dev->d3hot_delay = 0;
}
/* C600 Series devices do not need 10ms d3hot_delay */
DECLARE_PCI_FIXUP_FINAL(PCI_VENDOR_ID_INTEL, 0x0412, quirk_remove_d3hot_delay);
DECLARE_PCI_FIXUP_FINAL(PCI_VENDOR_ID_INTEL, 0x0c00, quirk_remove_d3hot_delay);
DECLARE_PCI_FIXUP_FINAL(PCI_VENDOR_ID_INTEL, 0x0c0c, quirk_remove_d3hot_delay);
/* Lynxpoint-H PCH devices do not need 10ms d3hot_delay */
DECLARE_PCI_FIXUP_FINAL(PCI_VENDOR_ID_INTEL, 0x8c02, quirk_remove_d3hot_delay);
DECLARE_PCI_FIXUP_FINAL(PCI_VENDOR_ID_INTEL, 0x8c18, quirk_remove_d3hot_delay);
DECLARE_PCI_FIXUP_FINAL(PCI_VENDOR_ID_INTEL, 0x8c1c, quirk_remove_d3hot_delay);
DECLARE_PCI_FIXUP_FINAL(PCI_VENDOR_ID_INTEL, 0x8c20, quirk_remove_d3hot_delay);
DECLARE_PCI_FIXUP_FINAL(PCI_VENDOR_ID_INTEL, 0x8c22, quirk_remove_d3hot_delay);
DECLARE_PCI_FIXUP_FINAL(PCI_VENDOR_ID_INTEL, 0x8c26, quirk_remove_d3hot_delay);
DECLARE_PCI_FIXUP_FINAL(PCI_VENDOR_ID_INTEL, 0x8c2d, quirk_remove_d3hot_delay);
DECLARE_PCI_FIXUP_FINAL(PCI_VENDOR_ID_INTEL, 0x8c31, quirk_remove_d3hot_delay);
DECLARE_PCI_FIXUP_FINAL(PCI_VENDOR_ID_INTEL, 0x8c3a, quirk_remove_d3hot_delay);
DECLARE_PCI_FIXUP_FINAL(PCI_VENDOR_ID_INTEL, 0x8c3d, quirk_remove_d3hot_delay);
DECLARE_PCI_FIXUP_FINAL(PCI_VENDOR_ID_INTEL, 0x8c4e, quirk_remove_d3hot_delay);
/* Intel Cherrytrail devices do not need 10ms d3hot_delay */
DECLARE_PCI_FIXUP_FINAL(PCI_VENDOR_ID_INTEL, 0x2280, quirk_remove_d3hot_delay);
DECLARE_PCI_FIXUP_FINAL(PCI_VENDOR_ID_INTEL, 0x2298, quirk_remove_d3hot_delay);
DECLARE_PCI_FIXUP_FINAL(PCI_VENDOR_ID_INTEL, 0x229c, quirk_remove_d3hot_delay);
DECLARE_PCI_FIXUP_FINAL(PCI_VENDOR_ID_INTEL, 0x22b0, quirk_remove_d3hot_delay);
DECLARE_PCI_FIXUP_FINAL(PCI_VENDOR_ID_INTEL, 0x22b5, quirk_remove_d3hot_delay);
DECLARE_PCI_FIXUP_FINAL(PCI_VENDOR_ID_INTEL, 0x22b7, quirk_remove_d3hot_delay);
DECLARE_PCI_FIXUP_FINAL(PCI_VENDOR_ID_INTEL, 0x22b8, quirk_remove_d3hot_delay);
DECLARE_PCI_FIXUP_FINAL(PCI_VENDOR_ID_INTEL, 0x22d8, quirk_remove_d3hot_delay);
DECLARE_PCI_FIXUP_FINAL(PCI_VENDOR_ID_INTEL, 0x22dc, quirk_remove_d3hot_delay);

/*
 * Some devices may pass our check in pci_intx_mask_supported() if
 * PCI_COMMAND_INTX_DISABLE works though they actually do not properly
 * support this feature.
 */
static void quirk_broken_intx_masking(struct pci_dev *dev)
{
	dev->broken_intx_masking = 1;
}
DECLARE_PCI_FIXUP_FINAL(PCI_VENDOR_ID_CHELSIO, 0x0030,
			quirk_broken_intx_masking);
DECLARE_PCI_FIXUP_FINAL(0x1814, 0x0601, /* Ralink RT2800 802.11n PCI */
			quirk_broken_intx_masking);
DECLARE_PCI_FIXUP_FINAL(0x1b7c, 0x0004, /* Ceton InfiniTV4 */
			quirk_broken_intx_masking);
DECLARE_PCI_FIXUP_FINAL(PCI_VENDOR_ID_CREATIVE, PCI_DEVICE_ID_CREATIVE_20K2,
			quirk_broken_intx_masking);

/*
 * Realtek RTL8169 PCI Gigabit Ethernet Controller (rev 10)
 * Subsystem: Realtek RTL8169/8110 Family PCI Gigabit Ethernet NIC
 *
 * RTL8110SC - Fails under PCI device assignment using DisINTx masking.
 */
DECLARE_PCI_FIXUP_FINAL(PCI_VENDOR_ID_REALTEK, 0x8169,
			quirk_broken_intx_masking);

/*
 * Intel i40e (XL710/X710) 10/20/40GbE NICs all have broken INTx masking,
 * DisINTx can be set but the interrupt status bit is non-functional.
 */
DECLARE_PCI_FIXUP_FINAL(PCI_VENDOR_ID_INTEL, 0x1572, quirk_broken_intx_masking);
DECLARE_PCI_FIXUP_FINAL(PCI_VENDOR_ID_INTEL, 0x1574, quirk_broken_intx_masking);
DECLARE_PCI_FIXUP_FINAL(PCI_VENDOR_ID_INTEL, 0x1580, quirk_broken_intx_masking);
DECLARE_PCI_FIXUP_FINAL(PCI_VENDOR_ID_INTEL, 0x1581, quirk_broken_intx_masking);
DECLARE_PCI_FIXUP_FINAL(PCI_VENDOR_ID_INTEL, 0x1583, quirk_broken_intx_masking);
DECLARE_PCI_FIXUP_FINAL(PCI_VENDOR_ID_INTEL, 0x1584, quirk_broken_intx_masking);
DECLARE_PCI_FIXUP_FINAL(PCI_VENDOR_ID_INTEL, 0x1585, quirk_broken_intx_masking);
DECLARE_PCI_FIXUP_FINAL(PCI_VENDOR_ID_INTEL, 0x1586, quirk_broken_intx_masking);
DECLARE_PCI_FIXUP_FINAL(PCI_VENDOR_ID_INTEL, 0x1587, quirk_broken_intx_masking);
DECLARE_PCI_FIXUP_FINAL(PCI_VENDOR_ID_INTEL, 0x1588, quirk_broken_intx_masking);
DECLARE_PCI_FIXUP_FINAL(PCI_VENDOR_ID_INTEL, 0x1589, quirk_broken_intx_masking);
DECLARE_PCI_FIXUP_FINAL(PCI_VENDOR_ID_INTEL, 0x158a, quirk_broken_intx_masking);
DECLARE_PCI_FIXUP_FINAL(PCI_VENDOR_ID_INTEL, 0x158b, quirk_broken_intx_masking);
DECLARE_PCI_FIXUP_FINAL(PCI_VENDOR_ID_INTEL, 0x37d0, quirk_broken_intx_masking);
DECLARE_PCI_FIXUP_FINAL(PCI_VENDOR_ID_INTEL, 0x37d1, quirk_broken_intx_masking);
DECLARE_PCI_FIXUP_FINAL(PCI_VENDOR_ID_INTEL, 0x37d2, quirk_broken_intx_masking);

static u16 mellanox_broken_intx_devs[] = {
	PCI_DEVICE_ID_MELLANOX_HERMON_SDR,
	PCI_DEVICE_ID_MELLANOX_HERMON_DDR,
	PCI_DEVICE_ID_MELLANOX_HERMON_QDR,
	PCI_DEVICE_ID_MELLANOX_HERMON_DDR_GEN2,
	PCI_DEVICE_ID_MELLANOX_HERMON_QDR_GEN2,
	PCI_DEVICE_ID_MELLANOX_HERMON_EN,
	PCI_DEVICE_ID_MELLANOX_HERMON_EN_GEN2,
	PCI_DEVICE_ID_MELLANOX_CONNECTX_EN,
	PCI_DEVICE_ID_MELLANOX_CONNECTX_EN_T_GEN2,
	PCI_DEVICE_ID_MELLANOX_CONNECTX_EN_GEN2,
	PCI_DEVICE_ID_MELLANOX_CONNECTX_EN_5_GEN2,
	PCI_DEVICE_ID_MELLANOX_CONNECTX2,
	PCI_DEVICE_ID_MELLANOX_CONNECTX3,
	PCI_DEVICE_ID_MELLANOX_CONNECTX3_PRO,
};

#define CONNECTX_4_CURR_MAX_MINOR 99
#define CONNECTX_4_INTX_SUPPORT_MINOR 14

/*
 * Check ConnectX-4/LX FW version to see if it supports legacy interrupts.
 * If so, don't mark it as broken.
 * FW minor > 99 means older FW version format and no INTx masking support.
 * FW minor < 14 means new FW version format and no INTx masking support.
 */
static void mellanox_check_broken_intx_masking(struct pci_dev *pdev)
{
	__be32 __iomem *fw_ver;
	u16 fw_major;
	u16 fw_minor;
	u16 fw_subminor;
	u32 fw_maj_min;
	u32 fw_sub_min;
	int i;

	for (i = 0; i < ARRAY_SIZE(mellanox_broken_intx_devs); i++) {
		if (pdev->device == mellanox_broken_intx_devs[i]) {
			pdev->broken_intx_masking = 1;
			return;
		}
	}

	/*
	 * Getting here means Connect-IB cards and up. Connect-IB has no INTx
	 * support so shouldn't be checked further
	 */
	if (pdev->device == PCI_DEVICE_ID_MELLANOX_CONNECTIB)
		return;

	if (pdev->device != PCI_DEVICE_ID_MELLANOX_CONNECTX4 &&
	    pdev->device != PCI_DEVICE_ID_MELLANOX_CONNECTX4_LX)
		return;

	/* For ConnectX-4 and ConnectX-4LX, need to check FW support */
	if (pci_enable_device_mem(pdev)) {
		pci_warn(pdev, "Can't enable device memory\n");
		return;
	}

	fw_ver = ioremap(pci_resource_start(pdev, 0), 4);
	if (!fw_ver) {
		pci_warn(pdev, "Can't map ConnectX-4 initialization segment\n");
		goto out;
	}

	/* Reading from resource space should be 32b aligned */
	fw_maj_min = ioread32be(fw_ver);
	fw_sub_min = ioread32be(fw_ver + 1);
	fw_major = fw_maj_min & 0xffff;
	fw_minor = fw_maj_min >> 16;
	fw_subminor = fw_sub_min & 0xffff;
	if (fw_minor > CONNECTX_4_CURR_MAX_MINOR ||
	    fw_minor < CONNECTX_4_INTX_SUPPORT_MINOR) {
		pci_warn(pdev, "ConnectX-4: FW %u.%u.%u doesn't support INTx masking, disabling. Please upgrade FW to %d.14.1100 and up for INTx support\n",
			 fw_major, fw_minor, fw_subminor, pdev->device ==
			 PCI_DEVICE_ID_MELLANOX_CONNECTX4 ? 12 : 14);
		pdev->broken_intx_masking = 1;
	}

	iounmap(fw_ver);

out:
	pci_disable_device(pdev);
}
DECLARE_PCI_FIXUP_FINAL(PCI_VENDOR_ID_MELLANOX, PCI_ANY_ID,
			mellanox_check_broken_intx_masking);

static void quirk_no_bus_reset(struct pci_dev *dev)
{
	dev->dev_flags |= PCI_DEV_FLAGS_NO_BUS_RESET;
}

/*
 * Some NVIDIA GPU devices do not work with bus reset, SBR needs to be
 * prevented for those affected devices.
 */
static void quirk_nvidia_no_bus_reset(struct pci_dev *dev)
{
	if ((dev->device & 0xffc0) == 0x2340)
		quirk_no_bus_reset(dev);
}
DECLARE_PCI_FIXUP_HEADER(PCI_VENDOR_ID_NVIDIA, PCI_ANY_ID,
			 quirk_nvidia_no_bus_reset);

/*
 * Some Atheros AR9xxx and QCA988x chips do not behave after a bus reset.
 * The device will throw a Link Down error on AER-capable systems and
 * regardless of AER, config space of the device is never accessible again
 * and typically causes the system to hang or reset when access is attempted.
 * https://lore.kernel.org/r/20140923210318.498dacbd@dualc.maya.org/
 */
DECLARE_PCI_FIXUP_HEADER(PCI_VENDOR_ID_ATHEROS, 0x0030, quirk_no_bus_reset);
DECLARE_PCI_FIXUP_HEADER(PCI_VENDOR_ID_ATHEROS, 0x0032, quirk_no_bus_reset);
DECLARE_PCI_FIXUP_HEADER(PCI_VENDOR_ID_ATHEROS, 0x003c, quirk_no_bus_reset);
DECLARE_PCI_FIXUP_HEADER(PCI_VENDOR_ID_ATHEROS, 0x0033, quirk_no_bus_reset);
DECLARE_PCI_FIXUP_HEADER(PCI_VENDOR_ID_ATHEROS, 0x0034, quirk_no_bus_reset);
DECLARE_PCI_FIXUP_HEADER(PCI_VENDOR_ID_ATHEROS, 0x003e, quirk_no_bus_reset);

/*
 * Root port on some Cavium CN8xxx chips do not successfully complete a bus
 * reset when used with certain child devices.  After the reset, config
 * accesses to the child may fail.
 */
DECLARE_PCI_FIXUP_HEADER(PCI_VENDOR_ID_CAVIUM, 0xa100, quirk_no_bus_reset);

/*
 * Some TI KeyStone C667X devices do not support bus/hot reset.  The PCIESS
 * automatically disables LTSSM when Secondary Bus Reset is received and
 * the device stops working.  Prevent bus reset for these devices.  With
 * this change, the device can be assigned to VMs with VFIO, but it will
 * leak state between VMs.  Reference
 * https://e2e.ti.com/support/processors/f/791/t/954382
 */
DECLARE_PCI_FIXUP_HEADER(PCI_VENDOR_ID_TI, 0xb005, quirk_no_bus_reset);

static void quirk_no_pm_reset(struct pci_dev *dev)
{
	/*
	 * We can't do a bus reset on root bus devices, but an ineffective
	 * PM reset may be better than nothing.
	 */
	if (!pci_is_root_bus(dev->bus))
		dev->dev_flags |= PCI_DEV_FLAGS_NO_PM_RESET;
}

/*
 * Some AMD/ATI GPUS (HD8570 - Oland) report that a D3hot->D0 transition
 * causes a reset (i.e., they advertise NoSoftRst-).  This transition seems
 * to have no effect on the device: it retains the framebuffer contents and
 * monitor sync.  Advertising this support makes other layers, like VFIO,
 * assume pci_reset_function() is viable for this device.  Mark it as
 * unavailable to skip it when testing reset methods.
 */
DECLARE_PCI_FIXUP_CLASS_HEADER(PCI_VENDOR_ID_ATI, PCI_ANY_ID,
			       PCI_CLASS_DISPLAY_VGA, 8, quirk_no_pm_reset);

/*
 * Spectrum-{1,2,3,4} devices report that a D3hot->D0 transition causes a reset
 * (i.e., they advertise NoSoftRst-). However, this transition does not have
 * any effect on the device: It continues to be operational and network ports
 * remain up. Advertising this support makes it seem as if a PM reset is viable
 * for these devices. Mark it as unavailable to skip it when testing reset
 * methods.
 */
DECLARE_PCI_FIXUP_HEADER(PCI_VENDOR_ID_MELLANOX, 0xcb84, quirk_no_pm_reset);
DECLARE_PCI_FIXUP_HEADER(PCI_VENDOR_ID_MELLANOX, 0xcf6c, quirk_no_pm_reset);
DECLARE_PCI_FIXUP_HEADER(PCI_VENDOR_ID_MELLANOX, 0xcf70, quirk_no_pm_reset);
DECLARE_PCI_FIXUP_HEADER(PCI_VENDOR_ID_MELLANOX, 0xcf80, quirk_no_pm_reset);

/*
 * Thunderbolt controllers with broken MSI hotplug signaling:
 * Entire 1st generation (Light Ridge, Eagle Ridge, Light Peak) and part
 * of the 2nd generation (Cactus Ridge 4C up to revision 1, Port Ridge).
 */
static void quirk_thunderbolt_hotplug_msi(struct pci_dev *pdev)
{
	if (pdev->is_hotplug_bridge &&
	    (pdev->device != PCI_DEVICE_ID_INTEL_CACTUS_RIDGE_4C ||
	     pdev->revision <= 1))
		pdev->no_msi = 1;
}
DECLARE_PCI_FIXUP_FINAL(PCI_VENDOR_ID_INTEL, PCI_DEVICE_ID_INTEL_LIGHT_RIDGE,
			quirk_thunderbolt_hotplug_msi);
DECLARE_PCI_FIXUP_FINAL(PCI_VENDOR_ID_INTEL, PCI_DEVICE_ID_INTEL_EAGLE_RIDGE,
			quirk_thunderbolt_hotplug_msi);
DECLARE_PCI_FIXUP_FINAL(PCI_VENDOR_ID_INTEL, PCI_DEVICE_ID_INTEL_LIGHT_PEAK,
			quirk_thunderbolt_hotplug_msi);
DECLARE_PCI_FIXUP_FINAL(PCI_VENDOR_ID_INTEL, PCI_DEVICE_ID_INTEL_CACTUS_RIDGE_4C,
			quirk_thunderbolt_hotplug_msi);
DECLARE_PCI_FIXUP_FINAL(PCI_VENDOR_ID_INTEL, PCI_DEVICE_ID_INTEL_PORT_RIDGE,
			quirk_thunderbolt_hotplug_msi);

#ifdef CONFIG_ACPI
/*
 * Apple: Shutdown Cactus Ridge Thunderbolt controller.
 *
 * On Apple hardware the Cactus Ridge Thunderbolt controller needs to be
 * shutdown before suspend. Otherwise the native host interface (NHI) will not
 * be present after resume if a device was plugged in before suspend.
 *
 * The Thunderbolt controller consists of a PCIe switch with downstream
 * bridges leading to the NHI and to the tunnel PCI bridges.
 *
 * This quirk cuts power to the whole chip. Therefore we have to apply it
 * during suspend_noirq of the upstream bridge.
 *
 * Power is automagically restored before resume. No action is needed.
 */
static void quirk_apple_poweroff_thunderbolt(struct pci_dev *dev)
{
	acpi_handle bridge, SXIO, SXFP, SXLV;

	if (!x86_apple_machine)
		return;
	if (pci_pcie_type(dev) != PCI_EXP_TYPE_UPSTREAM)
		return;

	/*
	 * SXIO/SXFP/SXLF turns off power to the Thunderbolt controller.
	 * We don't know how to turn it back on again, but firmware does,
	 * so we can only use SXIO/SXFP/SXLF if we're suspending via
	 * firmware.
	 */
	if (!pm_suspend_via_firmware())
		return;

	bridge = ACPI_HANDLE(&dev->dev);
	if (!bridge)
		return;

	/*
	 * SXIO and SXLV are present only on machines requiring this quirk.
	 * Thunderbolt bridges in external devices might have the same
	 * device ID as those on the host, but they will not have the
	 * associated ACPI methods. This implicitly checks that we are at
	 * the right bridge.
	 */
	if (ACPI_FAILURE(acpi_get_handle(bridge, "DSB0.NHI0.SXIO", &SXIO))
	    || ACPI_FAILURE(acpi_get_handle(bridge, "DSB0.NHI0.SXFP", &SXFP))
	    || ACPI_FAILURE(acpi_get_handle(bridge, "DSB0.NHI0.SXLV", &SXLV)))
		return;
	pci_info(dev, "quirk: cutting power to Thunderbolt controller...\n");

	/* magic sequence */
	acpi_execute_simple_method(SXIO, NULL, 1);
	acpi_execute_simple_method(SXFP, NULL, 0);
	msleep(300);
	acpi_execute_simple_method(SXLV, NULL, 0);
	acpi_execute_simple_method(SXIO, NULL, 0);
	acpi_execute_simple_method(SXLV, NULL, 0);
}
DECLARE_PCI_FIXUP_SUSPEND_LATE(PCI_VENDOR_ID_INTEL,
			       PCI_DEVICE_ID_INTEL_CACTUS_RIDGE_4C,
			       quirk_apple_poweroff_thunderbolt);
#endif

/*
 * Following are device-specific reset methods which can be used to
 * reset a single function if other methods (e.g. FLR, PM D0->D3) are
 * not available.
 */
static int reset_intel_82599_sfp_virtfn(struct pci_dev *dev, bool probe)
{
	/*
	 * http://www.intel.com/content/dam/doc/datasheet/82599-10-gbe-controller-datasheet.pdf
	 *
	 * The 82599 supports FLR on VFs, but FLR support is reported only
	 * in the PF DEVCAP (sec 9.3.10.4), not in the VF DEVCAP (sec 9.5).
	 * Thus we must call pcie_flr() directly without first checking if it is
	 * supported.
	 */
	if (!probe)
		pcie_flr(dev);
	return 0;
}

#define SOUTH_CHICKEN2		0xc2004
#define PCH_PP_STATUS		0xc7200
#define PCH_PP_CONTROL		0xc7204
#define MSG_CTL			0x45010
#define NSDE_PWR_STATE		0xd0100
#define IGD_OPERATION_TIMEOUT	10000     /* set timeout 10 seconds */

static int reset_ivb_igd(struct pci_dev *dev, bool probe)
{
	void __iomem *mmio_base;
	unsigned long timeout;
	u32 val;

	if (probe)
		return 0;

	mmio_base = pci_iomap(dev, 0, 0);
	if (!mmio_base)
		return -ENOMEM;

	iowrite32(0x00000002, mmio_base + MSG_CTL);

	/*
	 * Clobbering SOUTH_CHICKEN2 register is fine only if the next
	 * driver loaded sets the right bits. However, this's a reset and
	 * the bits have been set by i915 previously, so we clobber
	 * SOUTH_CHICKEN2 register directly here.
	 */
	iowrite32(0x00000005, mmio_base + SOUTH_CHICKEN2);

	val = ioread32(mmio_base + PCH_PP_CONTROL) & 0xfffffffe;
	iowrite32(val, mmio_base + PCH_PP_CONTROL);

	timeout = jiffies + msecs_to_jiffies(IGD_OPERATION_TIMEOUT);
	do {
		val = ioread32(mmio_base + PCH_PP_STATUS);
		if ((val & 0xb0000000) == 0)
			goto reset_complete;
		msleep(10);
	} while (time_before(jiffies, timeout));
	pci_warn(dev, "timeout during reset\n");

reset_complete:
	iowrite32(0x00000002, mmio_base + NSDE_PWR_STATE);

	pci_iounmap(dev, mmio_base);
	return 0;
}

/* Device-specific reset method for Chelsio T4-based adapters */
static int reset_chelsio_generic_dev(struct pci_dev *dev, bool probe)
{
	u16 old_command;
	u16 msix_flags;

	/*
	 * If this isn't a Chelsio T4-based device, return -ENOTTY indicating
	 * that we have no device-specific reset method.
	 */
	if ((dev->device & 0xf000) != 0x4000)
		return -ENOTTY;

	/*
	 * If this is the "probe" phase, return 0 indicating that we can
	 * reset this device.
	 */
	if (probe)
		return 0;

	/*
	 * T4 can wedge if there are DMAs in flight within the chip and Bus
	 * Master has been disabled.  We need to have it on till the Function
	 * Level Reset completes.  (BUS_MASTER is disabled in
	 * pci_reset_function()).
	 */
	pci_read_config_word(dev, PCI_COMMAND, &old_command);
	pci_write_config_word(dev, PCI_COMMAND,
			      old_command | PCI_COMMAND_MASTER);

	/*
	 * Perform the actual device function reset, saving and restoring
	 * configuration information around the reset.
	 */
	pci_save_state(dev);

	/*
	 * T4 also suffers a Head-Of-Line blocking problem if MSI-X interrupts
	 * are disabled when an MSI-X interrupt message needs to be delivered.
	 * So we briefly re-enable MSI-X interrupts for the duration of the
	 * FLR.  The pci_restore_state() below will restore the original
	 * MSI-X state.
	 */
	pci_read_config_word(dev, dev->msix_cap+PCI_MSIX_FLAGS, &msix_flags);
	if ((msix_flags & PCI_MSIX_FLAGS_ENABLE) == 0)
		pci_write_config_word(dev, dev->msix_cap+PCI_MSIX_FLAGS,
				      msix_flags |
				      PCI_MSIX_FLAGS_ENABLE |
				      PCI_MSIX_FLAGS_MASKALL);

	pcie_flr(dev);

	/*
	 * Restore the configuration information (BAR values, etc.) including
	 * the original PCI Configuration Space Command word, and return
	 * success.
	 */
	pci_restore_state(dev);
	pci_write_config_word(dev, PCI_COMMAND, old_command);
	return 0;
}

#define PCI_DEVICE_ID_INTEL_82599_SFP_VF   0x10ed
#define PCI_DEVICE_ID_INTEL_IVB_M_VGA      0x0156
#define PCI_DEVICE_ID_INTEL_IVB_M2_VGA     0x0166

/*
 * The Samsung SM961/PM961 controller can sometimes enter a fatal state after
 * FLR where config space reads from the device return -1.  We seem to be
 * able to avoid this condition if we disable the NVMe controller prior to
 * FLR.  This quirk is generic for any NVMe class device requiring similar
 * assistance to quiesce the device prior to FLR.
 *
 * NVMe specification: https://nvmexpress.org/resources/specifications/
 * Revision 1.0e:
 *    Chapter 2: Required and optional PCI config registers
 *    Chapter 3: NVMe control registers
 *    Chapter 7.3: Reset behavior
 */
static int nvme_disable_and_flr(struct pci_dev *dev, bool probe)
{
	void __iomem *bar;
	u16 cmd;
	u32 cfg;

	if (dev->class != PCI_CLASS_STORAGE_EXPRESS ||
	    pcie_reset_flr(dev, PCI_RESET_PROBE) || !pci_resource_start(dev, 0))
		return -ENOTTY;

	if (probe)
		return 0;

	bar = pci_iomap(dev, 0, NVME_REG_CC + sizeof(cfg));
	if (!bar)
		return -ENOTTY;

	pci_read_config_word(dev, PCI_COMMAND, &cmd);
	pci_write_config_word(dev, PCI_COMMAND, cmd | PCI_COMMAND_MEMORY);

	cfg = readl(bar + NVME_REG_CC);

	/* Disable controller if enabled */
	if (cfg & NVME_CC_ENABLE) {
		u32 cap = readl(bar + NVME_REG_CAP);
		unsigned long timeout;

		/*
		 * Per nvme_disable_ctrl() skip shutdown notification as it
		 * could complete commands to the admin queue.  We only intend
		 * to quiesce the device before reset.
		 */
		cfg &= ~(NVME_CC_SHN_MASK | NVME_CC_ENABLE);

		writel(cfg, bar + NVME_REG_CC);

		/*
		 * Some controllers require an additional delay here, see
		 * NVME_QUIRK_DELAY_BEFORE_CHK_RDY.  None of those are yet
		 * supported by this quirk.
		 */

		/* Cap register provides max timeout in 500ms increments */
		timeout = ((NVME_CAP_TIMEOUT(cap) + 1) * HZ / 2) + jiffies;

		for (;;) {
			u32 status = readl(bar + NVME_REG_CSTS);

			/* Ready status becomes zero on disable complete */
			if (!(status & NVME_CSTS_RDY))
				break;

			msleep(100);

			if (time_after(jiffies, timeout)) {
				pci_warn(dev, "Timeout waiting for NVMe ready status to clear after disable\n");
				break;
			}
		}
	}

	pci_iounmap(dev, bar);

	pcie_flr(dev);

	return 0;
}

/*
 * Some NVMe controllers such as Intel DC P3700 and Solidigm P44 Pro will
 * timeout waiting for ready status to change after NVMe enable if the driver
 * starts interacting with the device too soon after FLR.  A 250ms delay after
 * FLR has heuristically proven to produce reliably working results for device
 * assignment cases.
 */
static int delay_250ms_after_flr(struct pci_dev *dev, bool probe)
{
	if (probe)
		return pcie_reset_flr(dev, PCI_RESET_PROBE);

	pcie_reset_flr(dev, PCI_RESET_DO_RESET);

	msleep(250);

	return 0;
}

#define PCI_DEVICE_ID_HINIC_VF      0x375E
#define HINIC_VF_FLR_TYPE           0x1000
#define HINIC_VF_FLR_CAP_BIT        (1UL << 30)
#define HINIC_VF_OP                 0xE80
#define HINIC_VF_FLR_PROC_BIT       (1UL << 18)
#define HINIC_OPERATION_TIMEOUT     15000	/* 15 seconds */

/* Device-specific reset method for Huawei Intelligent NIC virtual functions */
static int reset_hinic_vf_dev(struct pci_dev *pdev, bool probe)
{
	unsigned long timeout;
	void __iomem *bar;
	u32 val;

	if (probe)
		return 0;

	bar = pci_iomap(pdev, 0, 0);
	if (!bar)
		return -ENOTTY;

	/* Get and check firmware capabilities */
	val = ioread32be(bar + HINIC_VF_FLR_TYPE);
	if (!(val & HINIC_VF_FLR_CAP_BIT)) {
		pci_iounmap(pdev, bar);
		return -ENOTTY;
	}

	/* Set HINIC_VF_FLR_PROC_BIT for the start of FLR */
	val = ioread32be(bar + HINIC_VF_OP);
	val = val | HINIC_VF_FLR_PROC_BIT;
	iowrite32be(val, bar + HINIC_VF_OP);

	pcie_flr(pdev);

	/*
	 * The device must recapture its Bus and Device Numbers after FLR
	 * in order generate Completions.  Issue a config write to let the
	 * device capture this information.
	 */
	pci_write_config_word(pdev, PCI_VENDOR_ID, 0);

	/* Firmware clears HINIC_VF_FLR_PROC_BIT when reset is complete */
	timeout = jiffies + msecs_to_jiffies(HINIC_OPERATION_TIMEOUT);
	do {
		val = ioread32be(bar + HINIC_VF_OP);
		if (!(val & HINIC_VF_FLR_PROC_BIT))
			goto reset_complete;
		msleep(20);
	} while (time_before(jiffies, timeout));

	val = ioread32be(bar + HINIC_VF_OP);
	if (!(val & HINIC_VF_FLR_PROC_BIT))
		goto reset_complete;

	pci_warn(pdev, "Reset dev timeout, FLR ack reg: %#010x\n", val);

reset_complete:
	pci_iounmap(pdev, bar);

	return 0;
}

static const struct pci_dev_reset_methods pci_dev_reset_methods[] = {
	{ PCI_VENDOR_ID_INTEL, PCI_DEVICE_ID_INTEL_82599_SFP_VF,
		 reset_intel_82599_sfp_virtfn },
	{ PCI_VENDOR_ID_INTEL, PCI_DEVICE_ID_INTEL_IVB_M_VGA,
		reset_ivb_igd },
	{ PCI_VENDOR_ID_INTEL, PCI_DEVICE_ID_INTEL_IVB_M2_VGA,
		reset_ivb_igd },
	{ PCI_VENDOR_ID_SAMSUNG, 0xa804, nvme_disable_and_flr },
	{ PCI_VENDOR_ID_INTEL, 0x0953, delay_250ms_after_flr },
	{ PCI_VENDOR_ID_INTEL, 0x0a54, delay_250ms_after_flr },
	{ PCI_VENDOR_ID_SOLIDIGM, 0xf1ac, delay_250ms_after_flr },
	{ PCI_VENDOR_ID_CHELSIO, PCI_ANY_ID,
		reset_chelsio_generic_dev },
	{ PCI_VENDOR_ID_HUAWEI, PCI_DEVICE_ID_HINIC_VF,
		reset_hinic_vf_dev },
	{ 0 }
};

/*
 * These device-specific reset methods are here rather than in a driver
 * because when a host assigns a device to a guest VM, the host may need
 * to reset the device but probably doesn't have a driver for it.
 */
int pci_dev_specific_reset(struct pci_dev *dev, bool probe)
{
	const struct pci_dev_reset_methods *i;

	for (i = pci_dev_reset_methods; i->reset; i++) {
		if ((i->vendor == dev->vendor ||
		     i->vendor == (u16)PCI_ANY_ID) &&
		    (i->device == dev->device ||
		     i->device == (u16)PCI_ANY_ID))
			return i->reset(dev, probe);
	}

	return -ENOTTY;
}

static void quirk_dma_func0_alias(struct pci_dev *dev)
{
	if (PCI_FUNC(dev->devfn) != 0)
		pci_add_dma_alias(dev, PCI_DEVFN(PCI_SLOT(dev->devfn), 0), 1);
}

/*
 * https://bugzilla.redhat.com/show_bug.cgi?id=605888
 *
 * Some Ricoh devices use function 0 as the PCIe requester ID for DMA.
 */
DECLARE_PCI_FIXUP_HEADER(PCI_VENDOR_ID_RICOH, 0xe832, quirk_dma_func0_alias);
DECLARE_PCI_FIXUP_HEADER(PCI_VENDOR_ID_RICOH, 0xe476, quirk_dma_func0_alias);

/* Some Glenfly chips use function 0 as the PCIe Requester ID for DMA */
DECLARE_PCI_FIXUP_HEADER(PCI_VENDOR_ID_GLENFLY, 0x3d40, quirk_dma_func0_alias);
DECLARE_PCI_FIXUP_HEADER(PCI_VENDOR_ID_GLENFLY, 0x3d41, quirk_dma_func0_alias);

static void quirk_dma_func1_alias(struct pci_dev *dev)
{
	if (PCI_FUNC(dev->devfn) != 1)
		pci_add_dma_alias(dev, PCI_DEVFN(PCI_SLOT(dev->devfn), 1), 1);
}

/*
 * Marvell 88SE9123 uses function 1 as the requester ID for DMA.  In some
 * SKUs function 1 is present and is a legacy IDE controller, in other
 * SKUs this function is not present, making this a ghost requester.
 * https://bugzilla.kernel.org/show_bug.cgi?id=42679
 */
DECLARE_PCI_FIXUP_HEADER(PCI_VENDOR_ID_MARVELL_EXT, 0x9120,
			 quirk_dma_func1_alias);
DECLARE_PCI_FIXUP_HEADER(PCI_VENDOR_ID_MARVELL_EXT, 0x9123,
			 quirk_dma_func1_alias);
/* https://bugzilla.kernel.org/show_bug.cgi?id=42679#c136 */
DECLARE_PCI_FIXUP_HEADER(PCI_VENDOR_ID_MARVELL_EXT, 0x9125,
			 quirk_dma_func1_alias);
DECLARE_PCI_FIXUP_HEADER(PCI_VENDOR_ID_MARVELL_EXT, 0x9128,
			 quirk_dma_func1_alias);
/* https://bugzilla.kernel.org/show_bug.cgi?id=42679#c14 */
DECLARE_PCI_FIXUP_HEADER(PCI_VENDOR_ID_MARVELL_EXT, 0x9130,
			 quirk_dma_func1_alias);
DECLARE_PCI_FIXUP_HEADER(PCI_VENDOR_ID_MARVELL_EXT, 0x9170,
			 quirk_dma_func1_alias);
/* https://bugzilla.kernel.org/show_bug.cgi?id=42679#c47 + c57 */
DECLARE_PCI_FIXUP_HEADER(PCI_VENDOR_ID_MARVELL_EXT, 0x9172,
			 quirk_dma_func1_alias);
/* https://bugzilla.kernel.org/show_bug.cgi?id=42679#c59 */
DECLARE_PCI_FIXUP_HEADER(PCI_VENDOR_ID_MARVELL_EXT, 0x917a,
			 quirk_dma_func1_alias);
/* https://bugzilla.kernel.org/show_bug.cgi?id=42679#c78 */
DECLARE_PCI_FIXUP_HEADER(PCI_VENDOR_ID_MARVELL_EXT, 0x9182,
			 quirk_dma_func1_alias);
/* https://bugzilla.kernel.org/show_bug.cgi?id=42679#c134 */
DECLARE_PCI_FIXUP_HEADER(PCI_VENDOR_ID_MARVELL_EXT, 0x9183,
			 quirk_dma_func1_alias);
/* https://bugzilla.kernel.org/show_bug.cgi?id=42679#c46 */
DECLARE_PCI_FIXUP_HEADER(PCI_VENDOR_ID_MARVELL_EXT, 0x91a0,
			 quirk_dma_func1_alias);
/* https://bugzilla.kernel.org/show_bug.cgi?id=42679#c135 */
DECLARE_PCI_FIXUP_HEADER(PCI_VENDOR_ID_MARVELL_EXT, 0x9215,
			 quirk_dma_func1_alias);
/* https://bugzilla.kernel.org/show_bug.cgi?id=42679#c127 */
DECLARE_PCI_FIXUP_HEADER(PCI_VENDOR_ID_MARVELL_EXT, 0x9220,
			 quirk_dma_func1_alias);
/* https://bugzilla.kernel.org/show_bug.cgi?id=42679#c49 */
DECLARE_PCI_FIXUP_HEADER(PCI_VENDOR_ID_MARVELL_EXT, 0x9230,
			 quirk_dma_func1_alias);
DECLARE_PCI_FIXUP_HEADER(PCI_VENDOR_ID_MARVELL_EXT, 0x9235,
			 quirk_dma_func1_alias);
DECLARE_PCI_FIXUP_HEADER(PCI_VENDOR_ID_TTI, 0x0642,
			 quirk_dma_func1_alias);
DECLARE_PCI_FIXUP_HEADER(PCI_VENDOR_ID_TTI, 0x0645,
			 quirk_dma_func1_alias);
/* https://bugs.gentoo.org/show_bug.cgi?id=497630 */
DECLARE_PCI_FIXUP_HEADER(PCI_VENDOR_ID_JMICRON,
			 PCI_DEVICE_ID_JMICRON_JMB388_ESD,
			 quirk_dma_func1_alias);
/* https://bugzilla.kernel.org/show_bug.cgi?id=42679#c117 */
DECLARE_PCI_FIXUP_HEADER(0x1c28, /* Lite-On */
			 0x0122, /* Plextor M6E (Marvell 88SS9183)*/
			 quirk_dma_func1_alias);

/*
 * Some devices DMA with the wrong devfn, not just the wrong function.
 * quirk_fixed_dma_alias() uses this table to create fixed aliases, where
 * the alias is "fixed" and independent of the device devfn.
 *
 * For example, the Adaptec 3405 is a PCIe card with an Intel 80333 I/O
 * processor.  To software, this appears as a PCIe-to-PCI/X bridge with a
 * single device on the secondary bus.  In reality, the single exposed
 * device at 0e.0 is the Address Translation Unit (ATU) of the controller
 * that provides a bridge to the internal bus of the I/O processor.  The
 * controller supports private devices, which can be hidden from PCI config
 * space.  In the case of the Adaptec 3405, a private device at 01.0
 * appears to be the DMA engine, which therefore needs to become a DMA
 * alias for the device.
 */
static const struct pci_device_id fixed_dma_alias_tbl[] = {
	{ PCI_DEVICE_SUB(PCI_VENDOR_ID_ADAPTEC2, 0x0285,
			 PCI_VENDOR_ID_ADAPTEC2, 0x02bb), /* Adaptec 3405 */
	  .driver_data = PCI_DEVFN(1, 0) },
	{ PCI_DEVICE_SUB(PCI_VENDOR_ID_ADAPTEC2, 0x0285,
			 PCI_VENDOR_ID_ADAPTEC2, 0x02bc), /* Adaptec 3805 */
	  .driver_data = PCI_DEVFN(1, 0) },
	{ 0 }
};

static void quirk_fixed_dma_alias(struct pci_dev *dev)
{
	const struct pci_device_id *id;

	id = pci_match_id(fixed_dma_alias_tbl, dev);
	if (id)
		pci_add_dma_alias(dev, id->driver_data, 1);
}
DECLARE_PCI_FIXUP_HEADER(PCI_VENDOR_ID_ADAPTEC2, 0x0285, quirk_fixed_dma_alias);

/*
 * A few PCIe-to-PCI bridges fail to expose a PCIe capability, resulting in
 * using the wrong DMA alias for the device.  Some of these devices can be
 * used as either forward or reverse bridges, so we need to test whether the
 * device is operating in the correct mode.  We could probably apply this
 * quirk to PCI_ANY_ID, but for now we'll just use known offenders.  The test
 * is for a non-root, non-PCIe bridge where the upstream device is PCIe and
 * is not a PCIe-to-PCI bridge, then @pdev is actually a PCIe-to-PCI bridge.
 */
static void quirk_use_pcie_bridge_dma_alias(struct pci_dev *pdev)
{
	if (!pci_is_root_bus(pdev->bus) &&
	    pdev->hdr_type == PCI_HEADER_TYPE_BRIDGE &&
	    !pci_is_pcie(pdev) && pci_is_pcie(pdev->bus->self) &&
	    pci_pcie_type(pdev->bus->self) != PCI_EXP_TYPE_PCI_BRIDGE)
		pdev->dev_flags |= PCI_DEV_FLAG_PCIE_BRIDGE_ALIAS;
}
/* ASM1083/1085, https://bugzilla.kernel.org/show_bug.cgi?id=44881#c46 */
DECLARE_PCI_FIXUP_HEADER(PCI_VENDOR_ID_ASMEDIA, 0x1080,
			 quirk_use_pcie_bridge_dma_alias);
/* Tundra 8113, https://bugzilla.kernel.org/show_bug.cgi?id=44881#c43 */
DECLARE_PCI_FIXUP_HEADER(0x10e3, 0x8113, quirk_use_pcie_bridge_dma_alias);
/* ITE 8892, https://bugzilla.kernel.org/show_bug.cgi?id=73551 */
DECLARE_PCI_FIXUP_HEADER(0x1283, 0x8892, quirk_use_pcie_bridge_dma_alias);
/* ITE 8893 has the same problem as the 8892 */
DECLARE_PCI_FIXUP_HEADER(0x1283, 0x8893, quirk_use_pcie_bridge_dma_alias);
/* Intel 82801, https://bugzilla.kernel.org/show_bug.cgi?id=44881#c49 */
DECLARE_PCI_FIXUP_HEADER(0x8086, 0x244e, quirk_use_pcie_bridge_dma_alias);

/*
 * MIC x200 NTB forwards PCIe traffic using multiple alien RIDs. They have to
 * be added as aliases to the DMA device in order to allow buffer access
 * when IOMMU is enabled. Following devfns have to match RIT-LUT table
 * programmed in the EEPROM.
 */
static void quirk_mic_x200_dma_alias(struct pci_dev *pdev)
{
	pci_add_dma_alias(pdev, PCI_DEVFN(0x10, 0x0), 1);
	pci_add_dma_alias(pdev, PCI_DEVFN(0x11, 0x0), 1);
	pci_add_dma_alias(pdev, PCI_DEVFN(0x12, 0x3), 1);
}
DECLARE_PCI_FIXUP_HEADER(PCI_VENDOR_ID_INTEL, 0x2260, quirk_mic_x200_dma_alias);
DECLARE_PCI_FIXUP_HEADER(PCI_VENDOR_ID_INTEL, 0x2264, quirk_mic_x200_dma_alias);

/*
 * Intel Visual Compute Accelerator (VCA) is a family of PCIe add-in devices
 * exposing computational units via Non Transparent Bridges (NTB, PEX 87xx).
 *
 * Similarly to MIC x200, we need to add DMA aliases to allow buffer access
 * when IOMMU is enabled.  These aliases allow computational unit access to
 * host memory.  These aliases mark the whole VCA device as one IOMMU
 * group.
 *
 * All possible slot numbers (0x20) are used, since we are unable to tell
 * what slot is used on other side.  This quirk is intended for both host
 * and computational unit sides.  The VCA devices have up to five functions
 * (four for DMA channels and one additional).
 */
static void quirk_pex_vca_alias(struct pci_dev *pdev)
{
	const unsigned int num_pci_slots = 0x20;
	unsigned int slot;

	for (slot = 0; slot < num_pci_slots; slot++)
		pci_add_dma_alias(pdev, PCI_DEVFN(slot, 0x0), 5);
}
DECLARE_PCI_FIXUP_HEADER(PCI_VENDOR_ID_INTEL, 0x2954, quirk_pex_vca_alias);
DECLARE_PCI_FIXUP_HEADER(PCI_VENDOR_ID_INTEL, 0x2955, quirk_pex_vca_alias);
DECLARE_PCI_FIXUP_HEADER(PCI_VENDOR_ID_INTEL, 0x2956, quirk_pex_vca_alias);
DECLARE_PCI_FIXUP_HEADER(PCI_VENDOR_ID_INTEL, 0x2958, quirk_pex_vca_alias);
DECLARE_PCI_FIXUP_HEADER(PCI_VENDOR_ID_INTEL, 0x2959, quirk_pex_vca_alias);
DECLARE_PCI_FIXUP_HEADER(PCI_VENDOR_ID_INTEL, 0x295A, quirk_pex_vca_alias);

/*
 * The IOMMU and interrupt controller on Broadcom Vulcan/Cavium ThunderX2 are
 * associated not at the root bus, but at a bridge below. This quirk avoids
 * generating invalid DMA aliases.
 */
static void quirk_bridge_cavm_thrx2_pcie_root(struct pci_dev *pdev)
{
	pdev->dev_flags |= PCI_DEV_FLAGS_BRIDGE_XLATE_ROOT;
}
DECLARE_PCI_FIXUP_HEADER(PCI_VENDOR_ID_BROADCOM, 0x9000,
				quirk_bridge_cavm_thrx2_pcie_root);
DECLARE_PCI_FIXUP_HEADER(PCI_VENDOR_ID_BROADCOM, 0x9084,
				quirk_bridge_cavm_thrx2_pcie_root);

/*
 * Intersil/Techwell TW686[4589]-based video capture cards have an empty (zero)
 * class code.  Fix it.
 */
static void quirk_tw686x_class(struct pci_dev *pdev)
{
	u32 class = pdev->class;

	/* Use "Multimedia controller" class */
	pdev->class = (PCI_CLASS_MULTIMEDIA_OTHER << 8) | 0x01;
	pci_info(pdev, "TW686x PCI class overridden (%#08x -> %#08x)\n",
		 class, pdev->class);
}
DECLARE_PCI_FIXUP_CLASS_EARLY(0x1797, 0x6864, PCI_CLASS_NOT_DEFINED, 8,
			      quirk_tw686x_class);
DECLARE_PCI_FIXUP_CLASS_EARLY(0x1797, 0x6865, PCI_CLASS_NOT_DEFINED, 8,
			      quirk_tw686x_class);
DECLARE_PCI_FIXUP_CLASS_EARLY(0x1797, 0x6868, PCI_CLASS_NOT_DEFINED, 8,
			      quirk_tw686x_class);
DECLARE_PCI_FIXUP_CLASS_EARLY(0x1797, 0x6869, PCI_CLASS_NOT_DEFINED, 8,
			      quirk_tw686x_class);

/*
 * Some devices have problems with Transaction Layer Packets with the Relaxed
 * Ordering Attribute set.  Such devices should mark themselves and other
 * device drivers should check before sending TLPs with RO set.
 */
static void quirk_relaxedordering_disable(struct pci_dev *dev)
{
	dev->dev_flags |= PCI_DEV_FLAGS_NO_RELAXED_ORDERING;
	pci_info(dev, "Disable Relaxed Ordering Attributes to avoid PCIe Completion erratum\n");
}

/*
 * Intel Xeon processors based on Broadwell/Haswell microarchitecture Root
 * Complex have a Flow Control Credit issue which can cause performance
 * problems with Upstream Transaction Layer Packets with Relaxed Ordering set.
 */
DECLARE_PCI_FIXUP_CLASS_EARLY(PCI_VENDOR_ID_INTEL, 0x6f01, PCI_CLASS_NOT_DEFINED, 8,
			      quirk_relaxedordering_disable);
DECLARE_PCI_FIXUP_CLASS_EARLY(PCI_VENDOR_ID_INTEL, 0x6f02, PCI_CLASS_NOT_DEFINED, 8,
			      quirk_relaxedordering_disable);
DECLARE_PCI_FIXUP_CLASS_EARLY(PCI_VENDOR_ID_INTEL, 0x6f03, PCI_CLASS_NOT_DEFINED, 8,
			      quirk_relaxedordering_disable);
DECLARE_PCI_FIXUP_CLASS_EARLY(PCI_VENDOR_ID_INTEL, 0x6f04, PCI_CLASS_NOT_DEFINED, 8,
			      quirk_relaxedordering_disable);
DECLARE_PCI_FIXUP_CLASS_EARLY(PCI_VENDOR_ID_INTEL, 0x6f05, PCI_CLASS_NOT_DEFINED, 8,
			      quirk_relaxedordering_disable);
DECLARE_PCI_FIXUP_CLASS_EARLY(PCI_VENDOR_ID_INTEL, 0x6f06, PCI_CLASS_NOT_DEFINED, 8,
			      quirk_relaxedordering_disable);
DECLARE_PCI_FIXUP_CLASS_EARLY(PCI_VENDOR_ID_INTEL, 0x6f07, PCI_CLASS_NOT_DEFINED, 8,
			      quirk_relaxedordering_disable);
DECLARE_PCI_FIXUP_CLASS_EARLY(PCI_VENDOR_ID_INTEL, 0x6f08, PCI_CLASS_NOT_DEFINED, 8,
			      quirk_relaxedordering_disable);
DECLARE_PCI_FIXUP_CLASS_EARLY(PCI_VENDOR_ID_INTEL, 0x6f09, PCI_CLASS_NOT_DEFINED, 8,
			      quirk_relaxedordering_disable);
DECLARE_PCI_FIXUP_CLASS_EARLY(PCI_VENDOR_ID_INTEL, 0x6f0a, PCI_CLASS_NOT_DEFINED, 8,
			      quirk_relaxedordering_disable);
DECLARE_PCI_FIXUP_CLASS_EARLY(PCI_VENDOR_ID_INTEL, 0x6f0b, PCI_CLASS_NOT_DEFINED, 8,
			      quirk_relaxedordering_disable);
DECLARE_PCI_FIXUP_CLASS_EARLY(PCI_VENDOR_ID_INTEL, 0x6f0c, PCI_CLASS_NOT_DEFINED, 8,
			      quirk_relaxedordering_disable);
DECLARE_PCI_FIXUP_CLASS_EARLY(PCI_VENDOR_ID_INTEL, 0x6f0d, PCI_CLASS_NOT_DEFINED, 8,
			      quirk_relaxedordering_disable);
DECLARE_PCI_FIXUP_CLASS_EARLY(PCI_VENDOR_ID_INTEL, 0x6f0e, PCI_CLASS_NOT_DEFINED, 8,
			      quirk_relaxedordering_disable);
DECLARE_PCI_FIXUP_CLASS_EARLY(PCI_VENDOR_ID_INTEL, 0x2f01, PCI_CLASS_NOT_DEFINED, 8,
			      quirk_relaxedordering_disable);
DECLARE_PCI_FIXUP_CLASS_EARLY(PCI_VENDOR_ID_INTEL, 0x2f02, PCI_CLASS_NOT_DEFINED, 8,
			      quirk_relaxedordering_disable);
DECLARE_PCI_FIXUP_CLASS_EARLY(PCI_VENDOR_ID_INTEL, 0x2f03, PCI_CLASS_NOT_DEFINED, 8,
			      quirk_relaxedordering_disable);
DECLARE_PCI_FIXUP_CLASS_EARLY(PCI_VENDOR_ID_INTEL, 0x2f04, PCI_CLASS_NOT_DEFINED, 8,
			      quirk_relaxedordering_disable);
DECLARE_PCI_FIXUP_CLASS_EARLY(PCI_VENDOR_ID_INTEL, 0x2f05, PCI_CLASS_NOT_DEFINED, 8,
			      quirk_relaxedordering_disable);
DECLARE_PCI_FIXUP_CLASS_EARLY(PCI_VENDOR_ID_INTEL, 0x2f06, PCI_CLASS_NOT_DEFINED, 8,
			      quirk_relaxedordering_disable);
DECLARE_PCI_FIXUP_CLASS_EARLY(PCI_VENDOR_ID_INTEL, 0x2f07, PCI_CLASS_NOT_DEFINED, 8,
			      quirk_relaxedordering_disable);
DECLARE_PCI_FIXUP_CLASS_EARLY(PCI_VENDOR_ID_INTEL, 0x2f08, PCI_CLASS_NOT_DEFINED, 8,
			      quirk_relaxedordering_disable);
DECLARE_PCI_FIXUP_CLASS_EARLY(PCI_VENDOR_ID_INTEL, 0x2f09, PCI_CLASS_NOT_DEFINED, 8,
			      quirk_relaxedordering_disable);
DECLARE_PCI_FIXUP_CLASS_EARLY(PCI_VENDOR_ID_INTEL, 0x2f0a, PCI_CLASS_NOT_DEFINED, 8,
			      quirk_relaxedordering_disable);
DECLARE_PCI_FIXUP_CLASS_EARLY(PCI_VENDOR_ID_INTEL, 0x2f0b, PCI_CLASS_NOT_DEFINED, 8,
			      quirk_relaxedordering_disable);
DECLARE_PCI_FIXUP_CLASS_EARLY(PCI_VENDOR_ID_INTEL, 0x2f0c, PCI_CLASS_NOT_DEFINED, 8,
			      quirk_relaxedordering_disable);
DECLARE_PCI_FIXUP_CLASS_EARLY(PCI_VENDOR_ID_INTEL, 0x2f0d, PCI_CLASS_NOT_DEFINED, 8,
			      quirk_relaxedordering_disable);
DECLARE_PCI_FIXUP_CLASS_EARLY(PCI_VENDOR_ID_INTEL, 0x2f0e, PCI_CLASS_NOT_DEFINED, 8,
			      quirk_relaxedordering_disable);

/*
 * The AMD ARM A1100 (aka "SEATTLE") SoC has a bug in its PCIe Root Complex
 * where Upstream Transaction Layer Packets with the Relaxed Ordering
 * Attribute clear are allowed to bypass earlier TLPs with Relaxed Ordering
 * set.  This is a violation of the PCIe 3.0 Transaction Ordering Rules
 * outlined in Section 2.4.1 (PCI Express(r) Base Specification Revision 3.0
 * November 10, 2010).  As a result, on this platform we can't use Relaxed
 * Ordering for Upstream TLPs.
 */
DECLARE_PCI_FIXUP_CLASS_EARLY(PCI_VENDOR_ID_AMD, 0x1a00, PCI_CLASS_NOT_DEFINED, 8,
			      quirk_relaxedordering_disable);
DECLARE_PCI_FIXUP_CLASS_EARLY(PCI_VENDOR_ID_AMD, 0x1a01, PCI_CLASS_NOT_DEFINED, 8,
			      quirk_relaxedordering_disable);
DECLARE_PCI_FIXUP_CLASS_EARLY(PCI_VENDOR_ID_AMD, 0x1a02, PCI_CLASS_NOT_DEFINED, 8,
			      quirk_relaxedordering_disable);

/*
 * Per PCIe r3.0, sec 2.2.9, "Completion headers must supply the same
 * values for the Attribute as were supplied in the header of the
 * corresponding Request, except as explicitly allowed when IDO is used."
 *
 * If a non-compliant device generates a completion with a different
 * attribute than the request, the receiver may accept it (which itself
 * seems non-compliant based on sec 2.3.2), or it may handle it as a
 * Malformed TLP or an Unexpected Completion, which will probably lead to a
 * device access timeout.
 *
 * If the non-compliant device generates completions with zero attributes
 * (instead of copying the attributes from the request), we can work around
 * this by disabling the "Relaxed Ordering" and "No Snoop" attributes in
 * upstream devices so they always generate requests with zero attributes.
 *
 * This affects other devices under the same Root Port, but since these
 * attributes are performance hints, there should be no functional problem.
 *
 * Note that Configuration Space accesses are never supposed to have TLP
 * Attributes, so we're safe waiting till after any Configuration Space
 * accesses to do the Root Port fixup.
 */
static void quirk_disable_root_port_attributes(struct pci_dev *pdev)
{
	struct pci_dev *root_port = pcie_find_root_port(pdev);

	if (!root_port) {
		pci_warn(pdev, "PCIe Completion erratum may cause device errors\n");
		return;
	}

	pci_info(root_port, "Disabling No Snoop/Relaxed Ordering Attributes to avoid PCIe Completion erratum in %s\n",
		 dev_name(&pdev->dev));
	pcie_capability_clear_word(root_port, PCI_EXP_DEVCTL,
				   PCI_EXP_DEVCTL_RELAX_EN |
				   PCI_EXP_DEVCTL_NOSNOOP_EN);
}

/*
 * The Chelsio T5 chip fails to copy TLP Attributes from a Request to the
 * Completion it generates.
 */
static void quirk_chelsio_T5_disable_root_port_attributes(struct pci_dev *pdev)
{
	/*
	 * This mask/compare operation selects for Physical Function 4 on a
	 * T5.  We only need to fix up the Root Port once for any of the
	 * PFs.  PF[0..3] have PCI Device IDs of 0x50xx, but PF4 is uniquely
	 * 0x54xx so we use that one.
	 */
	if ((pdev->device & 0xff00) == 0x5400)
		quirk_disable_root_port_attributes(pdev);
}
DECLARE_PCI_FIXUP_HEADER(PCI_VENDOR_ID_CHELSIO, PCI_ANY_ID,
			 quirk_chelsio_T5_disable_root_port_attributes);

/*
 * pci_acs_ctrl_enabled - compare desired ACS controls with those provided
 *			  by a device
 * @acs_ctrl_req: Bitmask of desired ACS controls
 * @acs_ctrl_ena: Bitmask of ACS controls enabled or provided implicitly by
 *		  the hardware design
 *
 * Return 1 if all ACS controls in the @acs_ctrl_req bitmask are included
 * in @acs_ctrl_ena, i.e., the device provides all the access controls the
 * caller desires.  Return 0 otherwise.
 */
static int pci_acs_ctrl_enabled(u16 acs_ctrl_req, u16 acs_ctrl_ena)
{
	if ((acs_ctrl_req & acs_ctrl_ena) == acs_ctrl_req)
		return 1;
	return 0;
}

/*
 * AMD has indicated that the devices below do not support peer-to-peer
 * in any system where they are found in the southbridge with an AMD
 * IOMMU in the system.  Multifunction devices that do not support
 * peer-to-peer between functions can claim to support a subset of ACS.
 * Such devices effectively enable request redirect (RR) and completion
 * redirect (CR) since all transactions are redirected to the upstream
 * root complex.
 *
 * https://lore.kernel.org/r/201207111426.q6BEQTbh002928@mail.maya.org/
 * https://lore.kernel.org/r/20120711165854.GM25282@amd.com/
 * https://lore.kernel.org/r/20121005130857.GX4009@amd.com/
 *
 * 1002:4385 SBx00 SMBus Controller
 * 1002:439c SB7x0/SB8x0/SB9x0 IDE Controller
 * 1002:4383 SBx00 Azalia (Intel HDA)
 * 1002:439d SB7x0/SB8x0/SB9x0 LPC host controller
 * 1002:4384 SBx00 PCI to PCI Bridge
 * 1002:4399 SB7x0/SB8x0/SB9x0 USB OHCI2 Controller
 *
 * https://bugzilla.kernel.org/show_bug.cgi?id=81841#c15
 *
 * 1022:780f [AMD] FCH PCI Bridge
 * 1022:7809 [AMD] FCH USB OHCI Controller
 */
static int pci_quirk_amd_sb_acs(struct pci_dev *dev, u16 acs_flags)
{
#ifdef CONFIG_ACPI
	struct acpi_table_header *header = NULL;
	acpi_status status;

	/* Targeting multifunction devices on the SB (appears on root bus) */
	if (!dev->multifunction || !pci_is_root_bus(dev->bus))
		return -ENODEV;

	/* The IVRS table describes the AMD IOMMU */
	status = acpi_get_table("IVRS", 0, &header);
	if (ACPI_FAILURE(status))
		return -ENODEV;

	acpi_put_table(header);

	/* Filter out flags not applicable to multifunction */
	acs_flags &= (PCI_ACS_RR | PCI_ACS_CR | PCI_ACS_EC | PCI_ACS_DT);

	return pci_acs_ctrl_enabled(acs_flags, PCI_ACS_RR | PCI_ACS_CR);
#else
	return -ENODEV;
#endif
}

static bool pci_quirk_cavium_acs_match(struct pci_dev *dev)
{
	if (!pci_is_pcie(dev) || pci_pcie_type(dev) != PCI_EXP_TYPE_ROOT_PORT)
		return false;

	switch (dev->device) {
	/*
	 * Effectively selects all downstream ports for whole ThunderX1
	 * (which represents 8 SoCs).
	 */
	case 0xa000 ... 0xa7ff: /* ThunderX1 */
	case 0xaf84:  /* ThunderX2 */
	case 0xb884:  /* ThunderX3 */
		return true;
	default:
		return false;
	}
}

static int pci_quirk_cavium_acs(struct pci_dev *dev, u16 acs_flags)
{
	if (!pci_quirk_cavium_acs_match(dev))
		return -ENOTTY;

	/*
	 * Cavium Root Ports don't advertise an ACS capability.  However,
	 * the RTL internally implements similar protection as if ACS had
	 * Source Validation, Request Redirection, Completion Redirection,
	 * and Upstream Forwarding features enabled.  Assert that the
	 * hardware implements and enables equivalent ACS functionality for
	 * these flags.
	 */
	return pci_acs_ctrl_enabled(acs_flags,
		PCI_ACS_SV | PCI_ACS_RR | PCI_ACS_CR | PCI_ACS_UF);
}

static int pci_quirk_xgene_acs(struct pci_dev *dev, u16 acs_flags)
{
	/*
	 * X-Gene Root Ports matching this quirk do not allow peer-to-peer
	 * transactions with others, allowing masking out these bits as if they
	 * were unimplemented in the ACS capability.
	 */
	return pci_acs_ctrl_enabled(acs_flags,
		PCI_ACS_SV | PCI_ACS_RR | PCI_ACS_CR | PCI_ACS_UF);
}

/*
 * Many Zhaoxin Root Ports and Switch Downstream Ports have no ACS capability.
 * But the implementation could block peer-to-peer transactions between them
 * and provide ACS-like functionality.
 */
static int pci_quirk_zhaoxin_pcie_ports_acs(struct pci_dev *dev, u16 acs_flags)
{
	if (!pci_is_pcie(dev) ||
	    ((pci_pcie_type(dev) != PCI_EXP_TYPE_ROOT_PORT) &&
	     (pci_pcie_type(dev) != PCI_EXP_TYPE_DOWNSTREAM)))
		return -ENOTTY;

	/*
	 * Future Zhaoxin Root Ports and Switch Downstream Ports will
	 * implement ACS capability in accordance with the PCIe Spec.
	 */
	switch (dev->device) {
	case 0x0710 ... 0x071e:
	case 0x0721:
	case 0x0723 ... 0x0752:
		return pci_acs_ctrl_enabled(acs_flags,
			PCI_ACS_SV | PCI_ACS_RR | PCI_ACS_CR | PCI_ACS_UF);
	}

	return false;
}

/*
 * Many Intel PCH Root Ports do provide ACS-like features to disable peer
 * transactions and validate bus numbers in requests, but do not provide an
 * actual PCIe ACS capability.  This is the list of device IDs known to fall
 * into that category as provided by Intel in Red Hat bugzilla 1037684.
 */
static const u16 pci_quirk_intel_pch_acs_ids[] = {
	/* Ibexpeak PCH */
	0x3b42, 0x3b43, 0x3b44, 0x3b45, 0x3b46, 0x3b47, 0x3b48, 0x3b49,
	0x3b4a, 0x3b4b, 0x3b4c, 0x3b4d, 0x3b4e, 0x3b4f, 0x3b50, 0x3b51,
	/* Cougarpoint PCH */
	0x1c10, 0x1c11, 0x1c12, 0x1c13, 0x1c14, 0x1c15, 0x1c16, 0x1c17,
	0x1c18, 0x1c19, 0x1c1a, 0x1c1b, 0x1c1c, 0x1c1d, 0x1c1e, 0x1c1f,
	/* Pantherpoint PCH */
	0x1e10, 0x1e11, 0x1e12, 0x1e13, 0x1e14, 0x1e15, 0x1e16, 0x1e17,
	0x1e18, 0x1e19, 0x1e1a, 0x1e1b, 0x1e1c, 0x1e1d, 0x1e1e, 0x1e1f,
	/* Lynxpoint-H PCH */
	0x8c10, 0x8c11, 0x8c12, 0x8c13, 0x8c14, 0x8c15, 0x8c16, 0x8c17,
	0x8c18, 0x8c19, 0x8c1a, 0x8c1b, 0x8c1c, 0x8c1d, 0x8c1e, 0x8c1f,
	/* Lynxpoint-LP PCH */
	0x9c10, 0x9c11, 0x9c12, 0x9c13, 0x9c14, 0x9c15, 0x9c16, 0x9c17,
	0x9c18, 0x9c19, 0x9c1a, 0x9c1b,
	/* Wildcat PCH */
	0x9c90, 0x9c91, 0x9c92, 0x9c93, 0x9c94, 0x9c95, 0x9c96, 0x9c97,
	0x9c98, 0x9c99, 0x9c9a, 0x9c9b,
	/* Patsburg (X79) PCH */
	0x1d10, 0x1d12, 0x1d14, 0x1d16, 0x1d18, 0x1d1a, 0x1d1c, 0x1d1e,
	/* Wellsburg (X99) PCH */
	0x8d10, 0x8d11, 0x8d12, 0x8d13, 0x8d14, 0x8d15, 0x8d16, 0x8d17,
	0x8d18, 0x8d19, 0x8d1a, 0x8d1b, 0x8d1c, 0x8d1d, 0x8d1e,
	/* Lynx Point (9 series) PCH */
	0x8c90, 0x8c92, 0x8c94, 0x8c96, 0x8c98, 0x8c9a, 0x8c9c, 0x8c9e,
};

static bool pci_quirk_intel_pch_acs_match(struct pci_dev *dev)
{
	int i;

	/* Filter out a few obvious non-matches first */
	if (!pci_is_pcie(dev) || pci_pcie_type(dev) != PCI_EXP_TYPE_ROOT_PORT)
		return false;

	for (i = 0; i < ARRAY_SIZE(pci_quirk_intel_pch_acs_ids); i++)
		if (pci_quirk_intel_pch_acs_ids[i] == dev->device)
			return true;

	return false;
}

static int pci_quirk_intel_pch_acs(struct pci_dev *dev, u16 acs_flags)
{
	if (!pci_quirk_intel_pch_acs_match(dev))
		return -ENOTTY;

	if (dev->dev_flags & PCI_DEV_FLAGS_ACS_ENABLED_QUIRK)
		return pci_acs_ctrl_enabled(acs_flags,
			PCI_ACS_SV | PCI_ACS_RR | PCI_ACS_CR | PCI_ACS_UF);

	return pci_acs_ctrl_enabled(acs_flags, 0);
}

/*
 * These QCOM Root Ports do provide ACS-like features to disable peer
 * transactions and validate bus numbers in requests, but do not provide an
 * actual PCIe ACS capability.  Hardware supports source validation but it
 * will report the issue as Completer Abort instead of ACS Violation.
 * Hardware doesn't support peer-to-peer and each Root Port is a Root
 * Complex with unique segment numbers.  It is not possible for one Root
 * Port to pass traffic to another Root Port.  All PCIe transactions are
 * terminated inside the Root Port.
 */
static int pci_quirk_qcom_rp_acs(struct pci_dev *dev, u16 acs_flags)
{
	return pci_acs_ctrl_enabled(acs_flags,
		PCI_ACS_SV | PCI_ACS_RR | PCI_ACS_CR | PCI_ACS_UF);
}

/*
 * Each of these NXP Root Ports is in a Root Complex with a unique segment
 * number and does provide isolation features to disable peer transactions
 * and validate bus numbers in requests, but does not provide an ACS
 * capability.
 */
static int pci_quirk_nxp_rp_acs(struct pci_dev *dev, u16 acs_flags)
{
	return pci_acs_ctrl_enabled(acs_flags,
		PCI_ACS_SV | PCI_ACS_RR | PCI_ACS_CR | PCI_ACS_UF);
}

static int pci_quirk_al_acs(struct pci_dev *dev, u16 acs_flags)
{
	if (pci_pcie_type(dev) != PCI_EXP_TYPE_ROOT_PORT)
		return -ENOTTY;

	/*
	 * Amazon's Annapurna Labs root ports don't include an ACS capability,
	 * but do include ACS-like functionality. The hardware doesn't support
	 * peer-to-peer transactions via the root port and each has a unique
	 * segment number.
	 *
	 * Additionally, the root ports cannot send traffic to each other.
	 */
	acs_flags &= ~(PCI_ACS_SV | PCI_ACS_RR | PCI_ACS_CR | PCI_ACS_UF);

	return acs_flags ? 0 : 1;
}

/*
 * Sunrise Point PCH root ports implement ACS, but unfortunately as shown in
 * the datasheet (Intel 100 Series Chipset Family PCH Datasheet, Vol. 2,
 * 12.1.46, 12.1.47)[1] this chipset uses dwords for the ACS capability and
 * control registers whereas the PCIe spec packs them into words (Rev 3.0,
 * 7.16 ACS Extended Capability).  The bit definitions are correct, but the
 * control register is at offset 8 instead of 6 and we should probably use
 * dword accesses to them.  This applies to the following PCI Device IDs, as
 * found in volume 1 of the datasheet[2]:
 *
 * 0xa110-0xa11f Sunrise Point-H PCI Express Root Port #{0-16}
 * 0xa167-0xa16a Sunrise Point-H PCI Express Root Port #{17-20}
 *
 * N.B. This doesn't fix what lspci shows.
 *
 * The 100 series chipset specification update includes this as errata #23[3].
 *
 * The 200 series chipset (Union Point) has the same bug according to the
 * specification update (Intel 200 Series Chipset Family Platform Controller
 * Hub, Specification Update, January 2017, Revision 001, Document# 335194-001,
 * Errata 22)[4].  Per the datasheet[5], root port PCI Device IDs for this
 * chipset include:
 *
 * 0xa290-0xa29f PCI Express Root port #{0-16}
 * 0xa2e7-0xa2ee PCI Express Root port #{17-24}
 *
 * Mobile chipsets are also affected, 7th & 8th Generation
 * Specification update confirms ACS errata 22, status no fix: (7th Generation
 * Intel Processor Family I/O for U/Y Platforms and 8th Generation Intel
 * Processor Family I/O for U Quad Core Platforms Specification Update,
 * August 2017, Revision 002, Document#: 334660-002)[6]
 * Device IDs from I/O datasheet: (7th Generation Intel Processor Family I/O
 * for U/Y Platforms and 8th Generation Intel ® Processor Family I/O for U
 * Quad Core Platforms, Vol 1 of 2, August 2017, Document#: 334658-003)[7]
 *
 * 0x9d10-0x9d1b PCI Express Root port #{1-12}
 *
 * [1] https://www.intel.com/content/www/us/en/chipsets/100-series-chipset-datasheet-vol-2.html
 * [2] https://www.intel.com/content/www/us/en/chipsets/100-series-chipset-datasheet-vol-1.html
 * [3] https://www.intel.com/content/www/us/en/chipsets/100-series-chipset-spec-update.html
 * [4] https://www.intel.com/content/www/us/en/chipsets/200-series-chipset-pch-spec-update.html
 * [5] https://www.intel.com/content/www/us/en/chipsets/200-series-chipset-pch-datasheet-vol-1.html
 * [6] https://www.intel.com/content/www/us/en/processors/core/7th-gen-core-family-mobile-u-y-processor-lines-i-o-spec-update.html
 * [7] https://www.intel.com/content/www/us/en/processors/core/7th-gen-core-family-mobile-u-y-processor-lines-i-o-datasheet-vol-1.html
 */
static bool pci_quirk_intel_spt_pch_acs_match(struct pci_dev *dev)
{
	if (!pci_is_pcie(dev) || pci_pcie_type(dev) != PCI_EXP_TYPE_ROOT_PORT)
		return false;

	switch (dev->device) {
	case 0xa110 ... 0xa11f: case 0xa167 ... 0xa16a: /* Sunrise Point */
	case 0xa290 ... 0xa29f: case 0xa2e7 ... 0xa2ee: /* Union Point */
	case 0x9d10 ... 0x9d1b: /* 7th & 8th Gen Mobile */
		return true;
	}

	return false;
}

#define INTEL_SPT_ACS_CTRL (PCI_ACS_CAP + 4)

static int pci_quirk_intel_spt_pch_acs(struct pci_dev *dev, u16 acs_flags)
{
	int pos;
	u32 cap, ctrl;

	if (!pci_quirk_intel_spt_pch_acs_match(dev))
		return -ENOTTY;

	pos = dev->acs_cap;
	if (!pos)
		return -ENOTTY;

	/* see pci_acs_flags_enabled() */
	pci_read_config_dword(dev, pos + PCI_ACS_CAP, &cap);
	acs_flags &= (cap | PCI_ACS_EC);

	pci_read_config_dword(dev, pos + INTEL_SPT_ACS_CTRL, &ctrl);

	return pci_acs_ctrl_enabled(acs_flags, ctrl);
}

static int pci_quirk_mf_endpoint_acs(struct pci_dev *dev, u16 acs_flags)
{
	/*
	 * SV, TB, and UF are not relevant to multifunction endpoints.
	 *
	 * Multifunction devices are only required to implement RR, CR, and DT
	 * in their ACS capability if they support peer-to-peer transactions.
	 * Devices matching this quirk have been verified by the vendor to not
	 * perform peer-to-peer with other functions, allowing us to mask out
	 * these bits as if they were unimplemented in the ACS capability.
	 */
	return pci_acs_ctrl_enabled(acs_flags,
		PCI_ACS_SV | PCI_ACS_TB | PCI_ACS_RR |
		PCI_ACS_CR | PCI_ACS_UF | PCI_ACS_DT);
}

static int pci_quirk_rciep_acs(struct pci_dev *dev, u16 acs_flags)
{
	/*
	 * Intel RCiEP's are required to allow p2p only on translated
	 * addresses.  Refer to Intel VT-d specification, r3.1, sec 3.16,
	 * "Root-Complex Peer to Peer Considerations".
	 */
	if (pci_pcie_type(dev) != PCI_EXP_TYPE_RC_END)
		return -ENOTTY;

	return pci_acs_ctrl_enabled(acs_flags,
		PCI_ACS_SV | PCI_ACS_RR | PCI_ACS_CR | PCI_ACS_UF);
}

static int pci_quirk_brcm_acs(struct pci_dev *dev, u16 acs_flags)
{
	/*
	 * iProc PAXB Root Ports don't advertise an ACS capability, but
	 * they do not allow peer-to-peer transactions between Root Ports.
	 * Allow each Root Port to be in a separate IOMMU group by masking
	 * SV/RR/CR/UF bits.
	 */
	return pci_acs_ctrl_enabled(acs_flags,
		PCI_ACS_SV | PCI_ACS_RR | PCI_ACS_CR | PCI_ACS_UF);
}

/*
 * Wangxun 40G/25G/10G/1G NICs have no ACS capability, but on
 * multi-function devices, the hardware isolates the functions by
 * directing all peer-to-peer traffic upstream as though PCI_ACS_RR and
 * PCI_ACS_CR were set.
 * SFxxx 1G NICs(em).
 * RP1000/RP2000 10G NICs(sp).
 * FF5xxx 40G/25G/10G NICs(aml).
 */
static int  pci_quirk_wangxun_nic_acs(struct pci_dev *dev, u16 acs_flags)
{
	switch (dev->device) {
	case 0x0100 ... 0x010F: /* EM */
	case 0x1001: case 0x2001: /* SP */
	case 0x5010: case 0x5025: case 0x5040: /* AML */
	case 0x5110: case 0x5125: case 0x5140: /* AML */
		return pci_acs_ctrl_enabled(acs_flags,
			PCI_ACS_SV | PCI_ACS_RR | PCI_ACS_CR | PCI_ACS_UF);
	}

	return false;
}

static const struct pci_dev_acs_enabled {
	u16 vendor;
	u16 device;
	int (*acs_enabled)(struct pci_dev *dev, u16 acs_flags);
} pci_dev_acs_enabled[] = {
	{ PCI_VENDOR_ID_ATI, 0x4385, pci_quirk_amd_sb_acs },
	{ PCI_VENDOR_ID_ATI, 0x439c, pci_quirk_amd_sb_acs },
	{ PCI_VENDOR_ID_ATI, 0x4383, pci_quirk_amd_sb_acs },
	{ PCI_VENDOR_ID_ATI, 0x439d, pci_quirk_amd_sb_acs },
	{ PCI_VENDOR_ID_ATI, 0x4384, pci_quirk_amd_sb_acs },
	{ PCI_VENDOR_ID_ATI, 0x4399, pci_quirk_amd_sb_acs },
	{ PCI_VENDOR_ID_AMD, 0x780f, pci_quirk_amd_sb_acs },
	{ PCI_VENDOR_ID_AMD, 0x7809, pci_quirk_amd_sb_acs },
	{ PCI_VENDOR_ID_SOLARFLARE, 0x0903, pci_quirk_mf_endpoint_acs },
	{ PCI_VENDOR_ID_SOLARFLARE, 0x0923, pci_quirk_mf_endpoint_acs },
	{ PCI_VENDOR_ID_SOLARFLARE, 0x0A03, pci_quirk_mf_endpoint_acs },
	{ PCI_VENDOR_ID_INTEL, 0x10C6, pci_quirk_mf_endpoint_acs },
	{ PCI_VENDOR_ID_INTEL, 0x10DB, pci_quirk_mf_endpoint_acs },
	{ PCI_VENDOR_ID_INTEL, 0x10DD, pci_quirk_mf_endpoint_acs },
	{ PCI_VENDOR_ID_INTEL, 0x10E1, pci_quirk_mf_endpoint_acs },
	{ PCI_VENDOR_ID_INTEL, 0x10F1, pci_quirk_mf_endpoint_acs },
	{ PCI_VENDOR_ID_INTEL, 0x10F7, pci_quirk_mf_endpoint_acs },
	{ PCI_VENDOR_ID_INTEL, 0x10F8, pci_quirk_mf_endpoint_acs },
	{ PCI_VENDOR_ID_INTEL, 0x10F9, pci_quirk_mf_endpoint_acs },
	{ PCI_VENDOR_ID_INTEL, 0x10FA, pci_quirk_mf_endpoint_acs },
	{ PCI_VENDOR_ID_INTEL, 0x10FB, pci_quirk_mf_endpoint_acs },
	{ PCI_VENDOR_ID_INTEL, 0x10FC, pci_quirk_mf_endpoint_acs },
	{ PCI_VENDOR_ID_INTEL, 0x1507, pci_quirk_mf_endpoint_acs },
	{ PCI_VENDOR_ID_INTEL, 0x1514, pci_quirk_mf_endpoint_acs },
	{ PCI_VENDOR_ID_INTEL, 0x151C, pci_quirk_mf_endpoint_acs },
	{ PCI_VENDOR_ID_INTEL, 0x1529, pci_quirk_mf_endpoint_acs },
	{ PCI_VENDOR_ID_INTEL, 0x152A, pci_quirk_mf_endpoint_acs },
	{ PCI_VENDOR_ID_INTEL, 0x154D, pci_quirk_mf_endpoint_acs },
	{ PCI_VENDOR_ID_INTEL, 0x154F, pci_quirk_mf_endpoint_acs },
	{ PCI_VENDOR_ID_INTEL, 0x1551, pci_quirk_mf_endpoint_acs },
	{ PCI_VENDOR_ID_INTEL, 0x1558, pci_quirk_mf_endpoint_acs },
	/* 82580 */
	{ PCI_VENDOR_ID_INTEL, 0x1509, pci_quirk_mf_endpoint_acs },
	{ PCI_VENDOR_ID_INTEL, 0x150E, pci_quirk_mf_endpoint_acs },
	{ PCI_VENDOR_ID_INTEL, 0x150F, pci_quirk_mf_endpoint_acs },
	{ PCI_VENDOR_ID_INTEL, 0x1510, pci_quirk_mf_endpoint_acs },
	{ PCI_VENDOR_ID_INTEL, 0x1511, pci_quirk_mf_endpoint_acs },
	{ PCI_VENDOR_ID_INTEL, 0x1516, pci_quirk_mf_endpoint_acs },
	{ PCI_VENDOR_ID_INTEL, 0x1527, pci_quirk_mf_endpoint_acs },
	/* 82576 */
	{ PCI_VENDOR_ID_INTEL, 0x10C9, pci_quirk_mf_endpoint_acs },
	{ PCI_VENDOR_ID_INTEL, 0x10E6, pci_quirk_mf_endpoint_acs },
	{ PCI_VENDOR_ID_INTEL, 0x10E7, pci_quirk_mf_endpoint_acs },
	{ PCI_VENDOR_ID_INTEL, 0x10E8, pci_quirk_mf_endpoint_acs },
	{ PCI_VENDOR_ID_INTEL, 0x150A, pci_quirk_mf_endpoint_acs },
	{ PCI_VENDOR_ID_INTEL, 0x150D, pci_quirk_mf_endpoint_acs },
	{ PCI_VENDOR_ID_INTEL, 0x1518, pci_quirk_mf_endpoint_acs },
	{ PCI_VENDOR_ID_INTEL, 0x1526, pci_quirk_mf_endpoint_acs },
	/* 82575 */
	{ PCI_VENDOR_ID_INTEL, 0x10A7, pci_quirk_mf_endpoint_acs },
	{ PCI_VENDOR_ID_INTEL, 0x10A9, pci_quirk_mf_endpoint_acs },
	{ PCI_VENDOR_ID_INTEL, 0x10D6, pci_quirk_mf_endpoint_acs },
	/* I350 */
	{ PCI_VENDOR_ID_INTEL, 0x1521, pci_quirk_mf_endpoint_acs },
	{ PCI_VENDOR_ID_INTEL, 0x1522, pci_quirk_mf_endpoint_acs },
	{ PCI_VENDOR_ID_INTEL, 0x1523, pci_quirk_mf_endpoint_acs },
	{ PCI_VENDOR_ID_INTEL, 0x1524, pci_quirk_mf_endpoint_acs },
	/* 82571 (Quads omitted due to non-ACS switch) */
	{ PCI_VENDOR_ID_INTEL, 0x105E, pci_quirk_mf_endpoint_acs },
	{ PCI_VENDOR_ID_INTEL, 0x105F, pci_quirk_mf_endpoint_acs },
	{ PCI_VENDOR_ID_INTEL, 0x1060, pci_quirk_mf_endpoint_acs },
	{ PCI_VENDOR_ID_INTEL, 0x10D9, pci_quirk_mf_endpoint_acs },
	/* I219 */
	{ PCI_VENDOR_ID_INTEL, 0x15b7, pci_quirk_mf_endpoint_acs },
	{ PCI_VENDOR_ID_INTEL, 0x15b8, pci_quirk_mf_endpoint_acs },
	{ PCI_VENDOR_ID_INTEL, PCI_ANY_ID, pci_quirk_rciep_acs },
	/* QCOM QDF2xxx root ports */
	{ PCI_VENDOR_ID_QCOM, 0x0400, pci_quirk_qcom_rp_acs },
	{ PCI_VENDOR_ID_QCOM, 0x0401, pci_quirk_qcom_rp_acs },
	/* QCOM SA8775P root port */
	{ PCI_VENDOR_ID_QCOM, 0x0115, pci_quirk_qcom_rp_acs },
	/* HXT SD4800 root ports. The ACS design is same as QCOM QDF2xxx */
	{ PCI_VENDOR_ID_HXT, 0x0401, pci_quirk_qcom_rp_acs },
	/* Intel PCH root ports */
	{ PCI_VENDOR_ID_INTEL, PCI_ANY_ID, pci_quirk_intel_pch_acs },
	{ PCI_VENDOR_ID_INTEL, PCI_ANY_ID, pci_quirk_intel_spt_pch_acs },
	{ 0x19a2, 0x710, pci_quirk_mf_endpoint_acs }, /* Emulex BE3-R */
	{ 0x10df, 0x720, pci_quirk_mf_endpoint_acs }, /* Emulex Skyhawk-R */
	/* Cavium ThunderX */
	{ PCI_VENDOR_ID_CAVIUM, PCI_ANY_ID, pci_quirk_cavium_acs },
	/* Cavium multi-function devices */
	{ PCI_VENDOR_ID_CAVIUM, 0xA026, pci_quirk_mf_endpoint_acs },
	{ PCI_VENDOR_ID_CAVIUM, 0xA059, pci_quirk_mf_endpoint_acs },
	{ PCI_VENDOR_ID_CAVIUM, 0xA060, pci_quirk_mf_endpoint_acs },
	/* APM X-Gene */
	{ PCI_VENDOR_ID_AMCC, 0xE004, pci_quirk_xgene_acs },
	/* Ampere Computing */
	{ PCI_VENDOR_ID_AMPERE, 0xE005, pci_quirk_xgene_acs },
	{ PCI_VENDOR_ID_AMPERE, 0xE006, pci_quirk_xgene_acs },
	{ PCI_VENDOR_ID_AMPERE, 0xE007, pci_quirk_xgene_acs },
	{ PCI_VENDOR_ID_AMPERE, 0xE008, pci_quirk_xgene_acs },
	{ PCI_VENDOR_ID_AMPERE, 0xE009, pci_quirk_xgene_acs },
	{ PCI_VENDOR_ID_AMPERE, 0xE00A, pci_quirk_xgene_acs },
	{ PCI_VENDOR_ID_AMPERE, 0xE00B, pci_quirk_xgene_acs },
	{ PCI_VENDOR_ID_AMPERE, 0xE00C, pci_quirk_xgene_acs },
	/* Broadcom multi-function device */
	{ PCI_VENDOR_ID_BROADCOM, 0x16D7, pci_quirk_mf_endpoint_acs },
	{ PCI_VENDOR_ID_BROADCOM, 0x1750, pci_quirk_mf_endpoint_acs },
	{ PCI_VENDOR_ID_BROADCOM, 0x1751, pci_quirk_mf_endpoint_acs },
	{ PCI_VENDOR_ID_BROADCOM, 0x1752, pci_quirk_mf_endpoint_acs },
	{ PCI_VENDOR_ID_BROADCOM, 0x1760, pci_quirk_mf_endpoint_acs },
	{ PCI_VENDOR_ID_BROADCOM, 0x1761, pci_quirk_mf_endpoint_acs },
	{ PCI_VENDOR_ID_BROADCOM, 0x1762, pci_quirk_mf_endpoint_acs },
	{ PCI_VENDOR_ID_BROADCOM, 0x1763, pci_quirk_mf_endpoint_acs },
	{ PCI_VENDOR_ID_BROADCOM, 0xD714, pci_quirk_brcm_acs },
	/* Amazon Annapurna Labs */
	{ PCI_VENDOR_ID_AMAZON_ANNAPURNA_LABS, 0x0031, pci_quirk_al_acs },
	/* Zhaoxin multi-function devices */
	{ PCI_VENDOR_ID_ZHAOXIN, 0x3038, pci_quirk_mf_endpoint_acs },
	{ PCI_VENDOR_ID_ZHAOXIN, 0x3104, pci_quirk_mf_endpoint_acs },
	{ PCI_VENDOR_ID_ZHAOXIN, 0x9083, pci_quirk_mf_endpoint_acs },
	/* NXP root ports, xx=16, 12, or 08 cores */
	/* LX2xx0A : without security features + CAN-FD */
	{ PCI_VENDOR_ID_NXP, 0x8d81, pci_quirk_nxp_rp_acs },
	{ PCI_VENDOR_ID_NXP, 0x8da1, pci_quirk_nxp_rp_acs },
	{ PCI_VENDOR_ID_NXP, 0x8d83, pci_quirk_nxp_rp_acs },
	/* LX2xx0C : security features + CAN-FD */
	{ PCI_VENDOR_ID_NXP, 0x8d80, pci_quirk_nxp_rp_acs },
	{ PCI_VENDOR_ID_NXP, 0x8da0, pci_quirk_nxp_rp_acs },
	{ PCI_VENDOR_ID_NXP, 0x8d82, pci_quirk_nxp_rp_acs },
	/* LX2xx0E : security features + CAN */
	{ PCI_VENDOR_ID_NXP, 0x8d90, pci_quirk_nxp_rp_acs },
	{ PCI_VENDOR_ID_NXP, 0x8db0, pci_quirk_nxp_rp_acs },
	{ PCI_VENDOR_ID_NXP, 0x8d92, pci_quirk_nxp_rp_acs },
	/* LX2xx0N : without security features + CAN */
	{ PCI_VENDOR_ID_NXP, 0x8d91, pci_quirk_nxp_rp_acs },
	{ PCI_VENDOR_ID_NXP, 0x8db1, pci_quirk_nxp_rp_acs },
	{ PCI_VENDOR_ID_NXP, 0x8d93, pci_quirk_nxp_rp_acs },
	/* LX2xx2A : without security features + CAN-FD */
	{ PCI_VENDOR_ID_NXP, 0x8d89, pci_quirk_nxp_rp_acs },
	{ PCI_VENDOR_ID_NXP, 0x8da9, pci_quirk_nxp_rp_acs },
	{ PCI_VENDOR_ID_NXP, 0x8d8b, pci_quirk_nxp_rp_acs },
	/* LX2xx2C : security features + CAN-FD */
	{ PCI_VENDOR_ID_NXP, 0x8d88, pci_quirk_nxp_rp_acs },
	{ PCI_VENDOR_ID_NXP, 0x8da8, pci_quirk_nxp_rp_acs },
	{ PCI_VENDOR_ID_NXP, 0x8d8a, pci_quirk_nxp_rp_acs },
	/* LX2xx2E : security features + CAN */
	{ PCI_VENDOR_ID_NXP, 0x8d98, pci_quirk_nxp_rp_acs },
	{ PCI_VENDOR_ID_NXP, 0x8db8, pci_quirk_nxp_rp_acs },
	{ PCI_VENDOR_ID_NXP, 0x8d9a, pci_quirk_nxp_rp_acs },
	/* LX2xx2N : without security features + CAN */
	{ PCI_VENDOR_ID_NXP, 0x8d99, pci_quirk_nxp_rp_acs },
	{ PCI_VENDOR_ID_NXP, 0x8db9, pci_quirk_nxp_rp_acs },
	{ PCI_VENDOR_ID_NXP, 0x8d9b, pci_quirk_nxp_rp_acs },
	/* Zhaoxin Root/Downstream Ports */
	{ PCI_VENDOR_ID_ZHAOXIN, PCI_ANY_ID, pci_quirk_zhaoxin_pcie_ports_acs },
	/* Wangxun nics */
	{ PCI_VENDOR_ID_WANGXUN, PCI_ANY_ID, pci_quirk_wangxun_nic_acs },
	{ 0 }
};

/*
 * pci_dev_specific_acs_enabled - check whether device provides ACS controls
 * @dev:	PCI device
 * @acs_flags:	Bitmask of desired ACS controls
 *
 * Returns:
 *   -ENOTTY:	No quirk applies to this device; we can't tell whether the
 *		device provides the desired controls
 *   0:		Device does not provide all the desired controls
 *   >0:	Device provides all the controls in @acs_flags
 */
int pci_dev_specific_acs_enabled(struct pci_dev *dev, u16 acs_flags)
{
	const struct pci_dev_acs_enabled *i;
	int ret;

	/*
	 * Allow devices that do not expose standard PCIe ACS capabilities
	 * or control to indicate their support here.  Multi-function express
	 * devices which do not allow internal peer-to-peer between functions,
	 * but do not implement PCIe ACS may wish to return true here.
	 */
	for (i = pci_dev_acs_enabled; i->acs_enabled; i++) {
		if ((i->vendor == dev->vendor ||
		     i->vendor == (u16)PCI_ANY_ID) &&
		    (i->device == dev->device ||
		     i->device == (u16)PCI_ANY_ID)) {
			ret = i->acs_enabled(dev, acs_flags);
			if (ret >= 0)
				return ret;
		}
	}

	return -ENOTTY;
}

/* Config space offset of Root Complex Base Address register */
#define INTEL_LPC_RCBA_REG 0xf0
/* 31:14 RCBA address */
#define INTEL_LPC_RCBA_MASK 0xffffc000
/* RCBA Enable */
#define INTEL_LPC_RCBA_ENABLE (1 << 0)

/* Backbone Scratch Pad Register */
#define INTEL_BSPR_REG 0x1104
/* Backbone Peer Non-Posted Disable */
#define INTEL_BSPR_REG_BPNPD (1 << 8)
/* Backbone Peer Posted Disable */
#define INTEL_BSPR_REG_BPPD  (1 << 9)

/* Upstream Peer Decode Configuration Register */
#define INTEL_UPDCR_REG 0x1014
/* 5:0 Peer Decode Enable bits */
#define INTEL_UPDCR_REG_MASK 0x3f

static int pci_quirk_enable_intel_lpc_acs(struct pci_dev *dev)
{
	u32 rcba, bspr, updcr;
	void __iomem *rcba_mem;

	/*
	 * Read the RCBA register from the LPC (D31:F0).  PCH root ports
	 * are D28:F* and therefore get probed before LPC, thus we can't
	 * use pci_get_slot()/pci_read_config_dword() here.
	 */
	pci_bus_read_config_dword(dev->bus, PCI_DEVFN(31, 0),
				  INTEL_LPC_RCBA_REG, &rcba);
	if (!(rcba & INTEL_LPC_RCBA_ENABLE))
		return -EINVAL;

	rcba_mem = ioremap(rcba & INTEL_LPC_RCBA_MASK,
				   PAGE_ALIGN(INTEL_UPDCR_REG));
	if (!rcba_mem)
		return -ENOMEM;

	/*
	 * The BSPR can disallow peer cycles, but it's set by soft strap and
	 * therefore read-only.  If both posted and non-posted peer cycles are
	 * disallowed, we're ok.  If either are allowed, then we need to use
	 * the UPDCR to disable peer decodes for each port.  This provides the
	 * PCIe ACS equivalent of PCI_ACS_RR | PCI_ACS_CR | PCI_ACS_UF
	 */
	bspr = readl(rcba_mem + INTEL_BSPR_REG);
	bspr &= INTEL_BSPR_REG_BPNPD | INTEL_BSPR_REG_BPPD;
	if (bspr != (INTEL_BSPR_REG_BPNPD | INTEL_BSPR_REG_BPPD)) {
		updcr = readl(rcba_mem + INTEL_UPDCR_REG);
		if (updcr & INTEL_UPDCR_REG_MASK) {
			pci_info(dev, "Disabling UPDCR peer decodes\n");
			updcr &= ~INTEL_UPDCR_REG_MASK;
			writel(updcr, rcba_mem + INTEL_UPDCR_REG);
		}
	}

	iounmap(rcba_mem);
	return 0;
}

/* Miscellaneous Port Configuration register */
#define INTEL_MPC_REG 0xd8
/* MPC: Invalid Receive Bus Number Check Enable */
#define INTEL_MPC_REG_IRBNCE (1 << 26)

static void pci_quirk_enable_intel_rp_mpc_acs(struct pci_dev *dev)
{
	u32 mpc;

	/*
	 * When enabled, the IRBNCE bit of the MPC register enables the
	 * equivalent of PCI ACS Source Validation (PCI_ACS_SV), which
	 * ensures that requester IDs fall within the bus number range
	 * of the bridge.  Enable if not already.
	 */
	pci_read_config_dword(dev, INTEL_MPC_REG, &mpc);
	if (!(mpc & INTEL_MPC_REG_IRBNCE)) {
		pci_info(dev, "Enabling MPC IRBNCE\n");
		mpc |= INTEL_MPC_REG_IRBNCE;
		pci_write_config_word(dev, INTEL_MPC_REG, mpc);
	}
}

/*
 * Currently this quirk does the equivalent of
 * PCI_ACS_SV | PCI_ACS_RR | PCI_ACS_CR | PCI_ACS_UF
 *
 * TODO: This quirk also needs to do equivalent of PCI_ACS_TB,
 * if dev->external_facing || dev->untrusted
 */
static int pci_quirk_enable_intel_pch_acs(struct pci_dev *dev)
{
	if (!pci_quirk_intel_pch_acs_match(dev))
		return -ENOTTY;

	if (pci_quirk_enable_intel_lpc_acs(dev)) {
		pci_warn(dev, "Failed to enable Intel PCH ACS quirk\n");
		return 0;
	}

	pci_quirk_enable_intel_rp_mpc_acs(dev);

	dev->dev_flags |= PCI_DEV_FLAGS_ACS_ENABLED_QUIRK;

	pci_info(dev, "Intel PCH root port ACS workaround enabled\n");

	return 0;
}

static int pci_quirk_enable_intel_spt_pch_acs(struct pci_dev *dev)
{
	int pos;
	u32 cap, ctrl;

	if (!pci_quirk_intel_spt_pch_acs_match(dev))
		return -ENOTTY;

	pos = dev->acs_cap;
	if (!pos)
		return -ENOTTY;

	pci_read_config_dword(dev, pos + PCI_ACS_CAP, &cap);
	pci_read_config_dword(dev, pos + INTEL_SPT_ACS_CTRL, &ctrl);

	ctrl |= (cap & PCI_ACS_SV);
	ctrl |= (cap & PCI_ACS_RR);
	ctrl |= (cap & PCI_ACS_CR);
	ctrl |= (cap & PCI_ACS_UF);

	if (pci_ats_disabled() || dev->external_facing || dev->untrusted)
		ctrl |= (cap & PCI_ACS_TB);

	pci_write_config_dword(dev, pos + INTEL_SPT_ACS_CTRL, ctrl);

	pci_info(dev, "Intel SPT PCH root port ACS workaround enabled\n");

	return 0;
}

static int pci_quirk_disable_intel_spt_pch_acs_redir(struct pci_dev *dev)
{
	int pos;
	u32 cap, ctrl;

	if (!pci_quirk_intel_spt_pch_acs_match(dev))
		return -ENOTTY;

	pos = dev->acs_cap;
	if (!pos)
		return -ENOTTY;

	pci_read_config_dword(dev, pos + PCI_ACS_CAP, &cap);
	pci_read_config_dword(dev, pos + INTEL_SPT_ACS_CTRL, &ctrl);

	ctrl &= ~(PCI_ACS_RR | PCI_ACS_CR | PCI_ACS_EC);

	pci_write_config_dword(dev, pos + INTEL_SPT_ACS_CTRL, ctrl);

	pci_info(dev, "Intel SPT PCH root port workaround: disabled ACS redirect\n");

	return 0;
}

static const struct pci_dev_acs_ops {
	u16 vendor;
	u16 device;
	int (*enable_acs)(struct pci_dev *dev);
	int (*disable_acs_redir)(struct pci_dev *dev);
} pci_dev_acs_ops[] = {
	{ PCI_VENDOR_ID_INTEL, PCI_ANY_ID,
	    .enable_acs = pci_quirk_enable_intel_pch_acs,
	},
	{ PCI_VENDOR_ID_INTEL, PCI_ANY_ID,
	    .enable_acs = pci_quirk_enable_intel_spt_pch_acs,
	    .disable_acs_redir = pci_quirk_disable_intel_spt_pch_acs_redir,
	},
};

int pci_dev_specific_enable_acs(struct pci_dev *dev)
{
	const struct pci_dev_acs_ops *p;
	int i, ret;

	for (i = 0; i < ARRAY_SIZE(pci_dev_acs_ops); i++) {
		p = &pci_dev_acs_ops[i];
		if ((p->vendor == dev->vendor ||
		     p->vendor == (u16)PCI_ANY_ID) &&
		    (p->device == dev->device ||
		     p->device == (u16)PCI_ANY_ID) &&
		    p->enable_acs) {
			ret = p->enable_acs(dev);
			if (ret >= 0)
				return ret;
		}
	}

	return -ENOTTY;
}

int pci_dev_specific_disable_acs_redir(struct pci_dev *dev)
{
	const struct pci_dev_acs_ops *p;
	int i, ret;

	for (i = 0; i < ARRAY_SIZE(pci_dev_acs_ops); i++) {
		p = &pci_dev_acs_ops[i];
		if ((p->vendor == dev->vendor ||
		     p->vendor == (u16)PCI_ANY_ID) &&
		    (p->device == dev->device ||
		     p->device == (u16)PCI_ANY_ID) &&
		    p->disable_acs_redir) {
			ret = p->disable_acs_redir(dev);
			if (ret >= 0)
				return ret;
		}
	}

	return -ENOTTY;
}

/*
 * The PCI capabilities list for Intel DH895xCC VFs (device ID 0x0443) with
 * QuickAssist Technology (QAT) is prematurely terminated in hardware.  The
 * Next Capability pointer in the MSI Capability Structure should point to
 * the PCIe Capability Structure but is incorrectly hardwired as 0 terminating
 * the list.
 */
static void quirk_intel_qat_vf_cap(struct pci_dev *pdev)
{
	int pos, i = 0, ret;
	u8 next_cap;
	u16 reg16, *cap;
	struct pci_cap_saved_state *state;

	/* Bail if the hardware bug is fixed */
	if (pdev->pcie_cap || pci_find_capability(pdev, PCI_CAP_ID_EXP))
		return;

	/* Bail if MSI Capability Structure is not found for some reason */
	pos = pci_find_capability(pdev, PCI_CAP_ID_MSI);
	if (!pos)
		return;

	/*
	 * Bail if Next Capability pointer in the MSI Capability Structure
	 * is not the expected incorrect 0x00.
	 */
	pci_read_config_byte(pdev, pos + 1, &next_cap);
	if (next_cap)
		return;

	/*
	 * PCIe Capability Structure is expected to be at 0x50 and should
	 * terminate the list (Next Capability pointer is 0x00).  Verify
	 * Capability Id and Next Capability pointer is as expected.
	 * Open-code some of set_pcie_port_type() and pci_cfg_space_size_ext()
	 * to correctly set kernel data structures which have already been
	 * set incorrectly due to the hardware bug.
	 */
	pos = 0x50;
	pci_read_config_word(pdev, pos, &reg16);
	if (reg16 == (0x0000 | PCI_CAP_ID_EXP)) {
		u32 status;
#ifndef PCI_EXP_SAVE_REGS
#define PCI_EXP_SAVE_REGS     7
#endif
		int size = PCI_EXP_SAVE_REGS * sizeof(u16);

		pdev->pcie_cap = pos;
		pci_read_config_word(pdev, pos + PCI_EXP_FLAGS, &reg16);
		pdev->pcie_flags_reg = reg16;
		pci_read_config_word(pdev, pos + PCI_EXP_DEVCAP, &reg16);
		pdev->pcie_mpss = reg16 & PCI_EXP_DEVCAP_PAYLOAD;

		pdev->cfg_size = PCI_CFG_SPACE_EXP_SIZE;
		ret = pci_read_config_dword(pdev, PCI_CFG_SPACE_SIZE, &status);
		if ((ret != PCIBIOS_SUCCESSFUL) || (PCI_POSSIBLE_ERROR(status)))
			pdev->cfg_size = PCI_CFG_SPACE_SIZE;

		if (pci_find_saved_cap(pdev, PCI_CAP_ID_EXP))
			return;

		/* Save PCIe cap */
		state = kzalloc(sizeof(*state) + size, GFP_KERNEL);
		if (!state)
			return;

		state->cap.cap_nr = PCI_CAP_ID_EXP;
		state->cap.cap_extended = 0;
		state->cap.size = size;
		cap = (u16 *)&state->cap.data[0];
		pcie_capability_read_word(pdev, PCI_EXP_DEVCTL, &cap[i++]);
		pcie_capability_read_word(pdev, PCI_EXP_LNKCTL, &cap[i++]);
		pcie_capability_read_word(pdev, PCI_EXP_SLTCTL, &cap[i++]);
		pcie_capability_read_word(pdev, PCI_EXP_RTCTL,  &cap[i++]);
		pcie_capability_read_word(pdev, PCI_EXP_DEVCTL2, &cap[i++]);
		pcie_capability_read_word(pdev, PCI_EXP_LNKCTL2, &cap[i++]);
		pcie_capability_read_word(pdev, PCI_EXP_SLTCTL2, &cap[i++]);
		hlist_add_head(&state->next, &pdev->saved_cap_space);
	}
}
DECLARE_PCI_FIXUP_EARLY(PCI_VENDOR_ID_INTEL, 0x443, quirk_intel_qat_vf_cap);

/*
 * FLR may cause the following to devices to hang:
 *
 * AMD Starship/Matisse HD Audio Controller 0x1487
 * AMD Starship USB 3.0 Host Controller 0x148c
 * AMD Matisse USB 3.0 Host Controller 0x149c
 * Intel 82579LM Gigabit Ethernet Controller 0x1502
 * Intel 82579V Gigabit Ethernet Controller 0x1503
 * Mediatek MT7922 802.11ax PCI Express Wireless Network Adapter
 */
static void quirk_no_flr(struct pci_dev *dev)
{
	dev->dev_flags |= PCI_DEV_FLAGS_NO_FLR_RESET;
}
DECLARE_PCI_FIXUP_EARLY(PCI_VENDOR_ID_AMD, 0x1487, quirk_no_flr);
DECLARE_PCI_FIXUP_EARLY(PCI_VENDOR_ID_AMD, 0x148c, quirk_no_flr);
DECLARE_PCI_FIXUP_EARLY(PCI_VENDOR_ID_AMD, 0x149c, quirk_no_flr);
DECLARE_PCI_FIXUP_EARLY(PCI_VENDOR_ID_AMD, 0x7901, quirk_no_flr);
DECLARE_PCI_FIXUP_EARLY(PCI_VENDOR_ID_INTEL, 0x1502, quirk_no_flr);
DECLARE_PCI_FIXUP_EARLY(PCI_VENDOR_ID_INTEL, 0x1503, quirk_no_flr);
DECLARE_PCI_FIXUP_EARLY(PCI_VENDOR_ID_MEDIATEK, 0x0616, quirk_no_flr);

/* FLR may cause the SolidRun SNET DPU (rev 0x1) to hang */
static void quirk_no_flr_snet(struct pci_dev *dev)
{
	if (dev->revision == 0x1)
		quirk_no_flr(dev);
}
DECLARE_PCI_FIXUP_EARLY(PCI_VENDOR_ID_SOLIDRUN, 0x1000, quirk_no_flr_snet);

static void quirk_no_ext_tags(struct pci_dev *pdev)
{
	struct pci_host_bridge *bridge = pci_find_host_bridge(pdev->bus);

	if (!bridge)
		return;

	bridge->no_ext_tags = 1;
	pci_info(pdev, "disabling Extended Tags (this device can't handle them)\n");

	pci_walk_bus(bridge->bus, pci_configure_extended_tags, NULL);
}
DECLARE_PCI_FIXUP_EARLY(PCI_VENDOR_ID_3WARE, 0x1004, quirk_no_ext_tags);
DECLARE_PCI_FIXUP_EARLY(PCI_VENDOR_ID_SERVERWORKS, 0x0132, quirk_no_ext_tags);
DECLARE_PCI_FIXUP_EARLY(PCI_VENDOR_ID_SERVERWORKS, 0x0140, quirk_no_ext_tags);
DECLARE_PCI_FIXUP_EARLY(PCI_VENDOR_ID_SERVERWORKS, 0x0141, quirk_no_ext_tags);
DECLARE_PCI_FIXUP_EARLY(PCI_VENDOR_ID_SERVERWORKS, 0x0142, quirk_no_ext_tags);
DECLARE_PCI_FIXUP_EARLY(PCI_VENDOR_ID_SERVERWORKS, 0x0144, quirk_no_ext_tags);
DECLARE_PCI_FIXUP_EARLY(PCI_VENDOR_ID_SERVERWORKS, 0x0420, quirk_no_ext_tags);
DECLARE_PCI_FIXUP_EARLY(PCI_VENDOR_ID_SERVERWORKS, 0x0422, quirk_no_ext_tags);

#ifdef CONFIG_PCI_ATS
static void quirk_no_ats(struct pci_dev *pdev)
{
	pci_info(pdev, "disabling ATS\n");
	pdev->ats_cap = 0;
}

/*
 * Some devices require additional driver setup to enable ATS.  Don't use
 * ATS for those devices as ATS will be enabled before the driver has had a
 * chance to load and configure the device.
 */
static void quirk_amd_harvest_no_ats(struct pci_dev *pdev)
{
	if (pdev->device == 0x15d8) {
		if (pdev->revision == 0xcf &&
		    pdev->subsystem_vendor == 0xea50 &&
		    (pdev->subsystem_device == 0xce19 ||
		     pdev->subsystem_device == 0xcc10 ||
		     pdev->subsystem_device == 0xcc08))
			quirk_no_ats(pdev);
	} else {
		quirk_no_ats(pdev);
	}
}

/* AMD Stoney platform GPU */
DECLARE_PCI_FIXUP_FINAL(PCI_VENDOR_ID_ATI, 0x98e4, quirk_amd_harvest_no_ats);
/* AMD Iceland dGPU */
DECLARE_PCI_FIXUP_FINAL(PCI_VENDOR_ID_ATI, 0x6900, quirk_amd_harvest_no_ats);
/* AMD Navi10 dGPU */
DECLARE_PCI_FIXUP_FINAL(PCI_VENDOR_ID_ATI, 0x7310, quirk_amd_harvest_no_ats);
DECLARE_PCI_FIXUP_FINAL(PCI_VENDOR_ID_ATI, 0x7312, quirk_amd_harvest_no_ats);
DECLARE_PCI_FIXUP_FINAL(PCI_VENDOR_ID_ATI, 0x7318, quirk_amd_harvest_no_ats);
DECLARE_PCI_FIXUP_FINAL(PCI_VENDOR_ID_ATI, 0x7319, quirk_amd_harvest_no_ats);
DECLARE_PCI_FIXUP_FINAL(PCI_VENDOR_ID_ATI, 0x731a, quirk_amd_harvest_no_ats);
DECLARE_PCI_FIXUP_FINAL(PCI_VENDOR_ID_ATI, 0x731b, quirk_amd_harvest_no_ats);
DECLARE_PCI_FIXUP_FINAL(PCI_VENDOR_ID_ATI, 0x731e, quirk_amd_harvest_no_ats);
DECLARE_PCI_FIXUP_FINAL(PCI_VENDOR_ID_ATI, 0x731f, quirk_amd_harvest_no_ats);
/* AMD Navi14 dGPU */
DECLARE_PCI_FIXUP_FINAL(PCI_VENDOR_ID_ATI, 0x7340, quirk_amd_harvest_no_ats);
DECLARE_PCI_FIXUP_FINAL(PCI_VENDOR_ID_ATI, 0x7341, quirk_amd_harvest_no_ats);
DECLARE_PCI_FIXUP_FINAL(PCI_VENDOR_ID_ATI, 0x7347, quirk_amd_harvest_no_ats);
DECLARE_PCI_FIXUP_FINAL(PCI_VENDOR_ID_ATI, 0x734f, quirk_amd_harvest_no_ats);
/* AMD Raven platform iGPU */
DECLARE_PCI_FIXUP_FINAL(PCI_VENDOR_ID_ATI, 0x15d8, quirk_amd_harvest_no_ats);

/*
 * Intel IPU E2000 revisions before C0 implement incorrect endianness
 * in ATS Invalidate Request message body. Disable ATS for those devices.
 */
static void quirk_intel_e2000_no_ats(struct pci_dev *pdev)
{
	if (pdev->revision < 0x20)
		quirk_no_ats(pdev);
}
DECLARE_PCI_FIXUP_FINAL(PCI_VENDOR_ID_INTEL, 0x1451, quirk_intel_e2000_no_ats);
DECLARE_PCI_FIXUP_FINAL(PCI_VENDOR_ID_INTEL, 0x1452, quirk_intel_e2000_no_ats);
DECLARE_PCI_FIXUP_FINAL(PCI_VENDOR_ID_INTEL, 0x1453, quirk_intel_e2000_no_ats);
DECLARE_PCI_FIXUP_FINAL(PCI_VENDOR_ID_INTEL, 0x1454, quirk_intel_e2000_no_ats);
DECLARE_PCI_FIXUP_FINAL(PCI_VENDOR_ID_INTEL, 0x1455, quirk_intel_e2000_no_ats);
DECLARE_PCI_FIXUP_FINAL(PCI_VENDOR_ID_INTEL, 0x1457, quirk_intel_e2000_no_ats);
DECLARE_PCI_FIXUP_FINAL(PCI_VENDOR_ID_INTEL, 0x1459, quirk_intel_e2000_no_ats);
DECLARE_PCI_FIXUP_FINAL(PCI_VENDOR_ID_INTEL, 0x145a, quirk_intel_e2000_no_ats);
DECLARE_PCI_FIXUP_FINAL(PCI_VENDOR_ID_INTEL, 0x145c, quirk_intel_e2000_no_ats);
#endif /* CONFIG_PCI_ATS */

/* Freescale PCIe doesn't support MSI in RC mode */
static void quirk_fsl_no_msi(struct pci_dev *pdev)
{
	if (pci_pcie_type(pdev) == PCI_EXP_TYPE_ROOT_PORT)
		pdev->no_msi = 1;
}
DECLARE_PCI_FIXUP_FINAL(PCI_VENDOR_ID_FREESCALE, PCI_ANY_ID, quirk_fsl_no_msi);

/*
 * Although not allowed by the spec, some multi-function devices have
 * dependencies of one function (consumer) on another (supplier).  For the
 * consumer to work in D0, the supplier must also be in D0.  Create a
 * device link from the consumer to the supplier to enforce this
 * dependency.  Runtime PM is allowed by default on the consumer to prevent
 * it from permanently keeping the supplier awake.
 */
static void pci_create_device_link(struct pci_dev *pdev, unsigned int consumer,
				   unsigned int supplier, unsigned int class,
				   unsigned int class_shift)
{
	struct pci_dev *supplier_pdev;

	if (PCI_FUNC(pdev->devfn) != consumer)
		return;

	supplier_pdev = pci_get_domain_bus_and_slot(pci_domain_nr(pdev->bus),
				pdev->bus->number,
				PCI_DEVFN(PCI_SLOT(pdev->devfn), supplier));
	if (!supplier_pdev || (supplier_pdev->class >> class_shift) != class) {
		pci_dev_put(supplier_pdev);
		return;
	}

	if (device_link_add(&pdev->dev, &supplier_pdev->dev,
			    DL_FLAG_STATELESS | DL_FLAG_PM_RUNTIME))
		pci_info(pdev, "D0 power state depends on %s\n",
			 pci_name(supplier_pdev));
	else
		pci_err(pdev, "Cannot enforce power dependency on %s\n",
			pci_name(supplier_pdev));

	pm_runtime_allow(&pdev->dev);
	pci_dev_put(supplier_pdev);
}

/*
 * Create device link for GPUs with integrated HDA controller for streaming
 * audio to attached displays.
 */
static void quirk_gpu_hda(struct pci_dev *hda)
{
	pci_create_device_link(hda, 1, 0, PCI_BASE_CLASS_DISPLAY, 16);
}
DECLARE_PCI_FIXUP_CLASS_FINAL(PCI_VENDOR_ID_ATI, PCI_ANY_ID,
			      PCI_CLASS_MULTIMEDIA_HD_AUDIO, 8, quirk_gpu_hda);
DECLARE_PCI_FIXUP_CLASS_FINAL(PCI_VENDOR_ID_AMD, PCI_ANY_ID,
			      PCI_CLASS_MULTIMEDIA_HD_AUDIO, 8, quirk_gpu_hda);
DECLARE_PCI_FIXUP_CLASS_FINAL(PCI_VENDOR_ID_NVIDIA, PCI_ANY_ID,
			      PCI_CLASS_MULTIMEDIA_HD_AUDIO, 8, quirk_gpu_hda);

/*
 * Create device link for GPUs with integrated USB xHCI Host
 * controller to VGA.
 */
static void quirk_gpu_usb(struct pci_dev *usb)
{
	pci_create_device_link(usb, 2, 0, PCI_BASE_CLASS_DISPLAY, 16);
}
DECLARE_PCI_FIXUP_CLASS_FINAL(PCI_VENDOR_ID_NVIDIA, PCI_ANY_ID,
			      PCI_CLASS_SERIAL_USB, 8, quirk_gpu_usb);
DECLARE_PCI_FIXUP_CLASS_FINAL(PCI_VENDOR_ID_ATI, PCI_ANY_ID,
			      PCI_CLASS_SERIAL_USB, 8, quirk_gpu_usb);

/*
 * Create device link for GPUs with integrated Type-C UCSI controller
 * to VGA. Currently there is no class code defined for UCSI device over PCI
 * so using UNKNOWN class for now and it will be updated when UCSI
 * over PCI gets a class code.
 */
#define PCI_CLASS_SERIAL_UNKNOWN	0x0c80
static void quirk_gpu_usb_typec_ucsi(struct pci_dev *ucsi)
{
	pci_create_device_link(ucsi, 3, 0, PCI_BASE_CLASS_DISPLAY, 16);
}
DECLARE_PCI_FIXUP_CLASS_FINAL(PCI_VENDOR_ID_NVIDIA, PCI_ANY_ID,
			      PCI_CLASS_SERIAL_UNKNOWN, 8,
			      quirk_gpu_usb_typec_ucsi);
DECLARE_PCI_FIXUP_CLASS_FINAL(PCI_VENDOR_ID_ATI, PCI_ANY_ID,
			      PCI_CLASS_SERIAL_UNKNOWN, 8,
			      quirk_gpu_usb_typec_ucsi);

/*
 * Enable the NVIDIA GPU integrated HDA controller if the BIOS left it
 * disabled.  https://devtalk.nvidia.com/default/topic/1024022
 */
static void quirk_nvidia_hda(struct pci_dev *gpu)
{
	u8 hdr_type;
	u32 val;

	/* There was no integrated HDA controller before MCP89 */
	if (gpu->device < PCI_DEVICE_ID_NVIDIA_GEFORCE_320M)
		return;

	/* Bit 25 at offset 0x488 enables the HDA controller */
	pci_read_config_dword(gpu, 0x488, &val);
	if (val & BIT(25))
		return;

	pci_info(gpu, "Enabling HDA controller\n");
	pci_write_config_dword(gpu, 0x488, val | BIT(25));

	/* The GPU becomes a multi-function device when the HDA is enabled */
	pci_read_config_byte(gpu, PCI_HEADER_TYPE, &hdr_type);
	gpu->multifunction = FIELD_GET(PCI_HEADER_TYPE_MFD, hdr_type);
}
DECLARE_PCI_FIXUP_CLASS_HEADER(PCI_VENDOR_ID_NVIDIA, PCI_ANY_ID,
			       PCI_BASE_CLASS_DISPLAY, 16, quirk_nvidia_hda);
DECLARE_PCI_FIXUP_CLASS_RESUME_EARLY(PCI_VENDOR_ID_NVIDIA, PCI_ANY_ID,
			       PCI_BASE_CLASS_DISPLAY, 16, quirk_nvidia_hda);

/*
 * Some IDT switches incorrectly flag an ACS Source Validation error on
 * completions for config read requests even though PCIe r4.0, sec
 * 6.12.1.1, says that completions are never affected by ACS Source
 * Validation.  Here's the text of IDT 89H32H8G3-YC, erratum #36:
 *
 *   Item #36 - Downstream port applies ACS Source Validation to Completions
 *   Section 6.12.1.1 of the PCI Express Base Specification 3.1 states that
 *   completions are never affected by ACS Source Validation.  However,
 *   completions received by a downstream port of the PCIe switch from a
 *   device that has not yet captured a PCIe bus number are incorrectly
 *   dropped by ACS Source Validation by the switch downstream port.
 *
 * The workaround suggested by IDT is to issue a config write to the
 * downstream device before issuing the first config read.  This allows the
 * downstream device to capture its bus and device numbers (see PCIe r4.0,
 * sec 2.2.9), thus avoiding the ACS error on the completion.
 *
 * However, we don't know when the device is ready to accept the config
 * write, so we do config reads until we receive a non-Config Request Retry
 * Status, then do the config write.
 *
 * To avoid hitting the erratum when doing the config reads, we disable ACS
 * SV around this process.
 */
int pci_idt_bus_quirk(struct pci_bus *bus, int devfn, u32 *l, int timeout)
{
	int pos;
	u16 ctrl = 0;
	bool found;
	struct pci_dev *bridge = bus->self;

	pos = bridge->acs_cap;

	/* Disable ACS SV before initial config reads */
	if (pos) {
		pci_read_config_word(bridge, pos + PCI_ACS_CTRL, &ctrl);
		if (ctrl & PCI_ACS_SV)
			pci_write_config_word(bridge, pos + PCI_ACS_CTRL,
					      ctrl & ~PCI_ACS_SV);
	}

	found = pci_bus_generic_read_dev_vendor_id(bus, devfn, l, timeout);

	/* Write Vendor ID (read-only) so the endpoint latches its bus/dev */
	if (found)
		pci_bus_write_config_word(bus, devfn, PCI_VENDOR_ID, 0);

	/* Re-enable ACS_SV if it was previously enabled */
	if (ctrl & PCI_ACS_SV)
		pci_write_config_word(bridge, pos + PCI_ACS_CTRL, ctrl);

	return found;
}

/*
 * Microsemi Switchtec NTB uses devfn proxy IDs to move TLPs between
 * NT endpoints via the internal switch fabric. These IDs replace the
 * originating Requester ID TLPs which access host memory on peer NTB
 * ports. Therefore, all proxy IDs must be aliased to the NTB device
 * to permit access when the IOMMU is turned on.
 */
static void quirk_switchtec_ntb_dma_alias(struct pci_dev *pdev)
{
	void __iomem *mmio;
	struct ntb_info_regs __iomem *mmio_ntb;
	struct ntb_ctrl_regs __iomem *mmio_ctrl;
	u64 partition_map;
	u8 partition;
	int pp;

	if (pci_enable_device(pdev)) {
		pci_err(pdev, "Cannot enable Switchtec device\n");
		return;
	}

	mmio = pci_iomap(pdev, 0, 0);
	if (mmio == NULL) {
		pci_disable_device(pdev);
		pci_err(pdev, "Cannot iomap Switchtec device\n");
		return;
	}

	pci_info(pdev, "Setting Switchtec proxy ID aliases\n");

	mmio_ntb = mmio + SWITCHTEC_GAS_NTB_OFFSET;
	mmio_ctrl = (void __iomem *) mmio_ntb + SWITCHTEC_NTB_REG_CTRL_OFFSET;

	partition = ioread8(&mmio_ntb->partition_id);

	partition_map = ioread32(&mmio_ntb->ep_map);
	partition_map |= ((u64) ioread32(&mmio_ntb->ep_map + 4)) << 32;
	partition_map &= ~(1ULL << partition);

	for (pp = 0; pp < (sizeof(partition_map) * 8); pp++) {
		struct ntb_ctrl_regs __iomem *mmio_peer_ctrl;
		u32 table_sz = 0;
		int te;

		if (!(partition_map & (1ULL << pp)))
			continue;

		pci_dbg(pdev, "Processing partition %d\n", pp);

		mmio_peer_ctrl = &mmio_ctrl[pp];

		table_sz = ioread16(&mmio_peer_ctrl->req_id_table_size);
		if (!table_sz) {
			pci_warn(pdev, "Partition %d table_sz 0\n", pp);
			continue;
		}

		if (table_sz > 512) {
			pci_warn(pdev,
				 "Invalid Switchtec partition %d table_sz %d\n",
				 pp, table_sz);
			continue;
		}

		for (te = 0; te < table_sz; te++) {
			u32 rid_entry;
			u8 devfn;

			rid_entry = ioread32(&mmio_peer_ctrl->req_id_table[te]);
			devfn = (rid_entry >> 1) & 0xFF;
			pci_dbg(pdev,
				"Aliasing Partition %d Proxy ID %02x.%d\n",
				pp, PCI_SLOT(devfn), PCI_FUNC(devfn));
			pci_add_dma_alias(pdev, devfn, 1);
		}
	}

	pci_iounmap(pdev, mmio);
	pci_disable_device(pdev);
}
#define SWITCHTEC_QUIRK(vid) \
	DECLARE_PCI_FIXUP_CLASS_FINAL(PCI_VENDOR_ID_MICROSEMI, vid, \
		PCI_CLASS_BRIDGE_OTHER, 8, quirk_switchtec_ntb_dma_alias)

SWITCHTEC_QUIRK(0x8531);  /* PFX 24xG3 */
SWITCHTEC_QUIRK(0x8532);  /* PFX 32xG3 */
SWITCHTEC_QUIRK(0x8533);  /* PFX 48xG3 */
SWITCHTEC_QUIRK(0x8534);  /* PFX 64xG3 */
SWITCHTEC_QUIRK(0x8535);  /* PFX 80xG3 */
SWITCHTEC_QUIRK(0x8536);  /* PFX 96xG3 */
SWITCHTEC_QUIRK(0x8541);  /* PSX 24xG3 */
SWITCHTEC_QUIRK(0x8542);  /* PSX 32xG3 */
SWITCHTEC_QUIRK(0x8543);  /* PSX 48xG3 */
SWITCHTEC_QUIRK(0x8544);  /* PSX 64xG3 */
SWITCHTEC_QUIRK(0x8545);  /* PSX 80xG3 */
SWITCHTEC_QUIRK(0x8546);  /* PSX 96xG3 */
SWITCHTEC_QUIRK(0x8551);  /* PAX 24XG3 */
SWITCHTEC_QUIRK(0x8552);  /* PAX 32XG3 */
SWITCHTEC_QUIRK(0x8553);  /* PAX 48XG3 */
SWITCHTEC_QUIRK(0x8554);  /* PAX 64XG3 */
SWITCHTEC_QUIRK(0x8555);  /* PAX 80XG3 */
SWITCHTEC_QUIRK(0x8556);  /* PAX 96XG3 */
SWITCHTEC_QUIRK(0x8561);  /* PFXL 24XG3 */
SWITCHTEC_QUIRK(0x8562);  /* PFXL 32XG3 */
SWITCHTEC_QUIRK(0x8563);  /* PFXL 48XG3 */
SWITCHTEC_QUIRK(0x8564);  /* PFXL 64XG3 */
SWITCHTEC_QUIRK(0x8565);  /* PFXL 80XG3 */
SWITCHTEC_QUIRK(0x8566);  /* PFXL 96XG3 */
SWITCHTEC_QUIRK(0x8571);  /* PFXI 24XG3 */
SWITCHTEC_QUIRK(0x8572);  /* PFXI 32XG3 */
SWITCHTEC_QUIRK(0x8573);  /* PFXI 48XG3 */
SWITCHTEC_QUIRK(0x8574);  /* PFXI 64XG3 */
SWITCHTEC_QUIRK(0x8575);  /* PFXI 80XG3 */
SWITCHTEC_QUIRK(0x8576);  /* PFXI 96XG3 */
SWITCHTEC_QUIRK(0x4000);  /* PFX 100XG4 */
SWITCHTEC_QUIRK(0x4084);  /* PFX 84XG4  */
SWITCHTEC_QUIRK(0x4068);  /* PFX 68XG4  */
SWITCHTEC_QUIRK(0x4052);  /* PFX 52XG4  */
SWITCHTEC_QUIRK(0x4036);  /* PFX 36XG4  */
SWITCHTEC_QUIRK(0x4028);  /* PFX 28XG4  */
SWITCHTEC_QUIRK(0x4100);  /* PSX 100XG4 */
SWITCHTEC_QUIRK(0x4184);  /* PSX 84XG4  */
SWITCHTEC_QUIRK(0x4168);  /* PSX 68XG4  */
SWITCHTEC_QUIRK(0x4152);  /* PSX 52XG4  */
SWITCHTEC_QUIRK(0x4136);  /* PSX 36XG4  */
SWITCHTEC_QUIRK(0x4128);  /* PSX 28XG4  */
SWITCHTEC_QUIRK(0x4200);  /* PAX 100XG4 */
SWITCHTEC_QUIRK(0x4284);  /* PAX 84XG4  */
SWITCHTEC_QUIRK(0x4268);  /* PAX 68XG4  */
SWITCHTEC_QUIRK(0x4252);  /* PAX 52XG4  */
SWITCHTEC_QUIRK(0x4236);  /* PAX 36XG4  */
SWITCHTEC_QUIRK(0x4228);  /* PAX 28XG4  */
SWITCHTEC_QUIRK(0x4352);  /* PFXA 52XG4 */
SWITCHTEC_QUIRK(0x4336);  /* PFXA 36XG4 */
SWITCHTEC_QUIRK(0x4328);  /* PFXA 28XG4 */
SWITCHTEC_QUIRK(0x4452);  /* PSXA 52XG4 */
SWITCHTEC_QUIRK(0x4436);  /* PSXA 36XG4 */
SWITCHTEC_QUIRK(0x4428);  /* PSXA 28XG4 */
SWITCHTEC_QUIRK(0x4552);  /* PAXA 52XG4 */
SWITCHTEC_QUIRK(0x4536);  /* PAXA 36XG4 */
SWITCHTEC_QUIRK(0x4528);  /* PAXA 28XG4 */
SWITCHTEC_QUIRK(0x5000);  /* PFX 100XG5 */
SWITCHTEC_QUIRK(0x5084);  /* PFX 84XG5 */
SWITCHTEC_QUIRK(0x5068);  /* PFX 68XG5 */
SWITCHTEC_QUIRK(0x5052);  /* PFX 52XG5 */
SWITCHTEC_QUIRK(0x5036);  /* PFX 36XG5 */
SWITCHTEC_QUIRK(0x5028);  /* PFX 28XG5 */
SWITCHTEC_QUIRK(0x5100);  /* PSX 100XG5 */
SWITCHTEC_QUIRK(0x5184);  /* PSX 84XG5 */
SWITCHTEC_QUIRK(0x5168);  /* PSX 68XG5 */
SWITCHTEC_QUIRK(0x5152);  /* PSX 52XG5 */
SWITCHTEC_QUIRK(0x5136);  /* PSX 36XG5 */
SWITCHTEC_QUIRK(0x5128);  /* PSX 28XG5 */
SWITCHTEC_QUIRK(0x5200);  /* PAX 100XG5 */
SWITCHTEC_QUIRK(0x5284);  /* PAX 84XG5 */
SWITCHTEC_QUIRK(0x5268);  /* PAX 68XG5 */
SWITCHTEC_QUIRK(0x5252);  /* PAX 52XG5 */
SWITCHTEC_QUIRK(0x5236);  /* PAX 36XG5 */
SWITCHTEC_QUIRK(0x5228);  /* PAX 28XG5 */
SWITCHTEC_QUIRK(0x5300);  /* PFXA 100XG5 */
SWITCHTEC_QUIRK(0x5384);  /* PFXA 84XG5 */
SWITCHTEC_QUIRK(0x5368);  /* PFXA 68XG5 */
SWITCHTEC_QUIRK(0x5352);  /* PFXA 52XG5 */
SWITCHTEC_QUIRK(0x5336);  /* PFXA 36XG5 */
SWITCHTEC_QUIRK(0x5328);  /* PFXA 28XG5 */
SWITCHTEC_QUIRK(0x5400);  /* PSXA 100XG5 */
SWITCHTEC_QUIRK(0x5484);  /* PSXA 84XG5 */
SWITCHTEC_QUIRK(0x5468);  /* PSXA 68XG5 */
SWITCHTEC_QUIRK(0x5452);  /* PSXA 52XG5 */
SWITCHTEC_QUIRK(0x5436);  /* PSXA 36XG5 */
SWITCHTEC_QUIRK(0x5428);  /* PSXA 28XG5 */
SWITCHTEC_QUIRK(0x5500);  /* PAXA 100XG5 */
SWITCHTEC_QUIRK(0x5584);  /* PAXA 84XG5 */
SWITCHTEC_QUIRK(0x5568);  /* PAXA 68XG5 */
SWITCHTEC_QUIRK(0x5552);  /* PAXA 52XG5 */
SWITCHTEC_QUIRK(0x5536);  /* PAXA 36XG5 */
SWITCHTEC_QUIRK(0x5528);  /* PAXA 28XG5 */

#define SWITCHTEC_PCI100X_QUIRK(vid) \
	DECLARE_PCI_FIXUP_CLASS_FINAL(PCI_VENDOR_ID_EFAR, vid, \
		PCI_CLASS_BRIDGE_OTHER, 8, quirk_switchtec_ntb_dma_alias)
SWITCHTEC_PCI100X_QUIRK(0x1001);  /* PCI1001XG4 */
SWITCHTEC_PCI100X_QUIRK(0x1002);  /* PCI1002XG4 */
SWITCHTEC_PCI100X_QUIRK(0x1003);  /* PCI1003XG4 */
SWITCHTEC_PCI100X_QUIRK(0x1004);  /* PCI1004XG4 */
SWITCHTEC_PCI100X_QUIRK(0x1005);  /* PCI1005XG4 */
SWITCHTEC_PCI100X_QUIRK(0x1006);  /* PCI1006XG4 */


/*
 * The PLX NTB uses devfn proxy IDs to move TLPs between NT endpoints.
 * These IDs are used to forward responses to the originator on the other
 * side of the NTB.  Alias all possible IDs to the NTB to permit access when
 * the IOMMU is turned on.
 */
static void quirk_plx_ntb_dma_alias(struct pci_dev *pdev)
{
	pci_info(pdev, "Setting PLX NTB proxy ID aliases\n");
	/* PLX NTB may use all 256 devfns */
	pci_add_dma_alias(pdev, 0, 256);
}
DECLARE_PCI_FIXUP_HEADER(PCI_VENDOR_ID_PLX, 0x87b0, quirk_plx_ntb_dma_alias);
DECLARE_PCI_FIXUP_HEADER(PCI_VENDOR_ID_PLX, 0x87b1, quirk_plx_ntb_dma_alias);

/*
 * On Lenovo Thinkpad P50 SKUs with a Nvidia Quadro M1000M, the BIOS does
 * not always reset the secondary Nvidia GPU between reboots if the system
 * is configured to use Hybrid Graphics mode.  This results in the GPU
 * being left in whatever state it was in during the *previous* boot, which
 * causes spurious interrupts from the GPU, which in turn causes us to
 * disable the wrong IRQ and end up breaking the touchpad.  Unsurprisingly,
 * this also completely breaks nouveau.
 *
 * Luckily, it seems a simple reset of the Nvidia GPU brings it back to a
 * clean state and fixes all these issues.
 *
 * When the machine is configured in Dedicated display mode, the issue
 * doesn't occur.  Fortunately the GPU advertises NoReset+ when in this
 * mode, so we can detect that and avoid resetting it.
 */
static void quirk_reset_lenovo_thinkpad_p50_nvgpu(struct pci_dev *pdev)
{
	void __iomem *map;
	int ret;

	if (pdev->subsystem_vendor != PCI_VENDOR_ID_LENOVO ||
	    pdev->subsystem_device != 0x222e ||
	    !pci_reset_supported(pdev))
		return;

	if (pci_enable_device_mem(pdev))
		return;

	/*
	 * Based on nvkm_device_ctor() in
	 * drivers/gpu/drm/nouveau/nvkm/engine/device/base.c
	 */
	map = pci_iomap(pdev, 0, 0x23000);
	if (!map) {
		pci_err(pdev, "Can't map MMIO space\n");
		goto out_disable;
	}

	/*
	 * Make sure the GPU looks like it's been POSTed before resetting
	 * it.
	 */
	if (ioread32(map + 0x2240c) & 0x2) {
		pci_info(pdev, FW_BUG "GPU left initialized by EFI, resetting\n");
		ret = pci_reset_bus(pdev);
		if (ret < 0)
			pci_err(pdev, "Failed to reset GPU: %d\n", ret);
	}

	iounmap(map);
out_disable:
	pci_disable_device(pdev);
}
DECLARE_PCI_FIXUP_CLASS_FINAL(PCI_VENDOR_ID_NVIDIA, 0x13b1,
			      PCI_CLASS_DISPLAY_VGA, 8,
			      quirk_reset_lenovo_thinkpad_p50_nvgpu);

/*
 * Device [1b21:2142]
 * When in D0, PME# doesn't get asserted when plugging USB 3.0 device.
 */
static void pci_fixup_no_d0_pme(struct pci_dev *dev)
{
	pci_info(dev, "PME# does not work under D0, disabling it\n");
	dev->pme_support &= ~(PCI_PM_CAP_PME_D0 >> PCI_PM_CAP_PME_SHIFT);
}
DECLARE_PCI_FIXUP_FINAL(PCI_VENDOR_ID_ASMEDIA, 0x2142, pci_fixup_no_d0_pme);

/*
 * Device 12d8:0x400e [OHCI] and 12d8:0x400f [EHCI]
 *
 * These devices advertise PME# support in all power states but don't
 * reliably assert it.
 *
 * These devices also advertise MSI, but documentation (PI7C9X440SL.pdf)
 * says "The MSI Function is not implemented on this device" in chapters
 * 7.3.27, 7.3.29-7.3.31.
 */
static void pci_fixup_no_msi_no_pme(struct pci_dev *dev)
{
#ifdef CONFIG_PCI_MSI
	pci_info(dev, "MSI is not implemented on this device, disabling it\n");
	dev->no_msi = 1;
#endif
	pci_info(dev, "PME# is unreliable, disabling it\n");
	dev->pme_support = 0;
}
DECLARE_PCI_FIXUP_FINAL(PCI_VENDOR_ID_PERICOM, 0x400e, pci_fixup_no_msi_no_pme);
DECLARE_PCI_FIXUP_FINAL(PCI_VENDOR_ID_PERICOM, 0x400f, pci_fixup_no_msi_no_pme);

static void apex_pci_fixup_class(struct pci_dev *pdev)
{
	pdev->class = (PCI_CLASS_SYSTEM_OTHER << 8) | pdev->class;
}
DECLARE_PCI_FIXUP_CLASS_HEADER(0x1ac1, 0x089a,
			       PCI_CLASS_NOT_DEFINED, 8, apex_pci_fixup_class);

/*
 * Pericom PI7C9X2G404/PI7C9X2G304/PI7C9X2G303 switch erratum E5 -
 * ACS P2P Request Redirect is not functional
 *
 * When ACS P2P Request Redirect is enabled and bandwidth is not balanced
 * between upstream and downstream ports, packets are queued in an internal
 * buffer until CPLD packet. The workaround is to use the switch in store and
 * forward mode.
 */
#define PI7C9X2Gxxx_MODE_REG		0x74
#define PI7C9X2Gxxx_STORE_FORWARD_MODE	BIT(0)
static void pci_fixup_pericom_acs_store_forward(struct pci_dev *pdev)
{
	struct pci_dev *upstream;
	u16 val;

	/* Downstream ports only */
	if (pci_pcie_type(pdev) != PCI_EXP_TYPE_DOWNSTREAM)
		return;

	/* Check for ACS P2P Request Redirect use */
	if (!pdev->acs_cap)
		return;
	pci_read_config_word(pdev, pdev->acs_cap + PCI_ACS_CTRL, &val);
	if (!(val & PCI_ACS_RR))
		return;

	upstream = pci_upstream_bridge(pdev);
	if (!upstream)
		return;

	pci_read_config_word(upstream, PI7C9X2Gxxx_MODE_REG, &val);
	if (!(val & PI7C9X2Gxxx_STORE_FORWARD_MODE)) {
		pci_info(upstream, "Setting PI7C9X2Gxxx store-forward mode to avoid ACS erratum\n");
		pci_write_config_word(upstream, PI7C9X2Gxxx_MODE_REG, val |
				      PI7C9X2Gxxx_STORE_FORWARD_MODE);
	}
}
/*
 * Apply fixup on enable and on resume, in order to apply the fix up whenever
 * ACS configuration changes or switch mode is reset
 */
DECLARE_PCI_FIXUP_ENABLE(PCI_VENDOR_ID_PERICOM, 0x2404,
			 pci_fixup_pericom_acs_store_forward);
DECLARE_PCI_FIXUP_RESUME(PCI_VENDOR_ID_PERICOM, 0x2404,
			 pci_fixup_pericom_acs_store_forward);
DECLARE_PCI_FIXUP_ENABLE(PCI_VENDOR_ID_PERICOM, 0x2304,
			 pci_fixup_pericom_acs_store_forward);
DECLARE_PCI_FIXUP_RESUME(PCI_VENDOR_ID_PERICOM, 0x2304,
			 pci_fixup_pericom_acs_store_forward);
DECLARE_PCI_FIXUP_ENABLE(PCI_VENDOR_ID_PERICOM, 0x2303,
			 pci_fixup_pericom_acs_store_forward);
DECLARE_PCI_FIXUP_RESUME(PCI_VENDOR_ID_PERICOM, 0x2303,
			 pci_fixup_pericom_acs_store_forward);

static void nvidia_ion_ahci_fixup(struct pci_dev *pdev)
{
	pdev->dev_flags |= PCI_DEV_FLAGS_HAS_MSI_MASKING;
}
DECLARE_PCI_FIXUP_FINAL(PCI_VENDOR_ID_NVIDIA, 0x0ab8, nvidia_ion_ahci_fixup);

static void rom_bar_overlap_defect(struct pci_dev *dev)
{
	pci_info(dev, "working around ROM BAR overlap defect\n");
	dev->rom_bar_overlap = 1;
}
DECLARE_PCI_FIXUP_EARLY(PCI_VENDOR_ID_INTEL, 0x1533, rom_bar_overlap_defect);
DECLARE_PCI_FIXUP_EARLY(PCI_VENDOR_ID_INTEL, 0x1536, rom_bar_overlap_defect);
DECLARE_PCI_FIXUP_EARLY(PCI_VENDOR_ID_INTEL, 0x1537, rom_bar_overlap_defect);
DECLARE_PCI_FIXUP_EARLY(PCI_VENDOR_ID_INTEL, 0x1538, rom_bar_overlap_defect);

#ifdef CONFIG_PCIEASPM
/*
 * Several Intel DG2 graphics devices advertise that they can only tolerate
 * 1us latency when transitioning from L1 to L0, which may prevent ASPM L1
 * from being enabled.  But in fact these devices can tolerate unlimited
 * latency.  Override their Device Capabilities value to allow ASPM L1 to
 * be enabled.
 */
static void aspm_l1_acceptable_latency(struct pci_dev *dev)
{
	u32 l1_lat = FIELD_GET(PCI_EXP_DEVCAP_L1, dev->devcap);

	if (l1_lat < 7) {
		dev->devcap |= FIELD_PREP(PCI_EXP_DEVCAP_L1, 7);
		pci_info(dev, "ASPM: overriding L1 acceptable latency from %#x to 0x7\n",
			 l1_lat);
	}
}
DECLARE_PCI_FIXUP_HEADER(PCI_VENDOR_ID_INTEL, 0x4f80, aspm_l1_acceptable_latency);
DECLARE_PCI_FIXUP_HEADER(PCI_VENDOR_ID_INTEL, 0x4f81, aspm_l1_acceptable_latency);
DECLARE_PCI_FIXUP_HEADER(PCI_VENDOR_ID_INTEL, 0x4f82, aspm_l1_acceptable_latency);
DECLARE_PCI_FIXUP_HEADER(PCI_VENDOR_ID_INTEL, 0x4f83, aspm_l1_acceptable_latency);
DECLARE_PCI_FIXUP_HEADER(PCI_VENDOR_ID_INTEL, 0x4f84, aspm_l1_acceptable_latency);
DECLARE_PCI_FIXUP_HEADER(PCI_VENDOR_ID_INTEL, 0x4f85, aspm_l1_acceptable_latency);
DECLARE_PCI_FIXUP_HEADER(PCI_VENDOR_ID_INTEL, 0x4f86, aspm_l1_acceptable_latency);
DECLARE_PCI_FIXUP_HEADER(PCI_VENDOR_ID_INTEL, 0x4f87, aspm_l1_acceptable_latency);
DECLARE_PCI_FIXUP_HEADER(PCI_VENDOR_ID_INTEL, 0x4f88, aspm_l1_acceptable_latency);
DECLARE_PCI_FIXUP_HEADER(PCI_VENDOR_ID_INTEL, 0x5690, aspm_l1_acceptable_latency);
DECLARE_PCI_FIXUP_HEADER(PCI_VENDOR_ID_INTEL, 0x5691, aspm_l1_acceptable_latency);
DECLARE_PCI_FIXUP_HEADER(PCI_VENDOR_ID_INTEL, 0x5692, aspm_l1_acceptable_latency);
DECLARE_PCI_FIXUP_HEADER(PCI_VENDOR_ID_INTEL, 0x5693, aspm_l1_acceptable_latency);
DECLARE_PCI_FIXUP_HEADER(PCI_VENDOR_ID_INTEL, 0x5694, aspm_l1_acceptable_latency);
DECLARE_PCI_FIXUP_HEADER(PCI_VENDOR_ID_INTEL, 0x5695, aspm_l1_acceptable_latency);
DECLARE_PCI_FIXUP_HEADER(PCI_VENDOR_ID_INTEL, 0x56a0, aspm_l1_acceptable_latency);
DECLARE_PCI_FIXUP_HEADER(PCI_VENDOR_ID_INTEL, 0x56a1, aspm_l1_acceptable_latency);
DECLARE_PCI_FIXUP_HEADER(PCI_VENDOR_ID_INTEL, 0x56a2, aspm_l1_acceptable_latency);
DECLARE_PCI_FIXUP_HEADER(PCI_VENDOR_ID_INTEL, 0x56a3, aspm_l1_acceptable_latency);
DECLARE_PCI_FIXUP_HEADER(PCI_VENDOR_ID_INTEL, 0x56a4, aspm_l1_acceptable_latency);
DECLARE_PCI_FIXUP_HEADER(PCI_VENDOR_ID_INTEL, 0x56a5, aspm_l1_acceptable_latency);
DECLARE_PCI_FIXUP_HEADER(PCI_VENDOR_ID_INTEL, 0x56a6, aspm_l1_acceptable_latency);
DECLARE_PCI_FIXUP_HEADER(PCI_VENDOR_ID_INTEL, 0x56b0, aspm_l1_acceptable_latency);
DECLARE_PCI_FIXUP_HEADER(PCI_VENDOR_ID_INTEL, 0x56b1, aspm_l1_acceptable_latency);
DECLARE_PCI_FIXUP_HEADER(PCI_VENDOR_ID_INTEL, 0x56c0, aspm_l1_acceptable_latency);
DECLARE_PCI_FIXUP_HEADER(PCI_VENDOR_ID_INTEL, 0x56c1, aspm_l1_acceptable_latency);
#endif

#ifdef CONFIG_PCIE_DPC
/*
 * Intel Ice Lake, Tiger Lake and Alder Lake BIOS has a bug that clears
 * the DPC RP PIO Log Size of the integrated Thunderbolt PCIe Root
 * Ports.
 */
static void dpc_log_size(struct pci_dev *dev)
{
	u16 dpc, val;

	dpc = pci_find_ext_capability(dev, PCI_EXT_CAP_ID_DPC);
	if (!dpc)
		return;

	pci_read_config_word(dev, dpc + PCI_EXP_DPC_CAP, &val);
	if (!(val & PCI_EXP_DPC_CAP_RP_EXT))
		return;

	if (FIELD_GET(PCI_EXP_DPC_RP_PIO_LOG_SIZE, val) == 0) {
		pci_info(dev, "Overriding RP PIO Log Size to 4\n");
		dev->dpc_rp_log_size = 4;
	}
}
DECLARE_PCI_FIXUP_HEADER(PCI_VENDOR_ID_INTEL, 0x461f, dpc_log_size);
DECLARE_PCI_FIXUP_HEADER(PCI_VENDOR_ID_INTEL, 0x462f, dpc_log_size);
DECLARE_PCI_FIXUP_HEADER(PCI_VENDOR_ID_INTEL, 0x463f, dpc_log_size);
DECLARE_PCI_FIXUP_HEADER(PCI_VENDOR_ID_INTEL, 0x466e, dpc_log_size);
DECLARE_PCI_FIXUP_HEADER(PCI_VENDOR_ID_INTEL, 0x8a1d, dpc_log_size);
DECLARE_PCI_FIXUP_HEADER(PCI_VENDOR_ID_INTEL, 0x8a1f, dpc_log_size);
DECLARE_PCI_FIXUP_HEADER(PCI_VENDOR_ID_INTEL, 0x8a21, dpc_log_size);
DECLARE_PCI_FIXUP_HEADER(PCI_VENDOR_ID_INTEL, 0x8a23, dpc_log_size);
DECLARE_PCI_FIXUP_HEADER(PCI_VENDOR_ID_INTEL, 0x9a23, dpc_log_size);
DECLARE_PCI_FIXUP_HEADER(PCI_VENDOR_ID_INTEL, 0x9a25, dpc_log_size);
DECLARE_PCI_FIXUP_HEADER(PCI_VENDOR_ID_INTEL, 0x9a27, dpc_log_size);
DECLARE_PCI_FIXUP_HEADER(PCI_VENDOR_ID_INTEL, 0x9a29, dpc_log_size);
DECLARE_PCI_FIXUP_HEADER(PCI_VENDOR_ID_INTEL, 0x9a2b, dpc_log_size);
DECLARE_PCI_FIXUP_HEADER(PCI_VENDOR_ID_INTEL, 0x9a2d, dpc_log_size);
DECLARE_PCI_FIXUP_HEADER(PCI_VENDOR_ID_INTEL, 0x9a2f, dpc_log_size);
DECLARE_PCI_FIXUP_HEADER(PCI_VENDOR_ID_INTEL, 0x9a31, dpc_log_size);
DECLARE_PCI_FIXUP_HEADER(PCI_VENDOR_ID_INTEL, 0xa72f, dpc_log_size);
DECLARE_PCI_FIXUP_HEADER(PCI_VENDOR_ID_INTEL, 0xa73f, dpc_log_size);
DECLARE_PCI_FIXUP_HEADER(PCI_VENDOR_ID_INTEL, 0xa76e, dpc_log_size);
#endif

/*
 * For a PCI device with multiple downstream devices, its driver may use
 * a flattened device tree to describe the downstream devices.
 * To overlay the flattened device tree, the PCI device and all its ancestor
 * devices need to have device tree nodes on system base device tree. Thus,
 * before driver probing, it might need to add a device tree node as the final
 * fixup.
 */
DECLARE_PCI_FIXUP_FINAL(PCI_VENDOR_ID_XILINX, 0x5020, of_pci_make_dev_node);
DECLARE_PCI_FIXUP_FINAL(PCI_VENDOR_ID_XILINX, 0x5021, of_pci_make_dev_node);
DECLARE_PCI_FIXUP_FINAL(PCI_VENDOR_ID_REDHAT, 0x0005, of_pci_make_dev_node);

/*
 * Devices known to require a longer delay before first config space access
 * after reset recovery or resume from D3cold:
 *
 * VideoPropulsion (aka Genroco) Torrent QN16e MPEG QAM Modulator
 */
static void pci_fixup_d3cold_delay_1sec(struct pci_dev *pdev)
{
	pdev->d3cold_delay = 1000;
}
DECLARE_PCI_FIXUP_FINAL(0x5555, 0x0004, pci_fixup_d3cold_delay_1sec);

/*
<<<<<<< HEAD
=======
 * Although the root port device claims to support RRS, some devices don't work
 * with RRS polling, when reading the Vendor ID, they just return ~0 if config
 * access is not ready, this will break the pci_dev_wait(). Here disable the RRS
 * forcibly for this type of device.
 */
static void quirk_no_rrs_sv(struct pci_dev *dev)
{
	struct pci_dev *root;

	root = pcie_find_root_port(dev);
	if (root) {
		root->dev_flags |= PCI_DEV_FLAGS_NO_RRS_SV;
		root->config_crs_sv = 0;
	}
}
DECLARE_PCI_FIXUP_EARLY(PCI_VENDOR_ID_INTEL, 0x0a54, quirk_no_rrs_sv);

/*
>>>>>>> 381cd246
 * Device [8086:9a09], [8086:a0b0] and [8086:a0bc]
 * BIOS may not be able to access config space of devices under VMD domain, so
 * it relies on software to enable ASPM for links under VMD.
 */
static bool pci_fixup_is_vmd_bridge(struct pci_dev *pdev)
{
	struct pci_bus *bus = pdev->bus;
	struct device *dev;
	struct pci_driver *pdrv;

	if (!pci_is_root_bus(bus))
		return false;

	dev = bus->bridge->parent;
	if (dev == NULL)
		return false;

	pdrv = pci_dev_driver(to_pci_dev(dev));
	if (pdrv == NULL || strcmp("vmd", pdrv->name))
		return false;

	return true;
}

static void pci_fixup_enable_aspm(struct pci_dev *pdev)
{
	if (!pci_fixup_is_vmd_bridge(pdev))
		return;

	pdev->dev_flags |= PCI_DEV_FLAGS_ENABLE_ASPM;
	pci_info(pdev, "enable ASPM for pci bridge behind vmd");
}
DECLARE_PCI_FIXUP_CLASS_HEADER(PCI_VENDOR_ID_INTEL, PCI_ANY_ID,
			       PCI_CLASS_BRIDGE_PCI, 8, pci_fixup_enable_aspm);

static void pci_fixup_enable_vmd_nvme_ltr(struct pci_dev *pdev)
{
	struct pci_dev *parent;
	int pos;
	u16 val;

	parent = pci_upstream_bridge(pdev);
	if (!parent)
		return;

	if (!pci_fixup_is_vmd_bridge(parent))
		return;

	pos = pci_find_ext_capability(pdev, PCI_EXT_CAP_ID_LTR);
	if (!pos)
		return;

	pci_read_config_word(pdev, pos + PCI_LTR_MAX_SNOOP_LAT, &val);
	if (val)
		return;

	pci_read_config_word(pdev, pos + PCI_LTR_MAX_NOSNOOP_LAT, &val);
	if (val)
		return;

	/* 3145728ns, i.e. 0x300000ns */
	pci_write_config_word(pdev, pos + PCI_LTR_MAX_SNOOP_LAT, 0x1003);
	pci_write_config_word(pdev, pos + PCI_LTR_MAX_NOSNOOP_LAT, 0x1003);
	pci_info(pdev, "enable LTR for nvme behind vmd");
}
DECLARE_PCI_FIXUP_CLASS_EARLY(PCI_ANY_ID, PCI_ANY_ID,
			      PCI_CLASS_STORAGE_EXPRESS, 0, pci_fixup_enable_vmd_nvme_ltr);<|MERGE_RESOLUTION|>--- conflicted
+++ resolved
@@ -6311,8 +6311,6 @@
 DECLARE_PCI_FIXUP_FINAL(0x5555, 0x0004, pci_fixup_d3cold_delay_1sec);
 
 /*
-<<<<<<< HEAD
-=======
  * Although the root port device claims to support RRS, some devices don't work
  * with RRS polling, when reading the Vendor ID, they just return ~0 if config
  * access is not ready, this will break the pci_dev_wait(). Here disable the RRS
@@ -6331,7 +6329,6 @@
 DECLARE_PCI_FIXUP_EARLY(PCI_VENDOR_ID_INTEL, 0x0a54, quirk_no_rrs_sv);
 
 /*
->>>>>>> 381cd246
  * Device [8086:9a09], [8086:a0b0] and [8086:a0bc]
  * BIOS may not be able to access config space of devices under VMD domain, so
  * it relies on software to enable ASPM for links under VMD.
