--- conflicted
+++ resolved
@@ -567,11 +567,7 @@
 
 		res = probe_prog_type_ifindex(prog_type, ifindex);
 	} else {
-<<<<<<< HEAD
-		res = libbpf_probe_bpf_prog_type(prog_type, NULL);
-=======
 		res = libbpf_probe_bpf_prog_type(prog_type, NULL) > 0;
->>>>>>> 88084a3d
 	}
 
 #ifdef USE_LIBCAP
@@ -642,11 +638,7 @@
 
 		res = probe_map_type_ifindex(map_type, ifindex);
 	} else {
-<<<<<<< HEAD
-		res = libbpf_probe_bpf_map_type(map_type, NULL);
-=======
 		res = libbpf_probe_bpf_map_type(map_type, NULL) > 0;
->>>>>>> 88084a3d
 	}
 
 	/* Probe result depends on the success of map creation, no additional
@@ -698,11 +690,7 @@
 	return res;
 }
 
-<<<<<<< HEAD
-static void
-=======
 static bool
->>>>>>> 88084a3d
 probe_helper_for_progtype(enum bpf_prog_type prog_type, bool supported_type,
 			  const char *define_prefix, unsigned int id,
 			  const char *ptype_name, __u32 ifindex)
@@ -713,11 +701,7 @@
 		if (ifindex)
 			res = probe_helper_ifindex(id, prog_type, ifindex);
 		else
-<<<<<<< HEAD
-			res = libbpf_probe_bpf_helper(prog_type, id, NULL);
-=======
 			res = libbpf_probe_bpf_helper(prog_type, id, NULL) > 0;
->>>>>>> 88084a3d
 #ifdef USE_LIBCAP
 		/* Probe may succeed even if program load fails, for
 		 * unprivileged users check that we did not fail because of
