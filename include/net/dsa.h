--- conflicted
+++ resolved
@@ -292,15 +292,12 @@
 	 */
 	bool			pcs_poll;
 
-<<<<<<< HEAD
-=======
 	/* For switches that only have the MRU configurable. To ensure the
 	 * configured MTU is not exceeded, normalization of MRU on all bridged
 	 * interfaces is needed.
 	 */
 	bool			mtu_enforcement_ingress;
 
->>>>>>> 04d5ce62
 	size_t num_ports;
 };
 
