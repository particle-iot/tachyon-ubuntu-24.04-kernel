--- conflicted
+++ resolved
@@ -449,29 +449,6 @@
 	struct inode *inode = page->mapping->host;
 	loff_t last_pos = pos + copied;
 
-<<<<<<< HEAD
-	gossip_debug(GOSSIP_INODE_DEBUG, "orangefs_readpages called\n");
-
-	for (page_idx = 0; page_idx < nr_pages; page_idx++) {
-		struct page *page;
-
-		page = lru_to_page(pages);
-		list_del(&page->lru);
-		if (!add_to_page_cache(page,
-				       mapping,
-				       page->index,
-				       readahead_gfp_mask(mapping))) {
-			ret = read_one_page(page);
-			gossip_debug(GOSSIP_INODE_DEBUG,
-				"failure adding page to cache, read_one_page returned: %d\n",
-				ret);
-	      } else {
-			put_page(page);
-	      }
-	}
-	BUG_ON(!list_empty(pages));
-	return 0;
-=======
 	/*
 	 * No need to use i_size_read() here, the i_size
 	 * cannot change under us because we hold the i_mutex.
@@ -499,7 +476,6 @@
 
 	mark_inode_dirty_sync(file_inode(file));
 	return copied;
->>>>>>> 0ecfebd2
 }
 
 static void orangefs_invalidatepage(struct page *page,
