--- conflicted
+++ resolved
@@ -186,16 +186,9 @@
 static void gfs2_meta_read_endio(struct bio *bio)
 {
 	struct bio_vec *bvec;
-<<<<<<< HEAD
-	int i;
 	struct bvec_iter_all iter_all;
 
-	bio_for_each_segment_all(bvec, bio, i, iter_all) {
-=======
-	struct bvec_iter_all iter_all;
-
 	bio_for_each_segment_all(bvec, bio, iter_all) {
->>>>>>> 0ecfebd2
 		struct page *page = bvec->bv_page;
 		struct buffer_head *bh = page_buffers(page);
 		unsigned int len = bvec->bv_len;
