// SPDX-License-Identifier: GPL-2.0
// Copyright (c) 2020, Linaro Limited
// Copyright (c) 2024-2025 Qualcomm Innovation Center, Inc. All rights reserved.

#include <sound/pcm.h>
#include <sound/soc.h>
#include <sound/pcm_params.h>
#include <dt-bindings/sound/qcom,q6afe.h>
#include "q6dsp-lpass-ports.h"

#define Q6AFE_TDM_PB_DAI(pre, num, did) {				\
		.playback = {						\
			.stream_name = pre" TDM"#num" Playback",	\
			.rates = SNDRV_PCM_RATE_8000_384000,		\
			.formats = SNDRV_PCM_FMTBIT_S16_LE |		\
				   SNDRV_PCM_FMTBIT_S24_LE |		\
				   SNDRV_PCM_FMTBIT_S32_LE,		\
			.channels_min = 1,				\
			.channels_max = 16,				\
			.rate_min = 8000,				\
			.rate_max = 384000,				\
		},							\
		.name = #did,						\
		.id = did,						\
	}

#define Q6AFE_TDM_CAP_DAI(pre, num, did) {				\
		.capture = {						\
			.stream_name = pre" TDM"#num" Capture",		\
			.rates = SNDRV_PCM_RATE_8000_384000,		\
			.formats = SNDRV_PCM_FMTBIT_S16_LE |		\
				   SNDRV_PCM_FMTBIT_S24_LE |		\
				   SNDRV_PCM_FMTBIT_S32_LE,		\
			.channels_min = 1,				\
			.channels_max = 16,				\
			.rate_min = 8000,				\
			.rate_max = 384000,				\
		},							\
		.name = #did,						\
		.id = did,						\
	}

#define Q6AFE_CDC_DMA_RX_DAI(did) {				\
		.playback = {						\
			.stream_name = #did" Playback",	\
			.rates = SNDRV_PCM_RATE_8000_384000,		\
			.formats = SNDRV_PCM_FMTBIT_S16_LE |		\
				   SNDRV_PCM_FMTBIT_S24_LE |		\
				   SNDRV_PCM_FMTBIT_S32_LE,		\
			.channels_min = 1,				\
			.channels_max = 8,				\
			.rate_min = 8000,				\
			.rate_max = 384000,				\
		},							\
		.name = #did,						\
		.id = did,						\
	}

#define Q6AFE_CDC_DMA_TX_DAI(did) {				\
		.capture = {						\
			.stream_name = #did" Capture",		\
			.rates = SNDRV_PCM_RATE_8000 | SNDRV_PCM_RATE_16000 |\
				SNDRV_PCM_RATE_32000 | SNDRV_PCM_RATE_48000 |\
				SNDRV_PCM_RATE_176400,			\
			.formats = SNDRV_PCM_FMTBIT_S16_LE |		\
				   SNDRV_PCM_FMTBIT_S24_LE |		\
				   SNDRV_PCM_FMTBIT_S32_LE,		\
			.channels_min = 1,				\
			.channels_max = 8,				\
			.rate_min = 8000,				\
			.rate_max = 176400,				\
		},							\
		.name = #did,						\
		.id = did,						\
	}

#define Q6AFE_DP_RX_DAI(did) {						\
		.playback = {						\
			.stream_name = #did" Playback",			\
			.rates = SNDRV_PCM_RATE_48000 |			\
				SNDRV_PCM_RATE_96000 |			\
				SNDRV_PCM_RATE_192000,			\
			.formats = SNDRV_PCM_FMTBIT_S16_LE |		\
				   SNDRV_PCM_FMTBIT_S24_LE,		\
			.channels_min = 2,				\
			.channels_max = 8,				\
			.rate_min = 48000,				\
			.rate_max = 192000,				\
		},							\
		.name = #did,						\
		.id = did,						\
	}

static struct snd_soc_dai_driver q6dsp_audio_fe_dais[] = {
	{
		.playback = {
			.stream_name = "HDMI Playback",
			.rates = SNDRV_PCM_RATE_48000 |
				 SNDRV_PCM_RATE_96000 |
				 SNDRV_PCM_RATE_192000,
			.formats = SNDRV_PCM_FMTBIT_S16_LE |
				   SNDRV_PCM_FMTBIT_S24_LE,
			.channels_min = 2,
			.channels_max = 8,
			.rate_max =     192000,
			.rate_min =	48000,
		},
		.id = HDMI_RX,
		.name = "HDMI",
	}, {
		.name = "SLIMBUS_0_RX",
		.id = SLIMBUS_0_RX,
		.playback = {
			.stream_name = "Slimbus Playback",
			.rates = SNDRV_PCM_RATE_8000_384000,
			.formats = SNDRV_PCM_FMTBIT_S16_LE |
				   SNDRV_PCM_FMTBIT_S24_LE,
			.channels_min = 1,
			.channels_max = 8,
			.rate_min = 8000,
			.rate_max = 384000,
		},
	}, {
		.name = "SLIMBUS_0_TX",
		.id = SLIMBUS_0_TX,
		.capture = {
			.stream_name = "Slimbus Capture",
			.rates = SNDRV_PCM_RATE_8000_384000,
			.formats = SNDRV_PCM_FMTBIT_S16_LE |
				   SNDRV_PCM_FMTBIT_S24_LE,
			.channels_min = 1,
			.channels_max = 8,
			.rate_min = 8000,
			.rate_max = 384000,
		},
	}, {
		.playback = {
			.stream_name = "Slimbus1 Playback",
			.rates = SNDRV_PCM_RATE_8000 | SNDRV_PCM_RATE_16000 |
				 SNDRV_PCM_RATE_48000 | SNDRV_PCM_RATE_96000 |
				 SNDRV_PCM_RATE_192000,
			.formats = SNDRV_PCM_FMTBIT_S16_LE |
				   SNDRV_PCM_FMTBIT_S24_LE,
			.channels_min = 1,
			.channels_max = 2,
			.rate_min = 8000,
			.rate_max = 192000,
		},
		.name = "SLIMBUS_1_RX",
		.id = SLIMBUS_1_RX,
	}, {
		.name = "SLIMBUS_1_TX",
		.id = SLIMBUS_1_TX,
		.capture = {
			.stream_name = "Slimbus1 Capture",
			.rates = SNDRV_PCM_RATE_48000 | SNDRV_PCM_RATE_8000 |
				 SNDRV_PCM_RATE_16000 | SNDRV_PCM_RATE_96000 |
				 SNDRV_PCM_RATE_192000,
			.formats = SNDRV_PCM_FMTBIT_S16_LE |
				   SNDRV_PCM_FMTBIT_S24_LE,
			.channels_min = 1,
			.channels_max = 8,
			.rate_min = 8000,
			.rate_max = 192000,
		},
	}, {
		.playback = {
			.stream_name = "Slimbus2 Playback",
			.rates = SNDRV_PCM_RATE_48000 | SNDRV_PCM_RATE_8000 |
				 SNDRV_PCM_RATE_16000 | SNDRV_PCM_RATE_96000 |
				 SNDRV_PCM_RATE_192000,
			.formats = SNDRV_PCM_FMTBIT_S16_LE |
				   SNDRV_PCM_FMTBIT_S24_LE,
			.channels_min = 1,
			.channels_max = 8,
			.rate_min = 8000,
			.rate_max = 192000,
		},
		.name = "SLIMBUS_2_RX",
		.id = SLIMBUS_2_RX,

	}, {
		.name = "SLIMBUS_2_TX",
		.id = SLIMBUS_2_TX,
		.capture = {
			.stream_name = "Slimbus2 Capture",
			.rates = SNDRV_PCM_RATE_48000 | SNDRV_PCM_RATE_8000 |
				 SNDRV_PCM_RATE_16000 | SNDRV_PCM_RATE_96000 |
				 SNDRV_PCM_RATE_192000,
			.formats = SNDRV_PCM_FMTBIT_S16_LE |
				   SNDRV_PCM_FMTBIT_S24_LE,
			.channels_min = 1,
			.channels_max = 8,
			.rate_min = 8000,
			.rate_max = 192000,
		},
	}, {
		.playback = {
			.stream_name = "Slimbus3 Playback",
			.rates = SNDRV_PCM_RATE_8000 | SNDRV_PCM_RATE_16000 |
				 SNDRV_PCM_RATE_48000 | SNDRV_PCM_RATE_96000 |
				 SNDRV_PCM_RATE_192000,
			.formats = SNDRV_PCM_FMTBIT_S16_LE |
				   SNDRV_PCM_FMTBIT_S24_LE,
			.channels_min = 1,
			.channels_max = 2,
			.rate_min = 8000,
			.rate_max = 192000,
		},
		.name = "SLIMBUS_3_RX",
		.id = SLIMBUS_3_RX,

	}, {
		.name = "SLIMBUS_3_TX",
		.id = SLIMBUS_3_TX,
		.capture = {
			.stream_name = "Slimbus3 Capture",
			.rates = SNDRV_PCM_RATE_48000 | SNDRV_PCM_RATE_8000 |
				 SNDRV_PCM_RATE_16000 | SNDRV_PCM_RATE_96000 |
				 SNDRV_PCM_RATE_192000,
			.formats = SNDRV_PCM_FMTBIT_S16_LE |
				   SNDRV_PCM_FMTBIT_S24_LE,
			.channels_min = 1,
			.channels_max = 8,
			.rate_min = 8000,
			.rate_max = 192000,
		},
	}, {
		.playback = {
			.stream_name = "Slimbus4 Playback",
			.rates = SNDRV_PCM_RATE_8000 | SNDRV_PCM_RATE_16000 |
				 SNDRV_PCM_RATE_48000 | SNDRV_PCM_RATE_96000 |
				 SNDRV_PCM_RATE_192000,
			.formats = SNDRV_PCM_FMTBIT_S16_LE |
				   SNDRV_PCM_FMTBIT_S24_LE,
			.channels_min = 1,
			.channels_max = 2,
			.rate_min = 8000,
			.rate_max = 192000,
		},
		.name = "SLIMBUS_4_RX",
		.id = SLIMBUS_4_RX,

	}, {
		.name = "SLIMBUS_4_TX",
		.id = SLIMBUS_4_TX,
		.capture = {
			.stream_name = "Slimbus4 Capture",
			.rates = SNDRV_PCM_RATE_48000 | SNDRV_PCM_RATE_8000 |
				 SNDRV_PCM_RATE_16000 | SNDRV_PCM_RATE_96000 |
				 SNDRV_PCM_RATE_192000,
			.formats = SNDRV_PCM_FMTBIT_S16_LE |
				   SNDRV_PCM_FMTBIT_S24_LE,
			.channels_min = 1,
			.channels_max = 8,
			.rate_min = 8000,
			.rate_max = 192000,
		},
	}, {
		.playback = {
			.stream_name = "Slimbus5 Playback",
			.rates = SNDRV_PCM_RATE_8000 | SNDRV_PCM_RATE_16000 |
				 SNDRV_PCM_RATE_48000 | SNDRV_PCM_RATE_96000 |
				 SNDRV_PCM_RATE_192000,
			.formats = SNDRV_PCM_FMTBIT_S16_LE |
				   SNDRV_PCM_FMTBIT_S24_LE,
			.channels_min = 1,
			.channels_max = 2,
			.rate_min = 8000,
			.rate_max = 192000,
		},
		.name = "SLIMBUS_5_RX",
		.id = SLIMBUS_5_RX,

	}, {
		.name = "SLIMBUS_5_TX",
		.id = SLIMBUS_5_TX,
		.capture = {
			.stream_name = "Slimbus5 Capture",
			.rates = SNDRV_PCM_RATE_48000 | SNDRV_PCM_RATE_8000 |
				 SNDRV_PCM_RATE_16000 | SNDRV_PCM_RATE_96000 |
				 SNDRV_PCM_RATE_192000,
			.formats = SNDRV_PCM_FMTBIT_S16_LE |
				   SNDRV_PCM_FMTBIT_S24_LE,
			.channels_min = 1,
			.channels_max = 8,
			.rate_min = 8000,
			.rate_max = 192000,
		},
	}, {
		.playback = {
			.stream_name = "Slimbus6 Playback",
			.rates = SNDRV_PCM_RATE_8000 | SNDRV_PCM_RATE_16000 |
				 SNDRV_PCM_RATE_48000 | SNDRV_PCM_RATE_96000 |
				 SNDRV_PCM_RATE_192000,
			.formats = SNDRV_PCM_FMTBIT_S16_LE |
				   SNDRV_PCM_FMTBIT_S24_LE,
			.channels_min = 1,
			.channels_max = 2,
			.rate_min = 8000,
			.rate_max = 192000,
		},
		.name = "SLIMBUS_6_RX",
		.id = SLIMBUS_6_RX,

	}, {
		.name = "SLIMBUS_6_TX",
		.id = SLIMBUS_6_TX,
		.capture = {
			.stream_name = "Slimbus6 Capture",
			.rates = SNDRV_PCM_RATE_48000 | SNDRV_PCM_RATE_8000 |
				 SNDRV_PCM_RATE_16000 | SNDRV_PCM_RATE_96000 |
				 SNDRV_PCM_RATE_192000,
			.formats = SNDRV_PCM_FMTBIT_S16_LE |
				   SNDRV_PCM_FMTBIT_S24_LE,
			.channels_min = 1,
			.channels_max = 8,
			.rate_min = 8000,
			.rate_max = 192000,
		},
	}, {
		.playback = {
			.stream_name = "Primary MI2S Playback",
			.rates = SNDRV_PCM_RATE_48000 | SNDRV_PCM_RATE_8000 |
				 SNDRV_PCM_RATE_16000 | SNDRV_PCM_RATE_96000 |
				 SNDRV_PCM_RATE_192000,
			.formats = SNDRV_PCM_FMTBIT_S16_LE |
				   SNDRV_PCM_FMTBIT_S24_LE |
				   SNDRV_PCM_FMTBIT_S32_LE,
			.channels_min = 1,
			.channels_max = 8,
			.rate_min =     8000,
			.rate_max =     192000,
		},
		.id = PRIMARY_MI2S_RX,
		.name = "PRI_MI2S_RX",
	}, {
		.capture = {
			.stream_name = "Primary MI2S Capture",
			.rates = SNDRV_PCM_RATE_48000 | SNDRV_PCM_RATE_8000 |
				 SNDRV_PCM_RATE_16000,
			.formats = SNDRV_PCM_FMTBIT_S16_LE |
				   SNDRV_PCM_FMTBIT_S24_LE |
				   SNDRV_PCM_FMTBIT_S32_LE,
			.channels_min = 1,
			.channels_max = 8,
			.rate_min =     8000,
			.rate_max =     96000,
		},
		.id = PRIMARY_MI2S_TX,
		.name = "PRI_MI2S_TX",
	}, {
		.playback = {
			.stream_name = "Secondary MI2S Playback",
			.rates = SNDRV_PCM_RATE_48000 | SNDRV_PCM_RATE_8000 |
				 SNDRV_PCM_RATE_16000,
			.formats = SNDRV_PCM_FMTBIT_S16_LE |
				   SNDRV_PCM_FMTBIT_S24_LE,
			.channels_min = 1,
			.channels_max = 8,
			.rate_min =     8000,
			.rate_max =     48000,
		},
		.name = "SEC_MI2S_RX",
		.id = SECONDARY_MI2S_RX,
	}, {
		.capture = {
			.stream_name = "Secondary MI2S Capture",
			.rates = SNDRV_PCM_RATE_48000 | SNDRV_PCM_RATE_8000 |
				 SNDRV_PCM_RATE_16000,
			.formats = SNDRV_PCM_FMTBIT_S16_LE |
				   SNDRV_PCM_FMTBIT_S24_LE,
			.channels_min = 1,
			.channels_max = 8,
			.rate_min =     8000,
			.rate_max =     48000,
		},
		.id = SECONDARY_MI2S_TX,
		.name = "SEC_MI2S_TX",
	}, {
		.playback = {
			.stream_name = "Tertiary MI2S Playback",
			.rates = SNDRV_PCM_RATE_48000 | SNDRV_PCM_RATE_8000 |
				 SNDRV_PCM_RATE_16000,
			.formats = SNDRV_PCM_FMTBIT_S16_LE |
				   SNDRV_PCM_FMTBIT_S24_LE,
			.channels_min = 1,
			.channels_max = 8,
			.rate_min =     8000,
			.rate_max =     48000,
		},
		.name = "TERT_MI2S_RX",
		.id = TERTIARY_MI2S_RX,
	}, {
		.capture = {
			.stream_name = "Tertiary MI2S Capture",
			.rates = SNDRV_PCM_RATE_48000 | SNDRV_PCM_RATE_8000 |
				 SNDRV_PCM_RATE_16000,
			.formats = SNDRV_PCM_FMTBIT_S16_LE |
				   SNDRV_PCM_FMTBIT_S24_LE,
			.channels_min = 1,
			.channels_max = 8,
			.rate_min =     8000,
			.rate_max =     48000,
		},
		.id = TERTIARY_MI2S_TX,
		.name = "TERT_MI2S_TX",
	}, {
		.playback = {
			.stream_name = "Quaternary MI2S Playback",
			.rates = SNDRV_PCM_RATE_48000 | SNDRV_PCM_RATE_8000 |
				 SNDRV_PCM_RATE_16000,
			.formats = SNDRV_PCM_FMTBIT_S16_LE |
<<<<<<< HEAD
				   SNDRV_PCM_FMTBIT_S24_LE,
=======
				   SNDRV_PCM_FMTBIT_S24_LE |
				   SNDRV_PCM_FMTBIT_S32_LE,
>>>>>>> 381cd246
			.channels_min = 1,
			.channels_max = 8,
			.rate_min =     8000,
			.rate_max =     48000,
		},
		.name = "QUAT_MI2S_RX",
		.id = QUATERNARY_MI2S_RX,
	}, {
		.capture = {
			.stream_name = "Quaternary MI2S Capture",
			.rates = SNDRV_PCM_RATE_48000 | SNDRV_PCM_RATE_8000 |
				 SNDRV_PCM_RATE_16000,
			.formats = SNDRV_PCM_FMTBIT_S16_LE |
				   SNDRV_PCM_FMTBIT_S24_LE,
			.channels_min = 1,
			.channels_max = 8,
			.rate_min =     8000,
			.rate_max =     48000,
		},
		.id = QUATERNARY_MI2S_TX,
		.name = "QUAT_MI2S_TX",
	}, {
		.playback = {
			.stream_name = "Quinary MI2S Playback",
			.rates = SNDRV_PCM_RATE_48000 | SNDRV_PCM_RATE_8000 |
			SNDRV_PCM_RATE_16000 | SNDRV_PCM_RATE_96000 |
			SNDRV_PCM_RATE_192000,
			.formats = SNDRV_PCM_FMTBIT_S16_LE |
				   SNDRV_PCM_FMTBIT_S24_LE,
			.channels_min = 1,
			.channels_max = 8,
			.rate_min =     8000,
			.rate_max =     192000,
		},
		.id = QUINARY_MI2S_RX,
		.name = "QUIN_MI2S_RX",
	}, {
		.capture = {
			.stream_name = "Quinary MI2S Capture",
			.rates = SNDRV_PCM_RATE_48000 | SNDRV_PCM_RATE_8000 |
				 SNDRV_PCM_RATE_16000,
			.formats = SNDRV_PCM_FMTBIT_S16_LE,
			.channels_min = 1,
			.channels_max = 8,
			.rate_min =     8000,
			.rate_max =     48000,
		},
		.id = QUINARY_MI2S_TX,
		.name = "QUIN_MI2S_TX",
	}, {
		.playback = {
			.stream_name = "Primary SDR MI2S Playback",
			.rates = SNDRV_PCM_RATE_48000 | SNDRV_PCM_RATE_8000 |
				 SNDRV_PCM_RATE_16000,
			.formats = SNDRV_PCM_FMTBIT_S16_LE |
				   SNDRV_PCM_FMTBIT_S24_LE,
			.channels_min = 1,
			.channels_max = 8,
			.rate_min =     8000,
			.rate_max =     48000,
		},
		.id = PRIMARY_SDR_MI2S_RX,
		.name = "PRI_SDR_MI2S_RX",
	}, {
		.capture = {
			.stream_name = "Primary SDR MI2S Capture",
			.rates = SNDRV_PCM_RATE_48000 | SNDRV_PCM_RATE_8000 |
				 SNDRV_PCM_RATE_16000,
			.formats = SNDRV_PCM_FMTBIT_S16_LE |
				   SNDRV_PCM_FMTBIT_S24_LE,
			.channels_min = 1,
			.channels_max = 8,
			.rate_min =     8000,
			.rate_max =     48000,
		},
		.id = PRIMARY_SDR_MI2S_TX,
		.name = "PRI_SDR_MI2S_TX",
	}, {
		.playback = {
			.stream_name = "Secondary SDR MI2S Playback",
			.rates = SNDRV_PCM_RATE_48000 | SNDRV_PCM_RATE_8000 |
				 SNDRV_PCM_RATE_16000,
			.formats = SNDRV_PCM_FMTBIT_S16_LE |
				   SNDRV_PCM_FMTBIT_S24_LE,
			.channels_min = 1,
			.channels_max = 8,
			.rate_min =     8000,
			.rate_max =     48000,
		},
		.name = "SEC_SDR_MI2S_RX",
		.id = SECONDARY_SDR_MI2S_RX,
	}, {
		.capture = {
			.stream_name = "Secondary SDR MI2S Capture",
			.rates = SNDRV_PCM_RATE_48000 | SNDRV_PCM_RATE_8000 |
				 SNDRV_PCM_RATE_16000,
			.formats = SNDRV_PCM_FMTBIT_S16_LE |
				   SNDRV_PCM_FMTBIT_S24_LE,
			.channels_min = 1,
			.channels_max = 8,
			.rate_min =     8000,
			.rate_max =     48000,
		},
		.id = SECONDARY_SDR_MI2S_TX,
		.name = "SEC_SDR_MI2S_TX",
	}, {
		.playback = {
			.stream_name = "Tertiary SDR MI2S Playback",
			.rates = SNDRV_PCM_RATE_48000 | SNDRV_PCM_RATE_8000 |
				 SNDRV_PCM_RATE_16000,
			.formats = SNDRV_PCM_FMTBIT_S16_LE |
				   SNDRV_PCM_FMTBIT_S24_LE,
			.channels_min = 1,
			.channels_max = 8,
			.rate_min =     8000,
			.rate_max =     48000,
		},
		.name = "TERT_SDR_MI2S_RX",
		.id = TERTIARY_SDR_MI2S_RX,
	}, {
		.capture = {
			.stream_name = "Tertiary SDR MI2S Capture",
			.rates = SNDRV_PCM_RATE_48000 | SNDRV_PCM_RATE_8000 |
				 SNDRV_PCM_RATE_16000,
			.formats = SNDRV_PCM_FMTBIT_S16_LE |
				   SNDRV_PCM_FMTBIT_S24_LE,
			.channels_min = 1,
			.channels_max = 8,
			.rate_min =     8000,
			.rate_max =     48000,
		},
		.id = TERTIARY_SDR_MI2S_TX,
		.name = "TERT_SDR_MI2S_TX",
	}, {
		.playback = {
			.stream_name = "Quaternary SDR MI2S Playback",
			.rates = SNDRV_PCM_RATE_48000 | SNDRV_PCM_RATE_8000 |
				 SNDRV_PCM_RATE_16000,
			.formats = SNDRV_PCM_FMTBIT_S16_LE |
				   SNDRV_PCM_FMTBIT_S24_LE,
			.channels_min = 1,
			.channels_max = 8,
			.rate_min =     8000,
			.rate_max =     48000,
		},
		.name = "QUAT_SDR_MI2S_RX",
		.id = QUATERNARY_SDR_MI2S_RX,
	}, {
		.capture = {
			.stream_name = "Quaternary SDR MI2S Capture",
			.rates = SNDRV_PCM_RATE_48000 | SNDRV_PCM_RATE_8000 |
				 SNDRV_PCM_RATE_16000,
			.formats = SNDRV_PCM_FMTBIT_S16_LE |
				   SNDRV_PCM_FMTBIT_S24_LE,
			.channels_min = 1,
			.channels_max = 8,
			.rate_min =     8000,
			.rate_max =     48000,
		},
		.id = QUATERNARY_SDR_MI2S_TX,
		.name = "QUAT_SDR_MI2S_TX",
	}, {
		.playback = {
			.stream_name = "Quinary SDR MI2S Playback",
			.rates = SNDRV_PCM_RATE_48000 | SNDRV_PCM_RATE_8000 |
				 SNDRV_PCM_RATE_16000,
			.formats = SNDRV_PCM_FMTBIT_S16_LE |
				   SNDRV_PCM_FMTBIT_S24_LE,
			.channels_min = 1,
			.channels_max = 8,
			.rate_min =     8000,
			.rate_max =     192000,
		},
		.id = QUINARY_SDR_MI2S_RX,
		.name = "QUIN_SDR_MI2S_RX",
	}, {
		.capture = {
			.stream_name = "Quinary SDR MI2S Capture",
			.rates = SNDRV_PCM_RATE_48000 | SNDRV_PCM_RATE_8000 |
				 SNDRV_PCM_RATE_16000,
			.formats = SNDRV_PCM_FMTBIT_S16_LE |
				   SNDRV_PCM_FMTBIT_S24_LE,
			.channels_min = 1,
			.channels_max = 8,
			.rate_min =     8000,
			.rate_max =     48000,
		},
		.id = QUINARY_SDR_MI2S_TX,
		.name = "QUIN_SDR_MI2S_TX",
	},
	Q6AFE_TDM_PB_DAI("Primary", 0, PRIMARY_TDM_RX_0),
	Q6AFE_TDM_PB_DAI("Primary", 1, PRIMARY_TDM_RX_1),
	Q6AFE_TDM_PB_DAI("Primary", 2, PRIMARY_TDM_RX_2),
	Q6AFE_TDM_PB_DAI("Primary", 3, PRIMARY_TDM_RX_3),
	Q6AFE_TDM_PB_DAI("Primary", 4, PRIMARY_TDM_RX_4),
	Q6AFE_TDM_PB_DAI("Primary", 5, PRIMARY_TDM_RX_5),
	Q6AFE_TDM_PB_DAI("Primary", 6, PRIMARY_TDM_RX_6),
	Q6AFE_TDM_PB_DAI("Primary", 7, PRIMARY_TDM_RX_7),
	Q6AFE_TDM_CAP_DAI("Primary", 0, PRIMARY_TDM_TX_0),
	Q6AFE_TDM_CAP_DAI("Primary", 1, PRIMARY_TDM_TX_1),
	Q6AFE_TDM_CAP_DAI("Primary", 2, PRIMARY_TDM_TX_2),
	Q6AFE_TDM_CAP_DAI("Primary", 3, PRIMARY_TDM_TX_3),
	Q6AFE_TDM_CAP_DAI("Primary", 4, PRIMARY_TDM_TX_4),
	Q6AFE_TDM_CAP_DAI("Primary", 5, PRIMARY_TDM_TX_5),
	Q6AFE_TDM_CAP_DAI("Primary", 6, PRIMARY_TDM_TX_6),
	Q6AFE_TDM_CAP_DAI("Primary", 7, PRIMARY_TDM_TX_7),
	Q6AFE_TDM_PB_DAI("Secondary", 0, SECONDARY_TDM_RX_0),
	Q6AFE_TDM_PB_DAI("Secondary", 1, SECONDARY_TDM_RX_1),
	Q6AFE_TDM_PB_DAI("Secondary", 2, SECONDARY_TDM_RX_2),
	Q6AFE_TDM_PB_DAI("Secondary", 3, SECONDARY_TDM_RX_3),
	Q6AFE_TDM_PB_DAI("Secondary", 4, SECONDARY_TDM_RX_4),
	Q6AFE_TDM_PB_DAI("Secondary", 5, SECONDARY_TDM_RX_5),
	Q6AFE_TDM_PB_DAI("Secondary", 6, SECONDARY_TDM_RX_6),
	Q6AFE_TDM_PB_DAI("Secondary", 7, SECONDARY_TDM_RX_7),
	Q6AFE_TDM_CAP_DAI("Secondary", 0, SECONDARY_TDM_TX_0),
	Q6AFE_TDM_CAP_DAI("Secondary", 1, SECONDARY_TDM_TX_1),
	Q6AFE_TDM_CAP_DAI("Secondary", 2, SECONDARY_TDM_TX_2),
	Q6AFE_TDM_CAP_DAI("Secondary", 3, SECONDARY_TDM_TX_3),
	Q6AFE_TDM_CAP_DAI("Secondary", 4, SECONDARY_TDM_TX_4),
	Q6AFE_TDM_CAP_DAI("Secondary", 5, SECONDARY_TDM_TX_5),
	Q6AFE_TDM_CAP_DAI("Secondary", 6, SECONDARY_TDM_TX_6),
	Q6AFE_TDM_CAP_DAI("Secondary", 7, SECONDARY_TDM_TX_7),
	Q6AFE_TDM_PB_DAI("Tertiary", 0, TERTIARY_TDM_RX_0),
	Q6AFE_TDM_PB_DAI("Tertiary", 1, TERTIARY_TDM_RX_1),
	Q6AFE_TDM_PB_DAI("Tertiary", 2, TERTIARY_TDM_RX_2),
	Q6AFE_TDM_PB_DAI("Tertiary", 3, TERTIARY_TDM_RX_3),
	Q6AFE_TDM_PB_DAI("Tertiary", 4, TERTIARY_TDM_RX_4),
	Q6AFE_TDM_PB_DAI("Tertiary", 5, TERTIARY_TDM_RX_5),
	Q6AFE_TDM_PB_DAI("Tertiary", 6, TERTIARY_TDM_RX_6),
	Q6AFE_TDM_PB_DAI("Tertiary", 7, TERTIARY_TDM_RX_7),
	Q6AFE_TDM_CAP_DAI("Tertiary", 0, TERTIARY_TDM_TX_0),
	Q6AFE_TDM_CAP_DAI("Tertiary", 1, TERTIARY_TDM_TX_1),
	Q6AFE_TDM_CAP_DAI("Tertiary", 2, TERTIARY_TDM_TX_2),
	Q6AFE_TDM_CAP_DAI("Tertiary", 3, TERTIARY_TDM_TX_3),
	Q6AFE_TDM_CAP_DAI("Tertiary", 4, TERTIARY_TDM_TX_4),
	Q6AFE_TDM_CAP_DAI("Tertiary", 5, TERTIARY_TDM_TX_5),
	Q6AFE_TDM_CAP_DAI("Tertiary", 6, TERTIARY_TDM_TX_6),
	Q6AFE_TDM_CAP_DAI("Tertiary", 7, TERTIARY_TDM_TX_7),
	Q6AFE_TDM_PB_DAI("Quaternary", 0, QUATERNARY_TDM_RX_0),
	Q6AFE_TDM_PB_DAI("Quaternary", 1, QUATERNARY_TDM_RX_1),
	Q6AFE_TDM_PB_DAI("Quaternary", 2, QUATERNARY_TDM_RX_2),
	Q6AFE_TDM_PB_DAI("Quaternary", 3, QUATERNARY_TDM_RX_3),
	Q6AFE_TDM_PB_DAI("Quaternary", 4, QUATERNARY_TDM_RX_4),
	Q6AFE_TDM_PB_DAI("Quaternary", 5, QUATERNARY_TDM_RX_5),
	Q6AFE_TDM_PB_DAI("Quaternary", 6, QUATERNARY_TDM_RX_6),
	Q6AFE_TDM_PB_DAI("Quaternary", 7, QUATERNARY_TDM_RX_7),
	Q6AFE_TDM_CAP_DAI("Quaternary", 0, QUATERNARY_TDM_TX_0),
	Q6AFE_TDM_CAP_DAI("Quaternary", 1, QUATERNARY_TDM_TX_1),
	Q6AFE_TDM_CAP_DAI("Quaternary", 2, QUATERNARY_TDM_TX_2),
	Q6AFE_TDM_CAP_DAI("Quaternary", 3, QUATERNARY_TDM_TX_3),
	Q6AFE_TDM_CAP_DAI("Quaternary", 4, QUATERNARY_TDM_TX_4),
	Q6AFE_TDM_CAP_DAI("Quaternary", 5, QUATERNARY_TDM_TX_5),
	Q6AFE_TDM_CAP_DAI("Quaternary", 6, QUATERNARY_TDM_TX_6),
	Q6AFE_TDM_CAP_DAI("Quaternary", 7, QUATERNARY_TDM_TX_7),
	Q6AFE_TDM_PB_DAI("Quinary", 0, QUINARY_TDM_RX_0),
	Q6AFE_TDM_PB_DAI("Quinary", 1, QUINARY_TDM_RX_1),
	Q6AFE_TDM_PB_DAI("Quinary", 2, QUINARY_TDM_RX_2),
	Q6AFE_TDM_PB_DAI("Quinary", 3, QUINARY_TDM_RX_3),
	Q6AFE_TDM_PB_DAI("Quinary", 4, QUINARY_TDM_RX_4),
	Q6AFE_TDM_PB_DAI("Quinary", 5, QUINARY_TDM_RX_5),
	Q6AFE_TDM_PB_DAI("Quinary", 6, QUINARY_TDM_RX_6),
	Q6AFE_TDM_PB_DAI("Quinary", 7, QUINARY_TDM_RX_7),
	Q6AFE_TDM_CAP_DAI("Quinary", 0, QUINARY_TDM_TX_0),
	Q6AFE_TDM_CAP_DAI("Quinary", 1, QUINARY_TDM_TX_1),
	Q6AFE_TDM_CAP_DAI("Quinary", 2, QUINARY_TDM_TX_2),
	Q6AFE_TDM_CAP_DAI("Quinary", 3, QUINARY_TDM_TX_3),
	Q6AFE_TDM_CAP_DAI("Quinary", 4, QUINARY_TDM_TX_4),
	Q6AFE_TDM_CAP_DAI("Quinary", 5, QUINARY_TDM_TX_5),
	Q6AFE_TDM_CAP_DAI("Quinary", 6, QUINARY_TDM_TX_6),
	Q6AFE_TDM_CAP_DAI("Quinary", 7, QUINARY_TDM_TX_7),
	Q6AFE_TDM_PB_DAI("Primary SDR", 0, PRIMARY_SDR_TDM_RX_0),
	Q6AFE_TDM_CAP_DAI("Primary SDR", 0, PRIMARY_SDR_TDM_TX_0),
	Q6AFE_TDM_PB_DAI("Secondary SDR", 0, SECONDARY_SDR_TDM_RX_0),
	Q6AFE_TDM_CAP_DAI("Secondary SDR", 0, SECONDARY_SDR_TDM_TX_0),
	Q6AFE_TDM_PB_DAI("Tertiary SDR", 0, TERTIARY_SDR_TDM_RX_0),
	Q6AFE_TDM_CAP_DAI("Tertiary SDR", 0, TERTIARY_SDR_TDM_TX_0),
	Q6AFE_TDM_PB_DAI("Quaternary SDR", 0, QUATERNARY_SDR_TDM_RX_0),
	Q6AFE_TDM_CAP_DAI("Quaternary SDR", 0, QUATERNARY_SDR_TDM_TX_0),
	Q6AFE_TDM_PB_DAI("Quinary SDR", 0, QUINARY_SDR_TDM_RX_0),
	Q6AFE_TDM_CAP_DAI("Quinary SDR", 0, QUINARY_SDR_TDM_TX_0),
	Q6AFE_DP_RX_DAI(DISPLAY_PORT_RX_0),
	Q6AFE_DP_RX_DAI(DISPLAY_PORT_RX_1),
	Q6AFE_DP_RX_DAI(DISPLAY_PORT_RX_2),
	Q6AFE_DP_RX_DAI(DISPLAY_PORT_RX_3),
	Q6AFE_DP_RX_DAI(DISPLAY_PORT_RX_4),
	Q6AFE_DP_RX_DAI(DISPLAY_PORT_RX_5),
	Q6AFE_DP_RX_DAI(DISPLAY_PORT_RX_6),
	Q6AFE_DP_RX_DAI(DISPLAY_PORT_RX_7),
	Q6AFE_CDC_DMA_RX_DAI(WSA_CODEC_DMA_RX_0),
	Q6AFE_CDC_DMA_TX_DAI(WSA_CODEC_DMA_TX_0),
	Q6AFE_CDC_DMA_RX_DAI(WSA_CODEC_DMA_RX_1),
	Q6AFE_CDC_DMA_TX_DAI(WSA_CODEC_DMA_TX_1),
	Q6AFE_CDC_DMA_TX_DAI(WSA_CODEC_DMA_TX_2),
	Q6AFE_CDC_DMA_TX_DAI(VA_CODEC_DMA_TX_0),
	Q6AFE_CDC_DMA_TX_DAI(VA_CODEC_DMA_TX_1),
	Q6AFE_CDC_DMA_TX_DAI(VA_CODEC_DMA_TX_2),
	Q6AFE_CDC_DMA_RX_DAI(RX_CODEC_DMA_RX_0),
	Q6AFE_CDC_DMA_TX_DAI(TX_CODEC_DMA_TX_0),
	Q6AFE_CDC_DMA_RX_DAI(RX_CODEC_DMA_RX_1),
	Q6AFE_CDC_DMA_TX_DAI(TX_CODEC_DMA_TX_1),
	Q6AFE_CDC_DMA_RX_DAI(RX_CODEC_DMA_RX_2),
	Q6AFE_CDC_DMA_TX_DAI(TX_CODEC_DMA_TX_2),
	Q6AFE_CDC_DMA_RX_DAI(RX_CODEC_DMA_RX_3),
	Q6AFE_CDC_DMA_TX_DAI(TX_CODEC_DMA_TX_3),
	Q6AFE_CDC_DMA_RX_DAI(RX_CODEC_DMA_RX_4),
	Q6AFE_CDC_DMA_TX_DAI(TX_CODEC_DMA_TX_4),
	Q6AFE_CDC_DMA_RX_DAI(RX_CODEC_DMA_RX_5),
	Q6AFE_CDC_DMA_TX_DAI(TX_CODEC_DMA_TX_5),
	Q6AFE_CDC_DMA_RX_DAI(RX_CODEC_DMA_RX_6),
	Q6AFE_CDC_DMA_RX_DAI(RX_CODEC_DMA_RX_7),
};

int q6dsp_audio_ports_of_xlate_dai_name(struct snd_soc_component *component,
					const struct of_phandle_args *args,
					const char **dai_name)
{
	int id = args->args[0];
	int ret = -EINVAL;
	int i;

	for (i = 0; i  < ARRAY_SIZE(q6dsp_audio_fe_dais); i++) {
		if (q6dsp_audio_fe_dais[i].id == id) {
			*dai_name = q6dsp_audio_fe_dais[i].name;
			ret = 0;
			break;
		}
	}

	return ret;
}
EXPORT_SYMBOL_GPL(q6dsp_audio_ports_of_xlate_dai_name);

struct snd_soc_dai_driver *q6dsp_audio_ports_set_config(struct device *dev,
				struct q6dsp_audio_port_dai_driver_config *cfg,
				int *num_dais)
{
	int i;

	for (i = 0; i  < ARRAY_SIZE(q6dsp_audio_fe_dais); i++) {
		switch (q6dsp_audio_fe_dais[i].id) {
		case HDMI_RX:
		case DISPLAY_PORT_RX:
			q6dsp_audio_fe_dais[i].ops = cfg->q6hdmi_ops;
			break;
		case DISPLAY_PORT_RX_1 ... DISPLAY_PORT_RX_7:
			q6dsp_audio_fe_dais[i].ops = cfg->q6hdmi_ops;
			break;
		case SLIMBUS_0_RX ... SLIMBUS_6_TX:
			q6dsp_audio_fe_dais[i].ops = cfg->q6slim_ops;
			break;
		case QUINARY_MI2S_RX ... QUINARY_MI2S_TX:
		case PRIMARY_MI2S_RX ... QUATERNARY_MI2S_TX:
		case PRIMARY_SDR_MI2S_RX ... QUINARY_SDR_MI2S_TX:
			q6dsp_audio_fe_dais[i].ops = cfg->q6i2s_ops;
			break;
		case PRIMARY_TDM_RX_0 ... QUINARY_TDM_TX_7:
		case PRIMARY_SDR_TDM_RX_0 ... QUINARY_SDR_TDM_TX_0:
			q6dsp_audio_fe_dais[i].ops = cfg->q6tdm_ops;
			break;
		case WSA_CODEC_DMA_RX_0 ... RX_CODEC_DMA_RX_7:
			q6dsp_audio_fe_dais[i].ops = cfg->q6dma_ops;
			break;
		default:
			break;
		}
	}

	*num_dais = ARRAY_SIZE(q6dsp_audio_fe_dais);
	return q6dsp_audio_fe_dais;
}
EXPORT_SYMBOL_GPL(q6dsp_audio_ports_set_config);<|MERGE_RESOLUTION|>--- conflicted
+++ resolved
@@ -411,12 +411,8 @@
 			.rates = SNDRV_PCM_RATE_48000 | SNDRV_PCM_RATE_8000 |
 				 SNDRV_PCM_RATE_16000,
 			.formats = SNDRV_PCM_FMTBIT_S16_LE |
-<<<<<<< HEAD
-				   SNDRV_PCM_FMTBIT_S24_LE,
-=======
 				   SNDRV_PCM_FMTBIT_S24_LE |
 				   SNDRV_PCM_FMTBIT_S32_LE,
->>>>>>> 381cd246
 			.channels_min = 1,
 			.channels_max = 8,
 			.rate_min =     8000,
