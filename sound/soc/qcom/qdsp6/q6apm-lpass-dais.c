--- conflicted
+++ resolved
@@ -349,13 +349,10 @@
 
 		if (prmcc_pdev) {
 			dai_data->cc = platform_get_drvdata(prmcc_pdev);
-<<<<<<< HEAD
-=======
 			if (!dai_data->cc) {
 				pr_err("%s: dai_data->cc is null\n", __func__);
 				return -EPROBE_DEFER;
 			}
->>>>>>> 381cd246
 		} else {
 			dev_err(dev, "Failed to find prmcc clock\n");
 			return -EPROBE_DEFER;
