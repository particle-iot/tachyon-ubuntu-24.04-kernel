--- conflicted
+++ resolved
@@ -74,8 +74,6 @@
 /* Clock ID for QUINARY TDM EBIT */
 #define Q6PRM_LPASS_CLK_ID_QUIN_TDM_EBIT			0x209
 
-<<<<<<< HEAD
-=======
 /* Clock ID for MCLK1 */
 #define Q6PRM_LPASS_CLK_ID_MCLK_1				0x300
 /* Clock ID for MCLK2 */
@@ -87,7 +85,6 @@
 /* Clock ID for Internal Digital Codec Core */
 #define Q6PRM_LPASS_CLK_ID_INTERNAL_DIGITAL_CODEC_CORE		0x303
 
->>>>>>> 381cd246
 #define Q6PRM_LPASS_CLK_ID_WSA_CORE_MCLK			0x305
 #define Q6PRM_LPASS_CLK_ID_WSA_CORE_NPL_MCLK			0x306
 
